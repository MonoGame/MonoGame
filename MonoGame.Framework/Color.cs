--- conflicted
+++ resolved
@@ -1,2038 +1,2003 @@
-#region License
-/*
-MIT License
-Copyright © 2006 The Mono.Xna Team
-
-All rights reserved.
-
-Permission is hereby granted, free of charge, to any person obtaining a copy
-of this software and associated documentation files (the "Software"), to deal
-in the Software without restriction, including without limitation the rights
-to use, copy, modify, merge, publish, distribute, sublicense, and/or sell
-copies of the Software, and to permit persons to whom the Software is
-furnished to do so, subject to the following conditions:
-
-The above copyright notice and this permission notice shall be included in all
-copies or substantial portions of the Software.
-
-THE SOFTWARE IS PROVIDED "AS IS", WITHOUT WARRANTY OF ANY KIND, EXPRESS OR
-IMPLIED, INCLUDING BUT NOT LIMITED TO THE WARRANTIES OF MERCHANTABILITY,
-FITNESS FOR A PARTICULAR PURPOSE AND NONINFRINGEMENT. IN NO EVENT SHALL THE
-AUTHORS OR COPYRIGHT HOLDERS BE LIABLE FOR ANY CLAIM, DAMAGES OR OTHER
-LIABILITY, WHETHER IN AN ACTION OF CONTRACT, TORT OR OTHERWISE, ARISING FROM,
-OUT OF OR IN CONNECTION WITH THE SOFTWARE OR THE USE OR OTHER DEALINGS IN THE
-SOFTWARE.
-*/
-#endregion License
-
-using System;
-using ProtoBuf;
-
-#if WINRT
-using System.Runtime.Serialization;
-#endif
-
-#if iOS
-using ProtoBuf;
-#endif
-
-namespace Microsoft.Xna.Framework
-{
-    /// <summary>
-    /// Describe a 32-bit packed color.
-    /// </summary>
-<<<<<<< HEAD
-#if IOS
-[Serializable, ProtoContract]
-#else
-[DataContract] 
-=======
-#if WINRT
-    [DataContract]
-#else
-    [Serializable, ProtoContract]
->>>>>>> 45631f1c
-#endif
-    public struct Color : IEquatable<Color>
-    {
-        // ARGB
-        private uint _packedValue;
-
-        private Color(uint packedValue)
-        {
-            _packedValue = packedValue;
-            // ARGB
-            //_packedValue = (packedValue << 8) | ((packedValue & 0xff000000) >> 24);
-            // ABGR			
-            //_packedValue = (packedValue & 0xff00ff00) | ((packedValue & 0x000000ff) << 16) | ((packedValue & 0x00ff0000) >> 16);
-        }
-
-        /// <summary>
-        /// Creates a new instance of <see cref="Color"/> struct.
-        /// </summary>
-        /// <param name="color">A <see cref="Vector4"/> representing color.</param>
-        public Color(Vector4 color)
-        {
-            _packedValue = 0;
-
-            R = (byte)MathHelper.Clamp(color.X * 255, Byte.MinValue, Byte.MaxValue);
-            G = (byte)MathHelper.Clamp(color.Y * 255, Byte.MinValue, Byte.MaxValue);
-            B = (byte)MathHelper.Clamp(color.Z * 255, Byte.MinValue, Byte.MaxValue);
-            A = (byte)MathHelper.Clamp(color.W * 255, Byte.MinValue, Byte.MaxValue);
-        }
-
-        /// <summary>
-        /// Creates a new instance of <see cref="Color"/> struct.
-        /// </summary>
-        /// <param name="color">A <see cref="Vector3"/> representing color.</param>
-        public Color(Vector3 color)
-        {
-            _packedValue = 0;
-
-            R = (byte)MathHelper.Clamp(color.X * 255, Byte.MinValue, Byte.MaxValue);
-            G = (byte)MathHelper.Clamp(color.Y * 255, Byte.MinValue, Byte.MaxValue);
-            B = (byte)MathHelper.Clamp(color.Z * 255, Byte.MinValue, Byte.MaxValue);
-            A = 255;
-        }
-
-        /// <summary>
-        /// Creates a new instance of <see cref="Color"/> struct.
-        /// </summary>
-        /// <param name="color">A <see cref="Color"/> for RGB values of new <see cref="Color"/> instance.</param>
-        /// <param name="alpha">Alpha component value.</param>
-        public Color(Color color, int alpha)
-        {
-            _packedValue = 0;
-
-            R = color.R;
-            G = color.G;
-            B = color.B;
-            A = (byte)MathHelper.Clamp(alpha, Byte.MinValue, Byte.MaxValue);
-        }
-
-        /// <summary>
-        /// Creates a new instance of <see cref="Color"/> struct.
-        /// </summary>
-        /// <param name="color">A <see cref="Color"/> for RGB values of new <see cref="Color"/> instance.</param>
-        /// <param name="alpha">Alpha component value.</param>
-        public Color(Color color, float alpha)
-        {
-            _packedValue = 0;
-
-            R = color.R;
-            G = color.G;
-            B = color.B;
-            A = (byte)MathHelper.Clamp(alpha * 255, Byte.MinValue, Byte.MaxValue);
-        }
-
-        /// <summary>
-        /// Creates a new instance of <see cref="Color"/> struct.
-        /// </summary>
-        /// <param name="r">Red component value.</param>
-        /// <param name="g">Green component value.</param>
-        /// <param name="b">Blue component value</param>
-        public Color(float r, float g, float b)
-        {
-            _packedValue = 0;
-
-            R = (byte)MathHelper.Clamp(r * 255, Byte.MinValue, Byte.MaxValue);
-            G = (byte)MathHelper.Clamp(g * 255, Byte.MinValue, Byte.MaxValue);
-            B = (byte)MathHelper.Clamp(b * 255, Byte.MinValue, Byte.MaxValue);
-            A = 255;
-        }
-
-        /// <summary>
-        /// Creates a new instance of <see cref="Color"/> struct.
-        /// </summary>
-        /// <param name="r">Red component value.</param>
-        /// <param name="g">Green component value.</param>
-        /// <param name="b">Blue component value</param>
-        public Color(int r, int g, int b)
-        {
-            _packedValue = 0;
-            R = (byte)MathHelper.Clamp(r, Byte.MinValue, Byte.MaxValue);
-            G = (byte)MathHelper.Clamp(g, Byte.MinValue, Byte.MaxValue);
-            B = (byte)MathHelper.Clamp(b, Byte.MinValue, Byte.MaxValue);
-            A = (byte)255;
-        }
-
-        /// <summary>
-        /// Creates a new instance of <see cref="Color"/> struct.
-        /// </summary>
-        /// <param name="r">Red component value.</param>
-        /// <param name="g">Green component value.</param>
-        /// <param name="b">Blue component value</param>
-        /// <param name="alpha">Alpha component value.</param>
-        public Color(int r, int g, int b, int alpha)
-        {
-            _packedValue = 0;
-            R = (byte)MathHelper.Clamp(r, Byte.MinValue, Byte.MaxValue);
-            G = (byte)MathHelper.Clamp(g, Byte.MinValue, Byte.MaxValue);
-            B = (byte)MathHelper.Clamp(b, Byte.MinValue, Byte.MaxValue);
-            A = (byte)MathHelper.Clamp(alpha, Byte.MinValue, Byte.MaxValue);
-        }
-
-        /// <summary>
-        /// Creates a new instance of <see cref="Color"/> struct.
-        /// </summary>
-        /// <param name="r">Red component value.</param>
-        /// <param name="g">Green component value.</param>
-        /// <param name="b">Blue component value</param>
-        /// <param name="alpha">Alpha component value.</param>
-        public Color(float r, float g, float b, float alpha)
-        {
-            _packedValue = 0;
-
-            R = (byte)MathHelper.Clamp(r * 255, Byte.MinValue, Byte.MaxValue);
-            G = (byte)MathHelper.Clamp(g * 255, Byte.MinValue, Byte.MaxValue);
-            B = (byte)MathHelper.Clamp(b * 255, Byte.MinValue, Byte.MaxValue);
-            A = (byte)MathHelper.Clamp(alpha * 255, Byte.MinValue, Byte.MaxValue);
-        }
-
-        /// <summary>
-        /// Gets or sets the blue component of <see cref="Color"/>.
-        /// </summary>
-<<<<<<< HEAD
-#if IOS
-[ProtoMember(1)]
-#else
-[DataMember]
-=======
-#if WINRT
-        [DataMember]
-#else
-        [ProtoMember(1)]
->>>>>>> 45631f1c
-#endif
-        public byte B
-        {
-            get
-            {
-                unchecked
-                {
-                    return (byte)(this._packedValue >> 16);
-                }
-            }
-            set
-            {
-                unchecked
-                {
-                    this._packedValue = (this._packedValue & 0xff00ffff) | (uint)(value << 16);
-                }
-            }
-        }
-
-        /// <summary>
-        /// Gets or sets the green component of <see cref="Color"/>.
-        /// </summary>
-<<<<<<< HEAD
-#if IOS
-[ProtoMember(2)]
-#else
-[DataMember]
-=======
-#if WINRT
-        [DataMember]
-#else
-        [ProtoMember(2)]
->>>>>>> 45631f1c
-#endif
-        public byte G
-        {
-            get
-            {
-                unchecked
-                {
-                    return (byte)(this._packedValue >> 8);
-                }
-            }
-            set
-            {
-                unchecked
-                {
-                    this._packedValue = (this._packedValue & 0xffff00ff) | ((uint)(value << 8));
-                }
-            }
-        }
-
-        /// <summary>
-        /// Gets or sets the red component of <see cref="Color"/>.
-        /// </summary>
-<<<<<<< HEAD
-#if IOS
-[ProtoMember(3)]
-#else
-[DataMember]
-=======
-#if WINRT
-        [DataMember]
-#else
-        [ProtoMember(3)]
->>>>>>> 45631f1c
-#endif
-        public byte R
-        {
-            get
-            {
-                unchecked
-                {
-                    return (byte)(this._packedValue);
-                }
-            }
-            set
-            {
-                unchecked
-                {
-                    this._packedValue = (this._packedValue & 0xffffff00) | value;
-                }
-            }
-        }
-
-        /// <summary>
-        /// Gets or sets the alpha component of <see cref="Color"/>.
-        /// </summary>
-<<<<<<< HEAD
-#if IOS
-[ProtoMember(4)]
-#else
-[DataMember]
-=======
-#if WINRT
-        [DataMember]
-#else
-        [ProtoMember(4)]
->>>>>>> 45631f1c
-#endif
-        public byte A
-        {
-            get
-            {
-                unchecked
-                {
-                    return (byte)(this._packedValue >> 24);
-                }
-            }
-            set
-            {
-                unchecked
-                {
-                    this._packedValue = (this._packedValue & 0x00ffffff) | ((uint)(value << 24));
-                }
-            }
-        }
-
-        /// <summary>
-        /// Compares whether two <see cref="Color"/> instances are equal.
-        /// </summary>
-        /// <param name="a"><see cref="Color"/> instance on the left of the equal sign.</param>
-        /// <param name="b"><see cref="Color"/> instance on the right of the equal sign.</param>
-        /// <returns><c>true</c> if the instances are equal; <c>false</c> otherwise.</returns>
-        public static bool operator ==(Color a, Color b)
-        {
-            return (a.A == b.A &&
-                a.R == b.R &&
-                a.G == b.G &&
-                a.B == b.B);
-        }
-
-        /// <summary>
-        /// Compares whether two <see cref="Color"/> instances are not equal.
-        /// </summary>
-        /// <param name="a"><see cref="Color"/> instance on the left of the not equal sign.</param>
-        /// <param name="b"><see cref="Color"/> instance on the right of the not equal sign.</param>
-        /// <returns><c>true</c> if the instances are not equal; <c>false</c> otherwise.</returns>	
-        public static bool operator !=(Color a, Color b)
-        {
-            return !(a == b);
-        }
-
-        /// <summary>
-        /// Gets the hash code for <see cref="Color"/> instance.
-        /// </summary>
-        /// <returns>Hash code of the object.</returns>
-        public override int GetHashCode()
-        {
-            return this._packedValue.GetHashCode();
-        }
-
-        /// <summary>
-        /// Compares whether current instance is equal to specified object.
-        /// </summary>
-        /// <param name="obj">The <see cref="Color"/> to compare.</param>
-        /// <returns><c>true</c> if the instances are equal; <c>false</c> otherwise.</returns>
-        public override bool Equals(object obj)
-        {
-            return ((obj is Color) && this.Equals((Color)obj));
-        }
-
-        /// <summary>
-        /// TransparentBlack color (R:0,G:0,B:0,A:0).
-        /// </summary>
-        public static Color TransparentBlack
-        {
-            get
-            {
-                return new Color(0);
-            }
-        }
-
-        /// <summary>
-        /// Transparent color (R:0,G:0,B:0,A:0).
-        /// </summary>
-        public static Color Transparent
-        {
-            get
-            {
-                return new Color(0);
-            }
-        }
-
-        /// <summary>
-        /// AliceBlue color (R:240,G:248,B:255,A:255).
-        /// </summary>
-        public static Color AliceBlue
-        {
-            get
-            {
-                return new Color(0xfffff8f0);
-            }
-        }
-
-        /// <summary>
-        /// AntiqueWhite color (R:250,G:235,B:215,A:255).
-        /// </summary>
-        public static Color AntiqueWhite
-        {
-            get
-            {
-                return new Color(0xffd7ebfa);
-            }
-        }
-
-        /// <summary>
-        /// Aqua color (R:0,G:255,B:255,A:255).
-        /// </summary>
-        public static Color Aqua
-        {
-            get
-            {
-                return new Color(0xffffff00);
-            }
-        }
-
-        /// <summary>
-        /// Aquamarine color (R:127,G:255,B:212,A:255).
-        /// </summary>
-        public static Color Aquamarine
-        {
-            get
-            {
-                return new Color(0xffd4ff7f);
-            }
-        }
-
-        /// <summary>
-        /// Azure color (R:240,G:255,B:255,A:255).
-        /// </summary>
-        public static Color Azure
-        {
-            get
-            {
-                return new Color(0xfffffff0);
-            }
-        }
-
-        /// <summary>
-        /// Beige color (R:245,G:245,B:220,A:255).
-        /// </summary>
-        public static Color Beige
-        {
-            get
-            {
-                return new Color(0xffdcf5f5);
-            }
-        }
-
-        /// <summary>
-        /// Bisque color (R:255,G:228,B:196,A:255).
-        /// </summary>
-        public static Color Bisque
-        {
-            get
-            {
-                return new Color(0xffc4e4ff);
-            }
-        }
-
-        /// <summary>
-        /// Black color (R:0,G:0,B:0,A:255).
-        /// </summary>
-        public static Color Black
-        {
-            get
-            {
-                return new Color(0xff000000);
-            }
-        }
-
-        /// <summary>
-        /// BlanchedAlmond color (R:255,G:235,B:205,A:255).
-        /// </summary>
-        public static Color BlanchedAlmond
-        {
-            get
-            {
-                return new Color(0xffcdebff);
-            }
-        }
-
-        /// <summary>
-        /// Blue color (R:0,G:0,B:255,A:255).
-        /// </summary>
-        public static Color Blue
-        {
-            get
-            {
-                return new Color(0xffff0000);
-            }
-        }
-
-        /// <summary>
-        /// BlueViolet color (R:138,G:43,B:226,A:255).
-        /// </summary>
-        public static Color BlueViolet
-        {
-            get
-            {
-                return new Color(0xffe22b8a);
-            }
-        }
-
-        /// <summary>
-        /// Brown color (R:165,G:42,B:42,A:255).
-        /// </summary>
-        public static Color Brown
-        {
-            get
-            {
-                return new Color(0xff2a2aa5);
-            }
-        }
-
-        /// <summary>
-        /// BurlyWood color (R:222,G:184,B:135,A:255).
-        /// </summary>
-        public static Color BurlyWood
-        {
-            get
-            {
-                return new Color(0xff87b8de);
-            }
-        }
-
-        /// <summary>
-        /// CadetBlue color (R:95,G:158,B:160,A:255).
-        /// </summary>
-        public static Color CadetBlue
-        {
-            get
-            {
-                return new Color(0xffa09e5f);
-            }
-        }
-
-        /// <summary>
-        /// Chartreuse color (R:127,G:255,B:0,A:255).
-        /// </summary>
-        public static Color Chartreuse
-        {
-            get
-            {
-                return new Color(0xff00ff7f);
-            }
-        }
-
-        /// <summary>
-        /// Chocolate color (R:210,G:105,B:30,A:255).
-        /// </summary>
-        public static Color Chocolate
-        {
-            get
-            {
-                return new Color(0xff1e69d2);
-            }
-        }
-
-        /// <summary>
-        /// Coral color (R:255,G:127,B:80,A:255).
-        /// </summary>
-        public static Color Coral
-        {
-            get
-            {
-                return new Color(0xff507fff);
-            }
-        }
-
-        /// <summary>
-        /// CornflowerBlue color (R:100,G:149,B:237,A:255).
-        /// </summary>
-        public static Color CornflowerBlue
-        {
-            get
-            {
-                return new Color(0xffed9564);
-            }
-        }
-
-        /// <summary>
-        /// Cornsilk color (R:255,G:248,B:220,A:255).
-        /// </summary>
-        public static Color Cornsilk
-        {
-            get
-            {
-                return new Color(0xffdcf8ff);
-            }
-        }
-
-        /// <summary>
-        /// Crimson color (R:220,G:20,B:60,A:255).
-        /// </summary>
-        public static Color Crimson
-        {
-            get
-            {
-                return new Color(0xff3c14dc);
-            }
-        }
-
-        /// <summary>
-        /// Cyan color (R:0,G:255,B:255,A:255).
-        /// </summary>
-        public static Color Cyan
-        {
-            get
-            {
-                return new Color(0xffffff00);
-            }
-        }
-
-        /// <summary>
-        /// DarkBlue color (R:0,G:0,B:139,A:255).
-        /// </summary>
-        public static Color DarkBlue
-        {
-            get
-            {
-                return new Color(0xff8b0000);
-            }
-        }
-
-        /// <summary>
-        /// DarkCyan color (R:0,G:139,B:139,A:255).
-        /// </summary>
-        public static Color DarkCyan
-        {
-            get
-            {
-                return new Color(0xff8b8b00);
-            }
-        }
-
-        /// <summary>
-        /// DarkGoldenrod color (R:184,G:134,B:11,A:255).
-        /// </summary>
-        public static Color DarkGoldenrod
-        {
-            get
-            {
-                return new Color(0xff0b86b8);
-            }
-        }
-
-        /// <summary>
-        /// DarkGray color (R:169,G:169,B:169,A:255).
-        /// </summary>
-        public static Color DarkGray
-        {
-            get
-            {
-                return new Color(0xffa9a9a9);
-            }
-        }
-
-        /// <summary>
-        /// DarkGreen color (R:0,G:100,B:0,A:255).
-        /// </summary>
-        public static Color DarkGreen
-        {
-            get
-            {
-                return new Color(0xff006400);
-            }
-        }
-
-        /// <summary>
-        /// DarkKhaki color (R:189,G:183,B:107,A:255).
-        /// </summary>
-        public static Color DarkKhaki
-        {
-            get
-            {
-                return new Color(0xff6bb7bd);
-            }
-        }
-
-        /// <summary>
-        /// DarkMagenta color (R:139,G:0,B:139,A:255).
-        /// </summary>
-        public static Color DarkMagenta
-        {
-            get
-            {
-                return new Color(0xff8b008b);
-            }
-        }
-
-        /// <summary>
-        /// DarkOliveGreen color (R:85,G:107,B:47,A:255).
-        /// </summary>
-        public static Color DarkOliveGreen
-        {
-            get
-            {
-                return new Color(0xff2f6b55);
-            }
-        }
-
-        /// <summary>
-        /// DarkOrange color (R:255,G:140,B:0,A:255).
-        /// </summary>
-        public static Color DarkOrange
-        {
-            get
-            {
-                return new Color(0xff008cff);
-            }
-        }
-
-        /// <summary>
-        /// DarkOrchid color (R:153,G:50,B:204,A:255).
-        /// </summary>
-        public static Color DarkOrchid
-        {
-            get
-            {
-                return new Color(0xffcc3299);
-            }
-        }
-
-        /// <summary>
-        /// DarkRed color (R:139,G:0,B:0,A:255).
-        /// </summary>
-        public static Color DarkRed
-        {
-            get
-            {
-                return new Color(0xff00008b);
-            }
-        }
-
-        /// <summary>
-        /// DarkSalmon color (R:233,G:150,B:122,A:255).
-        /// </summary>
-        public static Color DarkSalmon
-        {
-            get
-            {
-                return new Color(0xff7a96e9);
-            }
-        }
-
-        /// <summary>
-        /// DarkSeaGreen color (R:143,G:188,B:139,A:255).
-        /// </summary>
-        public static Color DarkSeaGreen
-        {
-            get
-            {
-                return new Color(0xff8bbc8f);
-            }
-        }
-
-        /// <summary>
-        /// DarkSlateBlue color (R:72,G:61,B:139,A:255).
-        /// </summary>
-        public static Color DarkSlateBlue
-        {
-            get
-            {
-                return new Color(0xff8b3d48);
-            }
-        }
-
-        /// <summary>
-        /// DarkSlateGray color (R:47,G:79,B:79,A:255).
-        /// </summary>
-        public static Color DarkSlateGray
-        {
-            get
-            {
-                return new Color(0xff4f4f2f);
-            }
-        }
-
-        /// <summary>
-        /// DarkTurquoise color (R:0,G:206,B:209,A:255).
-        /// </summary>
-        public static Color DarkTurquoise
-        {
-            get
-            {
-                return new Color(0xffd1ce00);
-            }
-        }
-
-        /// <summary>
-        /// DarkViolet color (R:148,G:0,B:211,A:255).
-        /// </summary>
-        public static Color DarkViolet
-        {
-            get
-            {
-                return new Color(0xffd30094);
-            }
-        }
-
-        /// <summary>
-        /// DeepPink color (R:255,G:20,B:147,A:255).
-        /// </summary>
-        public static Color DeepPink
-        {
-            get
-            {
-                return new Color(0xff9314ff);
-            }
-        }
-
-        /// <summary>
-        /// DeepSkyBlue color (R:0,G:191,B:255,A:255).
-        /// </summary>
-        public static Color DeepSkyBlue
-        {
-            get
-            {
-                return new Color(0xffffbf00);
-            }
-        }
-
-        /// <summary>
-        /// DimGray color (R:105,G:105,B:105,A:255).
-        /// </summary>
-        public static Color DimGray
-        {
-            get
-            {
-                return new Color(0xff696969);
-            }
-        }
-
-        /// <summary>
-        /// DodgerBlue color (R:30,G:144,B:255,A:255).
-        /// </summary>
-        public static Color DodgerBlue
-        {
-            get
-            {
-                return new Color(0xffff901e);
-            }
-        }
-
-        /// <summary>
-        /// Firebrick color (R:178,G:34,B:34,A:255).
-        /// </summary>
-        public static Color Firebrick
-        {
-            get
-            {
-                return new Color(0xff2222b2);
-            }
-        }
-
-        /// <summary>
-        /// FloralWhite color (R:255,G:250,B:240,A:255).
-        /// </summary>
-        public static Color FloralWhite
-        {
-            get
-            {
-                return new Color(0xfff0faff);
-            }
-        }
-
-        /// <summary>
-        /// ForestGreen color (R:34,G:139,B:34,A:255).
-        /// </summary>
-        public static Color ForestGreen
-        {
-            get
-            {
-                return new Color(0xff228b22);
-            }
-        }
-
-        /// <summary>
-        /// Fuchsia color (R:255,G:0,B:255,A:255).
-        /// </summary>
-        public static Color Fuchsia
-        {
-            get
-            {
-                return new Color(0xffff00ff);
-            }
-        }
-
-        /// <summary>
-        /// Gainsboro color (R:220,G:220,B:220,A:255).
-        /// </summary>
-        public static Color Gainsboro
-        {
-            get
-            {
-                return new Color(0xffdcdcdc);
-            }
-        }
-
-        /// <summary>
-        /// GhostWhite color (R:248,G:248,B:255,A:255).
-        /// </summary>
-        public static Color GhostWhite
-        {
-            get
-            {
-                return new Color(0xfffff8f8);
-            }
-        }
-
-        /// <summary>
-        /// Gold color (R:255,G:215,B:0,A:255).
-        /// </summary>
-        public static Color Gold
-        {
-            get
-            {
-                return new Color(0xff00d7ff);
-            }
-        }
-
-        /// <summary>
-        /// Goldenrod color (R:218,G:165,B:32,A:255).
-        /// </summary>
-        public static Color Goldenrod
-        {
-            get
-            {
-                return new Color(0xff20a5da);
-            }
-        }
-
-        /// <summary>
-        /// Gray color (R:128,G:128,B:128,A:255).
-        /// </summary>
-        public static Color Gray
-        {
-            get
-            {
-                return new Color(0xff808080);
-            }
-        }
-
-        /// <summary>
-        /// Green color (R:0,G:128,B:0,A:255).
-        /// </summary>
-        public static Color Green
-        {
-            get
-            {
-                return new Color(0xff008000);
-            }
-        }
-
-        /// <summary>
-        /// GreenYellow color (R:173,G:255,B:47,A:255).
-        /// </summary>
-        public static Color GreenYellow
-        {
-            get
-            {
-                return new Color(0xff2fffad);
-            }
-        }
-
-        /// <summary>
-        /// Honeydew color (R:240,G:255,B:240,A:255).
-        /// </summary>
-        public static Color Honeydew
-        {
-            get
-            {
-                return new Color(0xfff0fff0);
-            }
-        }
-
-        /// <summary>
-        /// HotPink color (R:255,G:105,B:180,A:255).
-        /// </summary>
-        public static Color HotPink
-        {
-            get
-            {
-                return new Color(0xffb469ff);
-            }
-        }
-
-        /// <summary>
-        /// IndianRed color (R:205,G:92,B:92,A:255).
-        /// </summary>
-        public static Color IndianRed
-        {
-            get
-            {
-                return new Color(0xff5c5ccd);
-            }
-        }
-
-        /// <summary>
-        /// Indigo color (R:75,G:0,B:130,A:255).
-        /// </summary>
-        public static Color Indigo
-        {
-            get
-            {
-                return new Color(0xff82004b);
-            }
-        }
-
-        /// <summary>
-        /// Ivory color (R:255,G:255,B:240,A:255).
-        /// </summary>
-        public static Color Ivory
-        {
-            get
-            {
-                return new Color(0xfff0ffff);
-            }
-        }
-
-        /// <summary>
-        /// Khaki color (R:240,G:230,B:140,A:255).
-        /// </summary>
-        public static Color Khaki
-        {
-            get
-            {
-                return new Color(0xff8ce6f0);
-            }
-        }
-
-        /// <summary>
-        /// Lavender color (R:230,G:230,B:250,A:255).
-        /// </summary>
-        public static Color Lavender
-        {
-            get
-            {
-                return new Color(0xfffae6e6);
-            }
-        }
-
-        /// <summary>
-        /// LavenderBlush color (R:255,G:240,B:245,A:255).
-        /// </summary>
-        public static Color LavenderBlush
-        {
-            get
-            {
-                return new Color(0xfff5f0ff);
-            }
-        }
-
-        /// <summary>
-        /// LawnGreen color (R:124,G:252,B:0,A:255).
-        /// </summary>
-        public static Color LawnGreen
-        {
-            get
-            {
-                return new Color(0xff00fc7c);
-            }
-        }
-
-        /// <summary>
-        /// LemonChiffon color (R:255,G:250,B:205,A:255).
-        /// </summary>
-        public static Color LemonChiffon
-        {
-            get
-            {
-                return new Color(0xffcdfaff);
-            }
-        }
-
-        /// <summary>
-        /// LightBlue color (R:173,G:216,B:230,A:255).
-        /// </summary>
-        public static Color LightBlue
-        {
-            get
-            {
-                return new Color(0xffe6d8ad);
-            }
-        }
-
-        /// <summary>
-        /// LightCoral color (R:240,G:128,B:128,A:255).
-        /// </summary>
-        public static Color LightCoral
-        {
-            get
-            {
-                return new Color(0xff8080f0);
-            }
-        }
-
-        /// <summary>
-        /// LightCyan color (R:224,G:255,B:255,A:255).
-        /// </summary>
-        public static Color LightCyan
-        {
-            get
-            {
-                return new Color(0xffffffe0);
-            }
-        }
-
-        /// <summary>
-        /// LightGoldenrodYellow color (R:250,G:250,B:210,A:255).
-        /// </summary>
-        public static Color LightGoldenrodYellow
-        {
-            get
-            {
-                return new Color(0xffd2fafa);
-            }
-        }
-
-        /// <summary>
-        /// LightGray color (R:211,G:211,B:211,A:255).
-        /// </summary>
-        public static Color LightGray
-        {
-            get
-            {
-                return new Color(0xffd3d3d3);
-            }
-        }
-
-        /// <summary>
-        /// LightGreen color (R:144,G:238,B:144,A:255).
-        /// </summary>
-        public static Color LightGreen
-        {
-            get
-            {
-                return new Color(0xff90ee90);
-            }
-        }
-
-        /// <summary>
-        /// LightPink color (R:255,G:182,B:193,A:255).
-        /// </summary>
-        public static Color LightPink
-        {
-            get
-            {
-                return new Color(0xffc1b6ff);
-            }
-        }
-
-        /// <summary>
-        /// LightSalmon color (R:255,G:160,B:122,A:255).
-        /// </summary>
-        public static Color LightSalmon
-        {
-            get
-            {
-                return new Color(0xff7aa0ff);
-            }
-        }
-
-        /// <summary>
-        /// LightSeaGreen color (R:32,G:178,B:170,A:255).
-        /// </summary>
-        public static Color LightSeaGreen
-        {
-            get
-            {
-                return new Color(0xffaab220);
-            }
-        }
-
-        /// <summary>
-        /// LightSkyBlue color (R:135,G:206,B:250,A:255).
-        /// </summary>
-        public static Color LightSkyBlue
-        {
-            get
-            {
-                return new Color(0xffface87);
-            }
-        }
-
-        /// <summary>
-        /// LightSlateGray color (R:119,G:136,B:153,A:255).
-        /// </summary>
-        public static Color LightSlateGray
-        {
-            get
-            {
-                return new Color(0xff998877);
-            }
-        }
-
-        /// <summary>
-        /// LightSteelBlue color (R:176,G:196,B:222,A:255).
-        /// </summary>
-        public static Color LightSteelBlue
-        {
-            get
-            {
-                return new Color(0xffdec4b0);
-            }
-        }
-
-        /// <summary>
-        /// LightYellow color (R:255,G:255,B:224,A:255).
-        /// </summary>
-        public static Color LightYellow
-        {
-            get
-            {
-                return new Color(0xffe0ffff);
-            }
-        }
-
-        /// <summary>
-        /// Lime color (R:0,G:255,B:0,A:255).
-        /// </summary>
-        public static Color Lime
-        {
-            get
-            {
-                return new Color(0xff00ff00);
-            }
-        }
-
-        /// <summary>
-        /// LimeGreen color (R:50,G:205,B:50,A:255).
-        /// </summary>
-        public static Color LimeGreen
-        {
-            get
-            {
-                return new Color(0xff32cd32);
-            }
-        }
-
-        /// <summary>
-        /// Linen color (R:250,G:240,B:230,A:255).
-        /// </summary>
-        public static Color Linen
-        {
-            get
-            {
-                return new Color(0xffe6f0fa);
-            }
-        }
-
-        /// <summary>
-        /// Magenta color (R:255,G:0,B:255,A:255).
-        /// </summary>
-        public static Color Magenta
-        {
-            get
-            {
-                return new Color(0xffff00ff);
-            }
-        }
-
-        /// <summary>
-        /// Maroon color (R:128,G:0,B:0,A:255).
-        /// </summary>
-        public static Color Maroon
-        {
-            get
-            {
-                return new Color(0xff000080);
-            }
-        }
-
-        /// <summary>
-        /// MediumAquamarine color (R:102,G:205,B:170,A:255).
-        /// </summary>
-        public static Color MediumAquamarine
-        {
-            get
-            {
-                return new Color(0xffaacd66);
-            }
-        }
-
-        /// <summary>
-        /// MediumBlue color (R:0,G:0,B:205,A:255).
-        /// </summary>
-        public static Color MediumBlue
-        {
-            get
-            {
-                return new Color(0xffcd0000);
-            }
-        }
-
-        /// <summary>
-        /// MediumOrchid color (R:186,G:85,B:211,A:255).
-        /// </summary>
-        public static Color MediumOrchid
-        {
-            get
-            {
-                return new Color(0xffd355ba);
-            }
-        }
-
-        /// <summary>
-        /// MediumPurple color (R:147,G:112,B:219,A:255).
-        /// </summary>
-        public static Color MediumPurple
-        {
-            get
-            {
-                return new Color(0xffdb7093);
-            }
-        }
-        /// <summary>
-        /// MediumSeaGreen color (R:60,G:179,B:113,A:255).
-        /// </summary>
-        public static Color MediumSeaGreen
-        {
-            get
-            {
-                return new Color(0xff71b33c);
-            }
-        }
-
-        /// <summary>
-        /// MediumSlateBlue color (R:123,G:104,B:238,A:255).
-        /// </summary>
-        public static Color MediumSlateBlue
-        {
-            get
-            {
-                return new Color(0xffee687b);
-            }
-        }
-
-        /// <summary>
-        /// MediumSpringGreen color (R:0,G:250,B:154,A:255).
-        /// </summary>
-        public static Color MediumSpringGreen
-        {
-            get
-            {
-                return new Color(0xff9afa00);
-            }
-        }
-
-        /// <summary>
-        /// MediumTurquoise color (R:72,G:209,B:204,A:255).
-        /// </summary>
-        public static Color MediumTurquoise
-        {
-            get
-            {
-                return new Color(0xffccd148);
-            }
-        }
-
-        /// <summary>
-        /// MediumVioletRed color (R:199,G:21,B:133,A:255).
-        /// </summary>
-        public static Color MediumVioletRed
-        {
-            get
-            {
-                return new Color(0xff8515c7);
-            }
-        }
-
-        /// <summary>
-        /// MidnightBlue color (R:25,G:25,B:112,A:255).
-        /// </summary>
-        public static Color MidnightBlue
-        {
-            get
-            {
-                return new Color(0xff701919);
-            }
-        }
-
-        /// <summary>
-        /// MintCream color (R:245,G:255,B:250,A:255).
-        /// </summary>
-        public static Color MintCream
-        {
-            get
-            {
-                return new Color(0xfffafff5);
-            }
-        }
-
-        /// <summary>
-        /// MistyRose color (R:255,G:228,B:225,A:255).
-        /// </summary>
-        public static Color MistyRose
-        {
-            get
-            {
-                return new Color(0xffe1e4ff);
-            }
-        }
-
-        /// <summary>
-        /// Moccasin color (R:255,G:228,B:181,A:255).
-        /// </summary>
-        public static Color Moccasin
-        {
-            get
-            {
-                return new Color(0xffb5e4ff);
-            }
-        }
-
-        /// <summary>
-        /// NavajoWhite color (R:255,G:222,B:173,A:255).
-        /// </summary>
-        public static Color NavajoWhite
-        {
-            get
-            {
-                return new Color(0xffaddeff);
-            }
-        }
-
-        /// <summary>
-        /// Navy color (R:0,G:0,B:128,A:255).
-        /// </summary>
-        public static Color Navy
-        {
-            get
-            {
-                return new Color(0xff800000);
-            }
-        }
-
-        /// <summary>
-        /// OldLace color (R:253,G:245,B:230,A:255).
-        /// </summary>
-        public static Color OldLace
-        {
-            get
-            {
-                return new Color(0xffe6f5fd);
-            }
-        }
-
-        /// <summary>
-        /// Olive color (R:128,G:128,B:0,A:255).
-        /// </summary>
-        public static Color Olive
-        {
-            get
-            {
-                return new Color(0xff008080);
-            }
-        }
-
-        /// <summary>
-        /// OliveDrab color (R:107,G:142,B:35,A:255).
-        /// </summary>
-        public static Color OliveDrab
-        {
-            get
-            {
-                return new Color(0xff238e6b);
-            }
-        }
-
-        /// <summary>
-        /// Orange color (R:255,G:165,B:0,A:255).
-        /// </summary>
-        public static Color Orange
-        {
-            get
-            {
-                return new Color(0xff00a5ff);
-            }
-        }
-
-        /// <summary>
-        /// OrangeRed color (R:255,G:69,B:0,A:255).
-        /// </summary>
-        public static Color OrangeRed
-        {
-            get
-            {
-                return new Color(0xff0045ff);
-            }
-        }
-
-        /// <summary>
-        /// Orchid color (R:218,G:112,B:214,A:255).
-        /// </summary>
-        public static Color Orchid
-        {
-            get
-            {
-                return new Color(0xffd670da);
-            }
-        }
-
-        /// <summary>
-        /// PaleGoldenrod color (R:238,G:232,B:170,A:255).
-        /// </summary>
-        public static Color PaleGoldenrod
-        {
-            get
-            {
-                return new Color(0xffaae8ee);
-            }
-        }
-
-        /// <summary>
-        /// PaleGreen color (R:152,G:251,B:152,A:255).
-        /// </summary>
-        public static Color PaleGreen
-        {
-            get
-            {
-                return new Color(0xff98fb98);
-            }
-        }
-
-        /// <summary>
-        /// PaleTurquoise color (R:175,G:238,B:238,A:255).
-        /// </summary>
-        public static Color PaleTurquoise
-        {
-            get
-            {
-                return new Color(0xffeeeeaf);
-            }
-        }
-        /// <summary>
-        /// PaleVioletRed color (R:219,G:112,B:147,A:255).
-        /// </summary>
-        public static Color PaleVioletRed
-        {
-            get
-            {
-                return new Color(0xff9370db);
-            }
-        }
-
-        /// <summary>
-        /// PapayaWhip color (R:255,G:239,B:213,A:255).
-        /// </summary>
-        public static Color PapayaWhip
-        {
-            get
-            {
-                return new Color(0xffd5efff);
-            }
-        }
-
-        /// <summary>
-        /// PeachPuff color (R:255,G:218,B:185,A:255).
-        /// </summary>
-        public static Color PeachPuff
-        {
-            get
-            {
-                return new Color(0xffb9daff);
-            }
-        }
-
-        /// <summary>
-        /// Peru color (R:205,G:133,B:63,A:255).
-        /// </summary>
-        public static Color Peru
-        {
-            get
-            {
-                return new Color(0xff3f85cd);
-            }
-        }
-
-        /// <summary>
-        /// Pink color (R:255,G:192,B:203,A:255).
-        /// </summary>
-        public static Color Pink
-        {
-            get
-            {
-                return new Color(0xffcbc0ff);
-            }
-        }
-
-        /// <summary>
-        /// Plum color (R:221,G:160,B:221,A:255).
-        /// </summary>
-        public static Color Plum
-        {
-            get
-            {
-                return new Color(0xffdda0dd);
-            }
-        }
-
-        /// <summary>
-        /// PowderBlue color (R:176,G:224,B:230,A:255).
-        /// </summary>
-        public static Color PowderBlue
-        {
-            get
-            {
-                return new Color(0xffe6e0b0);
-            }
-        }
-
-        /// <summary>
-        ///  Purple color (R:128,G:0,B:128,A:255).
-        /// </summary>
-        public static Color Purple
-        {
-            get
-            {
-                return new Color(0xff800080);
-            }
-        }
-
-        /// <summary>
-        /// Red color (R:255,G:0,B:0,A:255).
-        /// </summary>
-        public static Color Red
-        {
-            get
-            {
-                return new Color(0xff0000ff);
-            }
-        }
-
-        /// <summary>
-        /// RosyBrown color (R:188,G:143,B:143,A:255).
-        /// </summary>
-        public static Color RosyBrown
-        {
-            get
-            {
-                return new Color(0xff8f8fbc);
-            }
-        }
-
-        /// <summary>
-        /// RoyalBlue color (R:65,G:105,B:225,A:255).
-        /// </summary>
-        public static Color RoyalBlue
-        {
-            get
-            {
-                return new Color(0xffe16941);
-            }
-        }
-
-        /// <summary>
-        /// SaddleBrown color (R:139,G:69,B:19,A:255).
-        /// </summary>
-        public static Color SaddleBrown
-        {
-            get
-            {
-                return new Color(0xff13458b);
-            }
-        }
-
-        /// <summary>
-        /// Salmon color (R:250,G:128,B:114,A:255).
-        /// </summary>
-        public static Color Salmon
-        {
-            get
-            {
-                return new Color(0xff7280fa);
-            }
-        }
-
-        /// <summary>
-        /// SandyBrown color (R:244,G:164,B:96,A:255).
-        /// </summary>
-        public static Color SandyBrown
-        {
-            get
-            {
-                return new Color(0xff60a4f4);
-            }
-        }
-
-        /// <summary>
-        /// SeaGreen color (R:46,G:139,B:87,A:255).
-        /// </summary>
-        public static Color SeaGreen
-        {
-            get
-            {
-                return new Color(0xff578b2e);
-            }
-        }
-
-        /// <summary>
-        /// SeaShell color (R:255,G:245,B:238,A:255).
-        /// </summary>
-        public static Color SeaShell
-        {
-            get
-            {
-                return new Color(0xffeef5ff);
-            }
-        }
-
-        /// <summary>
-        /// Sienna color (R:160,G:82,B:45,A:255).
-        /// </summary>
-        public static Color Sienna
-        {
-            get
-            {
-                return new Color(0xff2d52a0);
-            }
-        }
-
-        /// <summary>
-        /// Silver color (R:192,G:192,B:192,A:255).
-        /// </summary>
-        public static Color Silver
-        {
-            get
-            {
-                return new Color(0xffc0c0c0);
-            }
-        }
-
-        /// <summary>
-        /// SkyBlue color (R:135,G:206,B:235,A:255).
-        /// </summary>
-        public static Color SkyBlue
-        {
-            get
-            {
-                return new Color(0xffebce87);
-            }
-        }
-
-        /// <summary>
-        /// SlateBlue color (R:106,G:90,B:205,A:255).
-        /// </summary>
-        public static Color SlateBlue
-        {
-            get
-            {
-                return new Color(0xffcd5a6a);
-            }
-        }
-
-        /// <summary>
-        /// SlateGray color (R:112,G:128,B:144,A:255).
-        /// </summary>
-        public static Color SlateGray
-        {
-            get
-            {
-                return new Color(0xff908070);
-            }
-        }
-
-        /// <summary>
-        /// Snow color (R:255,G:250,B:250,A:255).
-        /// </summary>
-        public static Color Snow
-        {
-            get
-            {
-                return new Color(0xfffafaff);
-            }
-        }
-
-        /// <summary>
-        /// SpringGreen color (R:0,G:255,B:127,A:255).
-        /// </summary>
-        public static Color SpringGreen
-        {
-            get
-            {
-                return new Color(0xff7fff00);
-            }
-        }
-
-        /// <summary>
-        /// SteelBlue color (R:70,G:130,B:180,A:255).
-        /// </summary>
-        public static Color SteelBlue
-        {
-            get
-            {
-                return new Color(0xffb48246);
-            }
-        }
-
-        /// <summary>
-        /// Tan color (R:210,G:180,B:140,A:255).
-        /// </summary>
-        public static Color Tan
-        {
-            get
-            {
-                return new Color(0xff8cb4d2);
-            }
-        }
-
-        /// <summary>
-        /// Teal color (R:0,G:128,B:128,A:255).
-        /// </summary>
-        public static Color Teal
-        {
-            get
-            {
-                return new Color(0xff808000);
-            }
-        }
-
-        /// <summary>
-        /// Thistle color (R:216,G:191,B:216,A:255).
-        /// </summary>
-        public static Color Thistle
-        {
-            get
-            {
-                return new Color(0xffd8bfd8);
-            }
-        }
-
-        /// <summary>
-        /// Tomato color (R:255,G:99,B:71,A:255).
-        /// </summary>
-        public static Color Tomato
-        {
-            get
-            {
-                return new Color(0xff4763ff);
-            }
-        }
-
-        /// <summary>
-        /// Turquoise color (R:64,G:224,B:208,A:255).
-        /// </summary>
-        public static Color Turquoise
-        {
-            get
-            {
-                return new Color(0xffd0e040);
-            }
-        }
-
-        /// <summary>
-        /// Violet color (R:238,G:130,B:238,A:255).
-        /// </summary>
-        public static Color Violet
-        {
-            get
-            {
-                return new Color(0xffee82ee);
-            }
-        }
-
-        /// <summary>
-        /// Wheat color (R:245,G:222,B:179,A:255).
-        /// </summary>
-        public static Color Wheat
-        {
-            get
-            {
-                return new Color(0xffb3def5);
-            }
-        }
-
-        /// <summary>
-        /// White color (R:255,G:255,B:255,A:255).
-        /// </summary>
-        public static Color White
-        {
-            get
-            {
-                return new Color(uint.MaxValue);
-            }
-        }
-
-        /// <summary>
-        /// WhiteSmoke color (R:245,G:245,B:245,A:255).
-        /// </summary>
-        public static Color WhiteSmoke
-        {
-            get
-            {
-                return new Color(0xfff5f5f5);
-            }
-        }
-
-        /// <summary>
-        /// Yellow color (R:255,G:255,B:0,A:255).
-        /// </summary>
-        public static Color Yellow
-        {
-            get
-            {
-                return new Color(0xff00ffff);
-            }
-        }
-
-        /// <summary>
-        /// YellowGreen color (R:154,G:205,B:50,A:255).
-        /// </summary>
-        public static Color YellowGreen
-        {
-            get
-            {
-                return new Color(0xff32cd9a);
-            }
-        }
-
-        /// <summary>
-        /// Performs linear interpolation of <see cref="Color"/>.
-        /// </summary>
-        /// <param name="value1">Source <see cref="Color"/>.</param>
-        /// <param name="value2">Destination <see cref="Color"/>.</param>
-        /// <param name="amount">Interpolation factor.</param>
-        /// <returns>Interpolated <see cref="Color"/>.</returns>
-        public static Color Lerp(Color value1, Color value2, Single amount)
-        {
-            return new Color((int)MathHelper.Lerp(value1.R, value2.R, amount),
-                                (int)MathHelper.Lerp(value1.G, value2.G, amount),
-                                (int)MathHelper.Lerp(value1.B, value2.B, amount),
-                                (int)MathHelper.Lerp(value1.A, value2.A, amount));
-        }
-
-        /// <summary>
-        /// Multiply <see cref="Color"/> by value.
-        /// </summary>
-        /// <param name="value">Source <see cref="Color"/>.</param>
-        /// <param name="scale">Multiplicator.</param>
-        /// <returns>Multiplication result.</returns>
-        public static Color Multiply(Color value, float scale)
-        {
-            return new Color((int)(value.R * scale), (int)(value.G * scale), (int)(value.B * scale), (int)(value.A * scale));
-        }
-
-        /// <summary>
-        /// Multiply <see cref="Color"/> by value.
-        /// </summary>
-        /// <param name="value">Source <see cref="Color"/>.</param>
-        /// <param name="scale">Multiplicator.</param>
-        /// <returns>Multiplication result.</returns>
-        public static Color operator *(Color value, float scale)
-        {
-            return new Color((int)(value.R * scale), (int)(value.G * scale), (int)(value.B * scale), (int)(value.A * scale));
-        }
-
-        /// <summary>
-        /// Converts <see cref="Color"/> to <see cref="Vector3"/>.
-        /// </summary>
-        /// <returns>Converted color.</returns>
-        public Vector3 ToVector3()
-        {
-            return new Vector3(R / 255.0f, G / 255.0f, B / 255.0f);
-        }
-
-        /// <summary>
-        /// Converts <see cref="Color"/> to <see cref="Vector4"/>.
-        /// </summary>
-        /// <returns>Converted color.</returns>
-        public Vector4 ToVector4()
-        {
-            return new Vector4(R / 255.0f, G / 255.0f, B / 255.0f, A / 255.0f);
-        }
-
-        /// <summary>
-        /// Gets or sets packed value of this <see cref="Color"/>.
-        /// </summary>
-        public UInt32 PackedValue
-        {
-            get { return _packedValue; }
-            set { _packedValue = value; }
-        }
-
-        /// <summary>
-        /// Converts the color values of this instance to its equivalent string representation.
-        /// </summary>
-        /// <returns>The string representation of the color value of this instance.</returns>
-        public override string ToString()
-        {
-            return string.Format("[Color: R={0}, G={1}, B={2}, A={3}, PackedValue={4}]", R, G, B, A, PackedValue);
-        }
-
-        /// <summary>
-        /// Translate a non-premultipled alpha <see cref="Color"/> to a <see cref="Color"/> that contains premultiplied alpha.
-        /// </summary>
-        /// <param name="vector">A <see cref="Vector4"/> representing color.</param>
-        /// <returns>A <see cref="Color"/> which contains premultiplied alpha data.</returns>
-        public static Color FromNonPremultiplied(Vector4 vector)
-        {
-            return new Color(vector.X * vector.W, vector.Y * vector.W, vector.Z * vector.W, vector.W);
-        }
-
-        /// <summary>
-        /// Translate a non-premultipled alpha <see cref="Color"/> to a <see cref="Color"/> that contains premultiplied alpha.
-        /// </summary>
-        /// <param name="r">Red component value.</param>
-        /// <param name="g">Green component value.</param>
-        /// <param name="b">Blue component value.</param>
-        /// <param name="a">Alpha component value.</param>
-        /// <returns>A <see cref="Color"/> which contains premultiplied alpha data.</returns>
-        public static Color FromNonPremultiplied(int r, int g, int b, int a)
-        {
-            return new Color((byte)(r * a / 255), (byte)(g * a / 255), (byte)(b * a / 255), a);
-        }
-
-        #region IEquatable<Color> Members
-
-        /// <summary>
-        /// Compares whether current instance is equal to specified <see cref="Color"/>.
-        /// </summary>
-        /// <param name="other">The <see cref="Color"/> to compare.</param>
-        /// <returns><c>true</c> if the instances are equal; <c>false</c> otherwise.</returns>
-        public bool Equals(Color other)
-        {
-            return this.PackedValue == other.PackedValue;
-        }
-
-        #endregion
-    }
-}
+#region License
+/*
+MIT License
+Copyright © 2006 The Mono.Xna Team
+
+All rights reserved.
+
+Permission is hereby granted, free of charge, to any person obtaining a copy
+of this software and associated documentation files (the "Software"), to deal
+in the Software without restriction, including without limitation the rights
+to use, copy, modify, merge, publish, distribute, sublicense, and/or sell
+copies of the Software, and to permit persons to whom the Software is
+furnished to do so, subject to the following conditions:
+
+The above copyright notice and this permission notice shall be included in all
+copies or substantial portions of the Software.
+
+THE SOFTWARE IS PROVIDED "AS IS", WITHOUT WARRANTY OF ANY KIND, EXPRESS OR
+IMPLIED, INCLUDING BUT NOT LIMITED TO THE WARRANTIES OF MERCHANTABILITY,
+FITNESS FOR A PARTICULAR PURPOSE AND NONINFRINGEMENT. IN NO EVENT SHALL THE
+AUTHORS OR COPYRIGHT HOLDERS BE LIABLE FOR ANY CLAIM, DAMAGES OR OTHER
+LIABILITY, WHETHER IN AN ACTION OF CONTRACT, TORT OR OTHERWISE, ARISING FROM,
+OUT OF OR IN CONNECTION WITH THE SOFTWARE OR THE USE OR OTHER DEALINGS IN THE
+SOFTWARE.
+*/
+#endregion License
+
+using System;
+using ProtoBuf;
+
+#if WINRT
+using System.Runtime.Serialization;
+#endif
+
+#if iOS
+using ProtoBuf;
+#endif
+
+namespace Microsoft.Xna.Framework
+{
+    /// <summary>
+    /// Describe a 32-bit packed color.
+    /// </summary>
+#if WINRT
+    [DataContract]
+#else
+    [Serializable, ProtoContract]
+#endif
+    public struct Color : IEquatable<Color>
+    {
+        // ARGB
+        private uint _packedValue;
+
+        private Color(uint packedValue)
+        {
+            _packedValue = packedValue;
+            // ARGB
+            //_packedValue = (packedValue << 8) | ((packedValue & 0xff000000) >> 24);
+            // ABGR			
+            //_packedValue = (packedValue & 0xff00ff00) | ((packedValue & 0x000000ff) << 16) | ((packedValue & 0x00ff0000) >> 16);
+        }
+
+        /// <summary>
+        /// Creates a new instance of <see cref="Color"/> struct.
+        /// </summary>
+        /// <param name="color">A <see cref="Vector4"/> representing color.</param>
+        public Color(Vector4 color)
+        {
+            _packedValue = 0;
+
+            R = (byte)MathHelper.Clamp(color.X * 255, Byte.MinValue, Byte.MaxValue);
+            G = (byte)MathHelper.Clamp(color.Y * 255, Byte.MinValue, Byte.MaxValue);
+            B = (byte)MathHelper.Clamp(color.Z * 255, Byte.MinValue, Byte.MaxValue);
+            A = (byte)MathHelper.Clamp(color.W * 255, Byte.MinValue, Byte.MaxValue);
+        }
+
+        /// <summary>
+        /// Creates a new instance of <see cref="Color"/> struct.
+        /// </summary>
+        /// <param name="color">A <see cref="Vector3"/> representing color.</param>
+        public Color(Vector3 color)
+        {
+            _packedValue = 0;
+
+            R = (byte)MathHelper.Clamp(color.X * 255, Byte.MinValue, Byte.MaxValue);
+            G = (byte)MathHelper.Clamp(color.Y * 255, Byte.MinValue, Byte.MaxValue);
+            B = (byte)MathHelper.Clamp(color.Z * 255, Byte.MinValue, Byte.MaxValue);
+            A = 255;
+        }
+
+        /// <summary>
+        /// Creates a new instance of <see cref="Color"/> struct.
+        /// </summary>
+        /// <param name="color">A <see cref="Color"/> for RGB values of new <see cref="Color"/> instance.</param>
+        /// <param name="alpha">Alpha component value.</param>
+        public Color(Color color, int alpha)
+        {
+            _packedValue = 0;
+
+            R = color.R;
+            G = color.G;
+            B = color.B;
+            A = (byte)MathHelper.Clamp(alpha, Byte.MinValue, Byte.MaxValue);
+        }
+
+        /// <summary>
+        /// Creates a new instance of <see cref="Color"/> struct.
+        /// </summary>
+        /// <param name="color">A <see cref="Color"/> for RGB values of new <see cref="Color"/> instance.</param>
+        /// <param name="alpha">Alpha component value.</param>
+        public Color(Color color, float alpha)
+        {
+            _packedValue = 0;
+
+            R = color.R;
+            G = color.G;
+            B = color.B;
+            A = (byte)MathHelper.Clamp(alpha * 255, Byte.MinValue, Byte.MaxValue);
+        }
+
+        /// <summary>
+        /// Creates a new instance of <see cref="Color"/> struct.
+        /// </summary>
+        /// <param name="r">Red component value.</param>
+        /// <param name="g">Green component value.</param>
+        /// <param name="b">Blue component value</param>
+        public Color(float r, float g, float b)
+        {
+            _packedValue = 0;
+
+            R = (byte)MathHelper.Clamp(r * 255, Byte.MinValue, Byte.MaxValue);
+            G = (byte)MathHelper.Clamp(g * 255, Byte.MinValue, Byte.MaxValue);
+            B = (byte)MathHelper.Clamp(b * 255, Byte.MinValue, Byte.MaxValue);
+            A = 255;
+        }
+
+        /// <summary>
+        /// Creates a new instance of <see cref="Color"/> struct.
+        /// </summary>
+        /// <param name="r">Red component value.</param>
+        /// <param name="g">Green component value.</param>
+        /// <param name="b">Blue component value</param>
+        public Color(int r, int g, int b)
+        {
+            _packedValue = 0;
+            R = (byte)MathHelper.Clamp(r, Byte.MinValue, Byte.MaxValue);
+            G = (byte)MathHelper.Clamp(g, Byte.MinValue, Byte.MaxValue);
+            B = (byte)MathHelper.Clamp(b, Byte.MinValue, Byte.MaxValue);
+            A = (byte)255;
+        }
+
+        /// <summary>
+        /// Creates a new instance of <see cref="Color"/> struct.
+        /// </summary>
+        /// <param name="r">Red component value.</param>
+        /// <param name="g">Green component value.</param>
+        /// <param name="b">Blue component value</param>
+        /// <param name="alpha">Alpha component value.</param>
+        public Color(int r, int g, int b, int alpha)
+        {
+            _packedValue = 0;
+            R = (byte)MathHelper.Clamp(r, Byte.MinValue, Byte.MaxValue);
+            G = (byte)MathHelper.Clamp(g, Byte.MinValue, Byte.MaxValue);
+            B = (byte)MathHelper.Clamp(b, Byte.MinValue, Byte.MaxValue);
+            A = (byte)MathHelper.Clamp(alpha, Byte.MinValue, Byte.MaxValue);
+        }
+
+        /// <summary>
+        /// Creates a new instance of <see cref="Color"/> struct.
+        /// </summary>
+        /// <param name="r">Red component value.</param>
+        /// <param name="g">Green component value.</param>
+        /// <param name="b">Blue component value</param>
+        /// <param name="alpha">Alpha component value.</param>
+        public Color(float r, float g, float b, float alpha)
+        {
+            _packedValue = 0;
+
+            R = (byte)MathHelper.Clamp(r * 255, Byte.MinValue, Byte.MaxValue);
+            G = (byte)MathHelper.Clamp(g * 255, Byte.MinValue, Byte.MaxValue);
+            B = (byte)MathHelper.Clamp(b * 255, Byte.MinValue, Byte.MaxValue);
+            A = (byte)MathHelper.Clamp(alpha * 255, Byte.MinValue, Byte.MaxValue);
+        }
+
+        /// <summary>
+        /// Gets or sets the blue component of <see cref="Color"/>.
+        /// </summary>
+#if WINRT
+        [DataMember]
+#else
+        [ProtoMember(1)]
+#endif
+        public byte B
+        {
+            get
+            {
+                unchecked
+                {
+                    return (byte)(this._packedValue >> 16);
+                }
+            }
+            set
+            {
+                unchecked
+                {
+                    this._packedValue = (this._packedValue & 0xff00ffff) | (uint)(value << 16);
+                }
+            }
+        }
+
+        /// <summary>
+        /// Gets or sets the green component of <see cref="Color"/>.
+        /// </summary>
+#if WINRT
+        [DataMember]
+#else
+        [ProtoMember(2)]
+#endif
+        public byte G
+        {
+            get
+            {
+                unchecked
+                {
+                    return (byte)(this._packedValue >> 8);
+                }
+            }
+            set
+            {
+                unchecked
+                {
+                    this._packedValue = (this._packedValue & 0xffff00ff) | ((uint)(value << 8));
+                }
+            }
+        }
+
+        /// <summary>
+        /// Gets or sets the red component of <see cref="Color"/>.
+        /// </summary>
+#if WINRT
+        [DataMember]
+#else
+        [ProtoMember(3)]
+#endif
+        public byte R
+        {
+            get
+            {
+                unchecked
+                {
+                    return (byte)(this._packedValue);
+                }
+            }
+            set
+            {
+                unchecked
+                {
+                    this._packedValue = (this._packedValue & 0xffffff00) | value;
+                }
+            }
+        }
+
+        /// <summary>
+        /// Gets or sets the alpha component of <see cref="Color"/>.
+        /// </summary>
+#if WINRT
+        [DataMember]
+#else
+        [ProtoMember(4)]
+#endif
+        public byte A
+        {
+            get
+            {
+                unchecked
+                {
+                    return (byte)(this._packedValue >> 24);
+                }
+            }
+            set
+            {
+                unchecked
+                {
+                    this._packedValue = (this._packedValue & 0x00ffffff) | ((uint)(value << 24));
+                }
+            }
+        }
+
+        /// <summary>
+        /// Compares whether two <see cref="Color"/> instances are equal.
+        /// </summary>
+        /// <param name="a"><see cref="Color"/> instance on the left of the equal sign.</param>
+        /// <param name="b"><see cref="Color"/> instance on the right of the equal sign.</param>
+        /// <returns><c>true</c> if the instances are equal; <c>false</c> otherwise.</returns>
+        public static bool operator ==(Color a, Color b)
+        {
+            return (a.A == b.A &&
+                a.R == b.R &&
+                a.G == b.G &&
+                a.B == b.B);
+        }
+
+        /// <summary>
+        /// Compares whether two <see cref="Color"/> instances are not equal.
+        /// </summary>
+        /// <param name="a"><see cref="Color"/> instance on the left of the not equal sign.</param>
+        /// <param name="b"><see cref="Color"/> instance on the right of the not equal sign.</param>
+        /// <returns><c>true</c> if the instances are not equal; <c>false</c> otherwise.</returns>	
+        public static bool operator !=(Color a, Color b)
+        {
+            return !(a == b);
+        }
+
+        /// <summary>
+        /// Gets the hash code for <see cref="Color"/> instance.
+        /// </summary>
+        /// <returns>Hash code of the object.</returns>
+        public override int GetHashCode()
+        {
+            return this._packedValue.GetHashCode();
+        }
+
+        /// <summary>
+        /// Compares whether current instance is equal to specified object.
+        /// </summary>
+        /// <param name="obj">The <see cref="Color"/> to compare.</param>
+        /// <returns><c>true</c> if the instances are equal; <c>false</c> otherwise.</returns>
+        public override bool Equals(object obj)
+        {
+            return ((obj is Color) && this.Equals((Color)obj));
+        }
+
+        /// <summary>
+        /// TransparentBlack color (R:0,G:0,B:0,A:0).
+        /// </summary>
+        public static Color TransparentBlack
+        {
+            get
+            {
+                return new Color(0);
+            }
+        }
+
+        /// <summary>
+        /// Transparent color (R:0,G:0,B:0,A:0).
+        /// </summary>
+        public static Color Transparent
+        {
+            get
+            {
+                return new Color(0);
+            }
+        }
+
+        /// <summary>
+        /// AliceBlue color (R:240,G:248,B:255,A:255).
+        /// </summary>
+        public static Color AliceBlue
+        {
+            get
+            {
+                return new Color(0xfffff8f0);
+            }
+        }
+
+        /// <summary>
+        /// AntiqueWhite color (R:250,G:235,B:215,A:255).
+        /// </summary>
+        public static Color AntiqueWhite
+        {
+            get
+            {
+                return new Color(0xffd7ebfa);
+            }
+        }
+
+        /// <summary>
+        /// Aqua color (R:0,G:255,B:255,A:255).
+        /// </summary>
+        public static Color Aqua
+        {
+            get
+            {
+                return new Color(0xffffff00);
+            }
+        }
+
+        /// <summary>
+        /// Aquamarine color (R:127,G:255,B:212,A:255).
+        /// </summary>
+        public static Color Aquamarine
+        {
+            get
+            {
+                return new Color(0xffd4ff7f);
+            }
+        }
+
+        /// <summary>
+        /// Azure color (R:240,G:255,B:255,A:255).
+        /// </summary>
+        public static Color Azure
+        {
+            get
+            {
+                return new Color(0xfffffff0);
+            }
+        }
+
+        /// <summary>
+        /// Beige color (R:245,G:245,B:220,A:255).
+        /// </summary>
+        public static Color Beige
+        {
+            get
+            {
+                return new Color(0xffdcf5f5);
+            }
+        }
+
+        /// <summary>
+        /// Bisque color (R:255,G:228,B:196,A:255).
+        /// </summary>
+        public static Color Bisque
+        {
+            get
+            {
+                return new Color(0xffc4e4ff);
+            }
+        }
+
+        /// <summary>
+        /// Black color (R:0,G:0,B:0,A:255).
+        /// </summary>
+        public static Color Black
+        {
+            get
+            {
+                return new Color(0xff000000);
+            }
+        }
+
+        /// <summary>
+        /// BlanchedAlmond color (R:255,G:235,B:205,A:255).
+        /// </summary>
+        public static Color BlanchedAlmond
+        {
+            get
+            {
+                return new Color(0xffcdebff);
+            }
+        }
+
+        /// <summary>
+        /// Blue color (R:0,G:0,B:255,A:255).
+        /// </summary>
+        public static Color Blue
+        {
+            get
+            {
+                return new Color(0xffff0000);
+            }
+        }
+
+        /// <summary>
+        /// BlueViolet color (R:138,G:43,B:226,A:255).
+        /// </summary>
+        public static Color BlueViolet
+        {
+            get
+            {
+                return new Color(0xffe22b8a);
+            }
+        }
+
+        /// <summary>
+        /// Brown color (R:165,G:42,B:42,A:255).
+        /// </summary>
+        public static Color Brown
+        {
+            get
+            {
+                return new Color(0xff2a2aa5);
+            }
+        }
+
+        /// <summary>
+        /// BurlyWood color (R:222,G:184,B:135,A:255).
+        /// </summary>
+        public static Color BurlyWood
+        {
+            get
+            {
+                return new Color(0xff87b8de);
+            }
+        }
+
+        /// <summary>
+        /// CadetBlue color (R:95,G:158,B:160,A:255).
+        /// </summary>
+        public static Color CadetBlue
+        {
+            get
+            {
+                return new Color(0xffa09e5f);
+            }
+        }
+
+        /// <summary>
+        /// Chartreuse color (R:127,G:255,B:0,A:255).
+        /// </summary>
+        public static Color Chartreuse
+        {
+            get
+            {
+                return new Color(0xff00ff7f);
+            }
+        }
+
+        /// <summary>
+        /// Chocolate color (R:210,G:105,B:30,A:255).
+        /// </summary>
+        public static Color Chocolate
+        {
+            get
+            {
+                return new Color(0xff1e69d2);
+            }
+        }
+
+        /// <summary>
+        /// Coral color (R:255,G:127,B:80,A:255).
+        /// </summary>
+        public static Color Coral
+        {
+            get
+            {
+                return new Color(0xff507fff);
+            }
+        }
+
+        /// <summary>
+        /// CornflowerBlue color (R:100,G:149,B:237,A:255).
+        /// </summary>
+        public static Color CornflowerBlue
+        {
+            get
+            {
+                return new Color(0xffed9564);
+            }
+        }
+
+        /// <summary>
+        /// Cornsilk color (R:255,G:248,B:220,A:255).
+        /// </summary>
+        public static Color Cornsilk
+        {
+            get
+            {
+                return new Color(0xffdcf8ff);
+            }
+        }
+
+        /// <summary>
+        /// Crimson color (R:220,G:20,B:60,A:255).
+        /// </summary>
+        public static Color Crimson
+        {
+            get
+            {
+                return new Color(0xff3c14dc);
+            }
+        }
+
+        /// <summary>
+        /// Cyan color (R:0,G:255,B:255,A:255).
+        /// </summary>
+        public static Color Cyan
+        {
+            get
+            {
+                return new Color(0xffffff00);
+            }
+        }
+
+        /// <summary>
+        /// DarkBlue color (R:0,G:0,B:139,A:255).
+        /// </summary>
+        public static Color DarkBlue
+        {
+            get
+            {
+                return new Color(0xff8b0000);
+            }
+        }
+
+        /// <summary>
+        /// DarkCyan color (R:0,G:139,B:139,A:255).
+        /// </summary>
+        public static Color DarkCyan
+        {
+            get
+            {
+                return new Color(0xff8b8b00);
+            }
+        }
+
+        /// <summary>
+        /// DarkGoldenrod color (R:184,G:134,B:11,A:255).
+        /// </summary>
+        public static Color DarkGoldenrod
+        {
+            get
+            {
+                return new Color(0xff0b86b8);
+            }
+        }
+
+        /// <summary>
+        /// DarkGray color (R:169,G:169,B:169,A:255).
+        /// </summary>
+        public static Color DarkGray
+        {
+            get
+            {
+                return new Color(0xffa9a9a9);
+            }
+        }
+
+        /// <summary>
+        /// DarkGreen color (R:0,G:100,B:0,A:255).
+        /// </summary>
+        public static Color DarkGreen
+        {
+            get
+            {
+                return new Color(0xff006400);
+            }
+        }
+
+        /// <summary>
+        /// DarkKhaki color (R:189,G:183,B:107,A:255).
+        /// </summary>
+        public static Color DarkKhaki
+        {
+            get
+            {
+                return new Color(0xff6bb7bd);
+            }
+        }
+
+        /// <summary>
+        /// DarkMagenta color (R:139,G:0,B:139,A:255).
+        /// </summary>
+        public static Color DarkMagenta
+        {
+            get
+            {
+                return new Color(0xff8b008b);
+            }
+        }
+
+        /// <summary>
+        /// DarkOliveGreen color (R:85,G:107,B:47,A:255).
+        /// </summary>
+        public static Color DarkOliveGreen
+        {
+            get
+            {
+                return new Color(0xff2f6b55);
+            }
+        }
+
+        /// <summary>
+        /// DarkOrange color (R:255,G:140,B:0,A:255).
+        /// </summary>
+        public static Color DarkOrange
+        {
+            get
+            {
+                return new Color(0xff008cff);
+            }
+        }
+
+        /// <summary>
+        /// DarkOrchid color (R:153,G:50,B:204,A:255).
+        /// </summary>
+        public static Color DarkOrchid
+        {
+            get
+            {
+                return new Color(0xffcc3299);
+            }
+        }
+
+        /// <summary>
+        /// DarkRed color (R:139,G:0,B:0,A:255).
+        /// </summary>
+        public static Color DarkRed
+        {
+            get
+            {
+                return new Color(0xff00008b);
+            }
+        }
+
+        /// <summary>
+        /// DarkSalmon color (R:233,G:150,B:122,A:255).
+        /// </summary>
+        public static Color DarkSalmon
+        {
+            get
+            {
+                return new Color(0xff7a96e9);
+            }
+        }
+
+        /// <summary>
+        /// DarkSeaGreen color (R:143,G:188,B:139,A:255).
+        /// </summary>
+        public static Color DarkSeaGreen
+        {
+            get
+            {
+                return new Color(0xff8bbc8f);
+            }
+        }
+
+        /// <summary>
+        /// DarkSlateBlue color (R:72,G:61,B:139,A:255).
+        /// </summary>
+        public static Color DarkSlateBlue
+        {
+            get
+            {
+                return new Color(0xff8b3d48);
+            }
+        }
+
+        /// <summary>
+        /// DarkSlateGray color (R:47,G:79,B:79,A:255).
+        /// </summary>
+        public static Color DarkSlateGray
+        {
+            get
+            {
+                return new Color(0xff4f4f2f);
+            }
+        }
+
+        /// <summary>
+        /// DarkTurquoise color (R:0,G:206,B:209,A:255).
+        /// </summary>
+        public static Color DarkTurquoise
+        {
+            get
+            {
+                return new Color(0xffd1ce00);
+            }
+        }
+
+        /// <summary>
+        /// DarkViolet color (R:148,G:0,B:211,A:255).
+        /// </summary>
+        public static Color DarkViolet
+        {
+            get
+            {
+                return new Color(0xffd30094);
+            }
+        }
+
+        /// <summary>
+        /// DeepPink color (R:255,G:20,B:147,A:255).
+        /// </summary>
+        public static Color DeepPink
+        {
+            get
+            {
+                return new Color(0xff9314ff);
+            }
+        }
+
+        /// <summary>
+        /// DeepSkyBlue color (R:0,G:191,B:255,A:255).
+        /// </summary>
+        public static Color DeepSkyBlue
+        {
+            get
+            {
+                return new Color(0xffffbf00);
+            }
+        }
+
+        /// <summary>
+        /// DimGray color (R:105,G:105,B:105,A:255).
+        /// </summary>
+        public static Color DimGray
+        {
+            get
+            {
+                return new Color(0xff696969);
+            }
+        }
+
+        /// <summary>
+        /// DodgerBlue color (R:30,G:144,B:255,A:255).
+        /// </summary>
+        public static Color DodgerBlue
+        {
+            get
+            {
+                return new Color(0xffff901e);
+            }
+        }
+
+        /// <summary>
+        /// Firebrick color (R:178,G:34,B:34,A:255).
+        /// </summary>
+        public static Color Firebrick
+        {
+            get
+            {
+                return new Color(0xff2222b2);
+            }
+        }
+
+        /// <summary>
+        /// FloralWhite color (R:255,G:250,B:240,A:255).
+        /// </summary>
+        public static Color FloralWhite
+        {
+            get
+            {
+                return new Color(0xfff0faff);
+            }
+        }
+
+        /// <summary>
+        /// ForestGreen color (R:34,G:139,B:34,A:255).
+        /// </summary>
+        public static Color ForestGreen
+        {
+            get
+            {
+                return new Color(0xff228b22);
+            }
+        }
+
+        /// <summary>
+        /// Fuchsia color (R:255,G:0,B:255,A:255).
+        /// </summary>
+        public static Color Fuchsia
+        {
+            get
+            {
+                return new Color(0xffff00ff);
+            }
+        }
+
+        /// <summary>
+        /// Gainsboro color (R:220,G:220,B:220,A:255).
+        /// </summary>
+        public static Color Gainsboro
+        {
+            get
+            {
+                return new Color(0xffdcdcdc);
+            }
+        }
+
+        /// <summary>
+        /// GhostWhite color (R:248,G:248,B:255,A:255).
+        /// </summary>
+        public static Color GhostWhite
+        {
+            get
+            {
+                return new Color(0xfffff8f8);
+            }
+        }
+
+        /// <summary>
+        /// Gold color (R:255,G:215,B:0,A:255).
+        /// </summary>
+        public static Color Gold
+        {
+            get
+            {
+                return new Color(0xff00d7ff);
+            }
+        }
+
+        /// <summary>
+        /// Goldenrod color (R:218,G:165,B:32,A:255).
+        /// </summary>
+        public static Color Goldenrod
+        {
+            get
+            {
+                return new Color(0xff20a5da);
+            }
+        }
+
+        /// <summary>
+        /// Gray color (R:128,G:128,B:128,A:255).
+        /// </summary>
+        public static Color Gray
+        {
+            get
+            {
+                return new Color(0xff808080);
+            }
+        }
+
+        /// <summary>
+        /// Green color (R:0,G:128,B:0,A:255).
+        /// </summary>
+        public static Color Green
+        {
+            get
+            {
+                return new Color(0xff008000);
+            }
+        }
+
+        /// <summary>
+        /// GreenYellow color (R:173,G:255,B:47,A:255).
+        /// </summary>
+        public static Color GreenYellow
+        {
+            get
+            {
+                return new Color(0xff2fffad);
+            }
+        }
+
+        /// <summary>
+        /// Honeydew color (R:240,G:255,B:240,A:255).
+        /// </summary>
+        public static Color Honeydew
+        {
+            get
+            {
+                return new Color(0xfff0fff0);
+            }
+        }
+
+        /// <summary>
+        /// HotPink color (R:255,G:105,B:180,A:255).
+        /// </summary>
+        public static Color HotPink
+        {
+            get
+            {
+                return new Color(0xffb469ff);
+            }
+        }
+
+        /// <summary>
+        /// IndianRed color (R:205,G:92,B:92,A:255).
+        /// </summary>
+        public static Color IndianRed
+        {
+            get
+            {
+                return new Color(0xff5c5ccd);
+            }
+        }
+
+        /// <summary>
+        /// Indigo color (R:75,G:0,B:130,A:255).
+        /// </summary>
+        public static Color Indigo
+        {
+            get
+            {
+                return new Color(0xff82004b);
+            }
+        }
+
+        /// <summary>
+        /// Ivory color (R:255,G:255,B:240,A:255).
+        /// </summary>
+        public static Color Ivory
+        {
+            get
+            {
+                return new Color(0xfff0ffff);
+            }
+        }
+
+        /// <summary>
+        /// Khaki color (R:240,G:230,B:140,A:255).
+        /// </summary>
+        public static Color Khaki
+        {
+            get
+            {
+                return new Color(0xff8ce6f0);
+            }
+        }
+
+        /// <summary>
+        /// Lavender color (R:230,G:230,B:250,A:255).
+        /// </summary>
+        public static Color Lavender
+        {
+            get
+            {
+                return new Color(0xfffae6e6);
+            }
+        }
+
+        /// <summary>
+        /// LavenderBlush color (R:255,G:240,B:245,A:255).
+        /// </summary>
+        public static Color LavenderBlush
+        {
+            get
+            {
+                return new Color(0xfff5f0ff);
+            }
+        }
+
+        /// <summary>
+        /// LawnGreen color (R:124,G:252,B:0,A:255).
+        /// </summary>
+        public static Color LawnGreen
+        {
+            get
+            {
+                return new Color(0xff00fc7c);
+            }
+        }
+
+        /// <summary>
+        /// LemonChiffon color (R:255,G:250,B:205,A:255).
+        /// </summary>
+        public static Color LemonChiffon
+        {
+            get
+            {
+                return new Color(0xffcdfaff);
+            }
+        }
+
+        /// <summary>
+        /// LightBlue color (R:173,G:216,B:230,A:255).
+        /// </summary>
+        public static Color LightBlue
+        {
+            get
+            {
+                return new Color(0xffe6d8ad);
+            }
+        }
+
+        /// <summary>
+        /// LightCoral color (R:240,G:128,B:128,A:255).
+        /// </summary>
+        public static Color LightCoral
+        {
+            get
+            {
+                return new Color(0xff8080f0);
+            }
+        }
+
+        /// <summary>
+        /// LightCyan color (R:224,G:255,B:255,A:255).
+        /// </summary>
+        public static Color LightCyan
+        {
+            get
+            {
+                return new Color(0xffffffe0);
+            }
+        }
+
+        /// <summary>
+        /// LightGoldenrodYellow color (R:250,G:250,B:210,A:255).
+        /// </summary>
+        public static Color LightGoldenrodYellow
+        {
+            get
+            {
+                return new Color(0xffd2fafa);
+            }
+        }
+
+        /// <summary>
+        /// LightGray color (R:211,G:211,B:211,A:255).
+        /// </summary>
+        public static Color LightGray
+        {
+            get
+            {
+                return new Color(0xffd3d3d3);
+            }
+        }
+
+        /// <summary>
+        /// LightGreen color (R:144,G:238,B:144,A:255).
+        /// </summary>
+        public static Color LightGreen
+        {
+            get
+            {
+                return new Color(0xff90ee90);
+            }
+        }
+
+        /// <summary>
+        /// LightPink color (R:255,G:182,B:193,A:255).
+        /// </summary>
+        public static Color LightPink
+        {
+            get
+            {
+                return new Color(0xffc1b6ff);
+            }
+        }
+
+        /// <summary>
+        /// LightSalmon color (R:255,G:160,B:122,A:255).
+        /// </summary>
+        public static Color LightSalmon
+        {
+            get
+            {
+                return new Color(0xff7aa0ff);
+            }
+        }
+
+        /// <summary>
+        /// LightSeaGreen color (R:32,G:178,B:170,A:255).
+        /// </summary>
+        public static Color LightSeaGreen
+        {
+            get
+            {
+                return new Color(0xffaab220);
+            }
+        }
+
+        /// <summary>
+        /// LightSkyBlue color (R:135,G:206,B:250,A:255).
+        /// </summary>
+        public static Color LightSkyBlue
+        {
+            get
+            {
+                return new Color(0xffface87);
+            }
+        }
+
+        /// <summary>
+        /// LightSlateGray color (R:119,G:136,B:153,A:255).
+        /// </summary>
+        public static Color LightSlateGray
+        {
+            get
+            {
+                return new Color(0xff998877);
+            }
+        }
+
+        /// <summary>
+        /// LightSteelBlue color (R:176,G:196,B:222,A:255).
+        /// </summary>
+        public static Color LightSteelBlue
+        {
+            get
+            {
+                return new Color(0xffdec4b0);
+            }
+        }
+
+        /// <summary>
+        /// LightYellow color (R:255,G:255,B:224,A:255).
+        /// </summary>
+        public static Color LightYellow
+        {
+            get
+            {
+                return new Color(0xffe0ffff);
+            }
+        }
+
+        /// <summary>
+        /// Lime color (R:0,G:255,B:0,A:255).
+        /// </summary>
+        public static Color Lime
+        {
+            get
+            {
+                return new Color(0xff00ff00);
+            }
+        }
+
+        /// <summary>
+        /// LimeGreen color (R:50,G:205,B:50,A:255).
+        /// </summary>
+        public static Color LimeGreen
+        {
+            get
+            {
+                return new Color(0xff32cd32);
+            }
+        }
+
+        /// <summary>
+        /// Linen color (R:250,G:240,B:230,A:255).
+        /// </summary>
+        public static Color Linen
+        {
+            get
+            {
+                return new Color(0xffe6f0fa);
+            }
+        }
+
+        /// <summary>
+        /// Magenta color (R:255,G:0,B:255,A:255).
+        /// </summary>
+        public static Color Magenta
+        {
+            get
+            {
+                return new Color(0xffff00ff);
+            }
+        }
+
+        /// <summary>
+        /// Maroon color (R:128,G:0,B:0,A:255).
+        /// </summary>
+        public static Color Maroon
+        {
+            get
+            {
+                return new Color(0xff000080);
+            }
+        }
+
+        /// <summary>
+        /// MediumAquamarine color (R:102,G:205,B:170,A:255).
+        /// </summary>
+        public static Color MediumAquamarine
+        {
+            get
+            {
+                return new Color(0xffaacd66);
+            }
+        }
+
+        /// <summary>
+        /// MediumBlue color (R:0,G:0,B:205,A:255).
+        /// </summary>
+        public static Color MediumBlue
+        {
+            get
+            {
+                return new Color(0xffcd0000);
+            }
+        }
+
+        /// <summary>
+        /// MediumOrchid color (R:186,G:85,B:211,A:255).
+        /// </summary>
+        public static Color MediumOrchid
+        {
+            get
+            {
+                return new Color(0xffd355ba);
+            }
+        }
+
+        /// <summary>
+        /// MediumPurple color (R:147,G:112,B:219,A:255).
+        /// </summary>
+        public static Color MediumPurple
+        {
+            get
+            {
+                return new Color(0xffdb7093);
+            }
+        }
+        /// <summary>
+        /// MediumSeaGreen color (R:60,G:179,B:113,A:255).
+        /// </summary>
+        public static Color MediumSeaGreen
+        {
+            get
+            {
+                return new Color(0xff71b33c);
+            }
+        }
+
+        /// <summary>
+        /// MediumSlateBlue color (R:123,G:104,B:238,A:255).
+        /// </summary>
+        public static Color MediumSlateBlue
+        {
+            get
+            {
+                return new Color(0xffee687b);
+            }
+        }
+
+        /// <summary>
+        /// MediumSpringGreen color (R:0,G:250,B:154,A:255).
+        /// </summary>
+        public static Color MediumSpringGreen
+        {
+            get
+            {
+                return new Color(0xff9afa00);
+            }
+        }
+
+        /// <summary>
+        /// MediumTurquoise color (R:72,G:209,B:204,A:255).
+        /// </summary>
+        public static Color MediumTurquoise
+        {
+            get
+            {
+                return new Color(0xffccd148);
+            }
+        }
+
+        /// <summary>
+        /// MediumVioletRed color (R:199,G:21,B:133,A:255).
+        /// </summary>
+        public static Color MediumVioletRed
+        {
+            get
+            {
+                return new Color(0xff8515c7);
+            }
+        }
+
+        /// <summary>
+        /// MidnightBlue color (R:25,G:25,B:112,A:255).
+        /// </summary>
+        public static Color MidnightBlue
+        {
+            get
+            {
+                return new Color(0xff701919);
+            }
+        }
+
+        /// <summary>
+        /// MintCream color (R:245,G:255,B:250,A:255).
+        /// </summary>
+        public static Color MintCream
+        {
+            get
+            {
+                return new Color(0xfffafff5);
+            }
+        }
+
+        /// <summary>
+        /// MistyRose color (R:255,G:228,B:225,A:255).
+        /// </summary>
+        public static Color MistyRose
+        {
+            get
+            {
+                return new Color(0xffe1e4ff);
+            }
+        }
+
+        /// <summary>
+        /// Moccasin color (R:255,G:228,B:181,A:255).
+        /// </summary>
+        public static Color Moccasin
+        {
+            get
+            {
+                return new Color(0xffb5e4ff);
+            }
+        }
+
+        /// <summary>
+        /// NavajoWhite color (R:255,G:222,B:173,A:255).
+        /// </summary>
+        public static Color NavajoWhite
+        {
+            get
+            {
+                return new Color(0xffaddeff);
+            }
+        }
+
+        /// <summary>
+        /// Navy color (R:0,G:0,B:128,A:255).
+        /// </summary>
+        public static Color Navy
+        {
+            get
+            {
+                return new Color(0xff800000);
+            }
+        }
+
+        /// <summary>
+        /// OldLace color (R:253,G:245,B:230,A:255).
+        /// </summary>
+        public static Color OldLace
+        {
+            get
+            {
+                return new Color(0xffe6f5fd);
+            }
+        }
+
+        /// <summary>
+        /// Olive color (R:128,G:128,B:0,A:255).
+        /// </summary>
+        public static Color Olive
+        {
+            get
+            {
+                return new Color(0xff008080);
+            }
+        }
+
+        /// <summary>
+        /// OliveDrab color (R:107,G:142,B:35,A:255).
+        /// </summary>
+        public static Color OliveDrab
+        {
+            get
+            {
+                return new Color(0xff238e6b);
+            }
+        }
+
+        /// <summary>
+        /// Orange color (R:255,G:165,B:0,A:255).
+        /// </summary>
+        public static Color Orange
+        {
+            get
+            {
+                return new Color(0xff00a5ff);
+            }
+        }
+
+        /// <summary>
+        /// OrangeRed color (R:255,G:69,B:0,A:255).
+        /// </summary>
+        public static Color OrangeRed
+        {
+            get
+            {
+                return new Color(0xff0045ff);
+            }
+        }
+
+        /// <summary>
+        /// Orchid color (R:218,G:112,B:214,A:255).
+        /// </summary>
+        public static Color Orchid
+        {
+            get
+            {
+                return new Color(0xffd670da);
+            }
+        }
+
+        /// <summary>
+        /// PaleGoldenrod color (R:238,G:232,B:170,A:255).
+        /// </summary>
+        public static Color PaleGoldenrod
+        {
+            get
+            {
+                return new Color(0xffaae8ee);
+            }
+        }
+
+        /// <summary>
+        /// PaleGreen color (R:152,G:251,B:152,A:255).
+        /// </summary>
+        public static Color PaleGreen
+        {
+            get
+            {
+                return new Color(0xff98fb98);
+            }
+        }
+
+        /// <summary>
+        /// PaleTurquoise color (R:175,G:238,B:238,A:255).
+        /// </summary>
+        public static Color PaleTurquoise
+        {
+            get
+            {
+                return new Color(0xffeeeeaf);
+            }
+        }
+        /// <summary>
+        /// PaleVioletRed color (R:219,G:112,B:147,A:255).
+        /// </summary>
+        public static Color PaleVioletRed
+        {
+            get
+            {
+                return new Color(0xff9370db);
+            }
+        }
+
+        /// <summary>
+        /// PapayaWhip color (R:255,G:239,B:213,A:255).
+        /// </summary>
+        public static Color PapayaWhip
+        {
+            get
+            {
+                return new Color(0xffd5efff);
+            }
+        }
+
+        /// <summary>
+        /// PeachPuff color (R:255,G:218,B:185,A:255).
+        /// </summary>
+        public static Color PeachPuff
+        {
+            get
+            {
+                return new Color(0xffb9daff);
+            }
+        }
+
+        /// <summary>
+        /// Peru color (R:205,G:133,B:63,A:255).
+        /// </summary>
+        public static Color Peru
+        {
+            get
+            {
+                return new Color(0xff3f85cd);
+            }
+        }
+
+        /// <summary>
+        /// Pink color (R:255,G:192,B:203,A:255).
+        /// </summary>
+        public static Color Pink
+        {
+            get
+            {
+                return new Color(0xffcbc0ff);
+            }
+        }
+
+        /// <summary>
+        /// Plum color (R:221,G:160,B:221,A:255).
+        /// </summary>
+        public static Color Plum
+        {
+            get
+            {
+                return new Color(0xffdda0dd);
+            }
+        }
+
+        /// <summary>
+        /// PowderBlue color (R:176,G:224,B:230,A:255).
+        /// </summary>
+        public static Color PowderBlue
+        {
+            get
+            {
+                return new Color(0xffe6e0b0);
+            }
+        }
+
+        /// <summary>
+        ///  Purple color (R:128,G:0,B:128,A:255).
+        /// </summary>
+        public static Color Purple
+        {
+            get
+            {
+                return new Color(0xff800080);
+            }
+        }
+
+        /// <summary>
+        /// Red color (R:255,G:0,B:0,A:255).
+        /// </summary>
+        public static Color Red
+        {
+            get
+            {
+                return new Color(0xff0000ff);
+            }
+        }
+
+        /// <summary>
+        /// RosyBrown color (R:188,G:143,B:143,A:255).
+        /// </summary>
+        public static Color RosyBrown
+        {
+            get
+            {
+                return new Color(0xff8f8fbc);
+            }
+        }
+
+        /// <summary>
+        /// RoyalBlue color (R:65,G:105,B:225,A:255).
+        /// </summary>
+        public static Color RoyalBlue
+        {
+            get
+            {
+                return new Color(0xffe16941);
+            }
+        }
+
+        /// <summary>
+        /// SaddleBrown color (R:139,G:69,B:19,A:255).
+        /// </summary>
+        public static Color SaddleBrown
+        {
+            get
+            {
+                return new Color(0xff13458b);
+            }
+        }
+
+        /// <summary>
+        /// Salmon color (R:250,G:128,B:114,A:255).
+        /// </summary>
+        public static Color Salmon
+        {
+            get
+            {
+                return new Color(0xff7280fa);
+            }
+        }
+
+        /// <summary>
+        /// SandyBrown color (R:244,G:164,B:96,A:255).
+        /// </summary>
+        public static Color SandyBrown
+        {
+            get
+            {
+                return new Color(0xff60a4f4);
+            }
+        }
+
+        /// <summary>
+        /// SeaGreen color (R:46,G:139,B:87,A:255).
+        /// </summary>
+        public static Color SeaGreen
+        {
+            get
+            {
+                return new Color(0xff578b2e);
+            }
+        }
+
+        /// <summary>
+        /// SeaShell color (R:255,G:245,B:238,A:255).
+        /// </summary>
+        public static Color SeaShell
+        {
+            get
+            {
+                return new Color(0xffeef5ff);
+            }
+        }
+
+        /// <summary>
+        /// Sienna color (R:160,G:82,B:45,A:255).
+        /// </summary>
+        public static Color Sienna
+        {
+            get
+            {
+                return new Color(0xff2d52a0);
+            }
+        }
+
+        /// <summary>
+        /// Silver color (R:192,G:192,B:192,A:255).
+        /// </summary>
+        public static Color Silver
+        {
+            get
+            {
+                return new Color(0xffc0c0c0);
+            }
+        }
+
+        /// <summary>
+        /// SkyBlue color (R:135,G:206,B:235,A:255).
+        /// </summary>
+        public static Color SkyBlue
+        {
+            get
+            {
+                return new Color(0xffebce87);
+            }
+        }
+
+        /// <summary>
+        /// SlateBlue color (R:106,G:90,B:205,A:255).
+        /// </summary>
+        public static Color SlateBlue
+        {
+            get
+            {
+                return new Color(0xffcd5a6a);
+            }
+        }
+
+        /// <summary>
+        /// SlateGray color (R:112,G:128,B:144,A:255).
+        /// </summary>
+        public static Color SlateGray
+        {
+            get
+            {
+                return new Color(0xff908070);
+            }
+        }
+
+        /// <summary>
+        /// Snow color (R:255,G:250,B:250,A:255).
+        /// </summary>
+        public static Color Snow
+        {
+            get
+            {
+                return new Color(0xfffafaff);
+            }
+        }
+
+        /// <summary>
+        /// SpringGreen color (R:0,G:255,B:127,A:255).
+        /// </summary>
+        public static Color SpringGreen
+        {
+            get
+            {
+                return new Color(0xff7fff00);
+            }
+        }
+
+        /// <summary>
+        /// SteelBlue color (R:70,G:130,B:180,A:255).
+        /// </summary>
+        public static Color SteelBlue
+        {
+            get
+            {
+                return new Color(0xffb48246);
+            }
+        }
+
+        /// <summary>
+        /// Tan color (R:210,G:180,B:140,A:255).
+        /// </summary>
+        public static Color Tan
+        {
+            get
+            {
+                return new Color(0xff8cb4d2);
+            }
+        }
+
+        /// <summary>
+        /// Teal color (R:0,G:128,B:128,A:255).
+        /// </summary>
+        public static Color Teal
+        {
+            get
+            {
+                return new Color(0xff808000);
+            }
+        }
+
+        /// <summary>
+        /// Thistle color (R:216,G:191,B:216,A:255).
+        /// </summary>
+        public static Color Thistle
+        {
+            get
+            {
+                return new Color(0xffd8bfd8);
+            }
+        }
+
+        /// <summary>
+        /// Tomato color (R:255,G:99,B:71,A:255).
+        /// </summary>
+        public static Color Tomato
+        {
+            get
+            {
+                return new Color(0xff4763ff);
+            }
+        }
+
+        /// <summary>
+        /// Turquoise color (R:64,G:224,B:208,A:255).
+        /// </summary>
+        public static Color Turquoise
+        {
+            get
+            {
+                return new Color(0xffd0e040);
+            }
+        }
+
+        /// <summary>
+        /// Violet color (R:238,G:130,B:238,A:255).
+        /// </summary>
+        public static Color Violet
+        {
+            get
+            {
+                return new Color(0xffee82ee);
+            }
+        }
+
+        /// <summary>
+        /// Wheat color (R:245,G:222,B:179,A:255).
+        /// </summary>
+        public static Color Wheat
+        {
+            get
+            {
+                return new Color(0xffb3def5);
+            }
+        }
+
+        /// <summary>
+        /// White color (R:255,G:255,B:255,A:255).
+        /// </summary>
+        public static Color White
+        {
+            get
+            {
+                return new Color(uint.MaxValue);
+            }
+        }
+
+        /// <summary>
+        /// WhiteSmoke color (R:245,G:245,B:245,A:255).
+        /// </summary>
+        public static Color WhiteSmoke
+        {
+            get
+            {
+                return new Color(0xfff5f5f5);
+            }
+        }
+
+        /// <summary>
+        /// Yellow color (R:255,G:255,B:0,A:255).
+        /// </summary>
+        public static Color Yellow
+        {
+            get
+            {
+                return new Color(0xff00ffff);
+            }
+        }
+
+        /// <summary>
+        /// YellowGreen color (R:154,G:205,B:50,A:255).
+        /// </summary>
+        public static Color YellowGreen
+        {
+            get
+            {
+                return new Color(0xff32cd9a);
+            }
+        }
+
+        /// <summary>
+        /// Performs linear interpolation of <see cref="Color"/>.
+        /// </summary>
+        /// <param name="value1">Source <see cref="Color"/>.</param>
+        /// <param name="value2">Destination <see cref="Color"/>.</param>
+        /// <param name="amount">Interpolation factor.</param>
+        /// <returns>Interpolated <see cref="Color"/>.</returns>
+        public static Color Lerp(Color value1, Color value2, Single amount)
+        {
+            return new Color((int)MathHelper.Lerp(value1.R, value2.R, amount),
+                                (int)MathHelper.Lerp(value1.G, value2.G, amount),
+                                (int)MathHelper.Lerp(value1.B, value2.B, amount),
+                                (int)MathHelper.Lerp(value1.A, value2.A, amount));
+        }
+
+        /// <summary>
+        /// Multiply <see cref="Color"/> by value.
+        /// </summary>
+        /// <param name="value">Source <see cref="Color"/>.</param>
+        /// <param name="scale">Multiplicator.</param>
+        /// <returns>Multiplication result.</returns>
+        public static Color Multiply(Color value, float scale)
+        {
+            return new Color((int)(value.R * scale), (int)(value.G * scale), (int)(value.B * scale), (int)(value.A * scale));
+        }
+
+        /// <summary>
+        /// Multiply <see cref="Color"/> by value.
+        /// </summary>
+        /// <param name="value">Source <see cref="Color"/>.</param>
+        /// <param name="scale">Multiplicator.</param>
+        /// <returns>Multiplication result.</returns>
+        public static Color operator *(Color value, float scale)
+        {
+            return new Color((int)(value.R * scale), (int)(value.G * scale), (int)(value.B * scale), (int)(value.A * scale));
+        }
+
+        /// <summary>
+        /// Converts <see cref="Color"/> to <see cref="Vector3"/>.
+        /// </summary>
+        /// <returns>Converted color.</returns>
+        public Vector3 ToVector3()
+        {
+            return new Vector3(R / 255.0f, G / 255.0f, B / 255.0f);
+        }
+
+        /// <summary>
+        /// Converts <see cref="Color"/> to <see cref="Vector4"/>.
+        /// </summary>
+        /// <returns>Converted color.</returns>
+        public Vector4 ToVector4()
+        {
+            return new Vector4(R / 255.0f, G / 255.0f, B / 255.0f, A / 255.0f);
+        }
+
+        /// <summary>
+        /// Gets or sets packed value of this <see cref="Color"/>.
+        /// </summary>
+        public UInt32 PackedValue
+        {
+            get { return _packedValue; }
+            set { _packedValue = value; }
+        }
+
+        /// <summary>
+        /// Converts the color values of this instance to its equivalent string representation.
+        /// </summary>
+        /// <returns>The string representation of the color value of this instance.</returns>
+        public override string ToString()
+        {
+            return string.Format("[Color: R={0}, G={1}, B={2}, A={3}, PackedValue={4}]", R, G, B, A, PackedValue);
+        }
+
+        /// <summary>
+        /// Translate a non-premultipled alpha <see cref="Color"/> to a <see cref="Color"/> that contains premultiplied alpha.
+        /// </summary>
+        /// <param name="vector">A <see cref="Vector4"/> representing color.</param>
+        /// <returns>A <see cref="Color"/> which contains premultiplied alpha data.</returns>
+        public static Color FromNonPremultiplied(Vector4 vector)
+        {
+            return new Color(vector.X * vector.W, vector.Y * vector.W, vector.Z * vector.W, vector.W);
+        }
+
+        /// <summary>
+        /// Translate a non-premultipled alpha <see cref="Color"/> to a <see cref="Color"/> that contains premultiplied alpha.
+        /// </summary>
+        /// <param name="r">Red component value.</param>
+        /// <param name="g">Green component value.</param>
+        /// <param name="b">Blue component value.</param>
+        /// <param name="a">Alpha component value.</param>
+        /// <returns>A <see cref="Color"/> which contains premultiplied alpha data.</returns>
+        public static Color FromNonPremultiplied(int r, int g, int b, int a)
+        {
+            return new Color((byte)(r * a / 255), (byte)(g * a / 255), (byte)(b * a / 255), a);
+        }
+
+        #region IEquatable<Color> Members
+
+        /// <summary>
+        /// Compares whether current instance is equal to specified <see cref="Color"/>.
+        /// </summary>
+        /// <param name="other">The <see cref="Color"/> to compare.</param>
+        /// <returns><c>true</c> if the instances are equal; <c>false</c> otherwise.</returns>
+        public bool Equals(Color other)
+        {
+            return this.PackedValue == other.PackedValue;
+        }
+
+        #endregion
+    }
+}