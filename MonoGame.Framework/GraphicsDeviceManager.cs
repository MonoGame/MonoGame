--- conflicted
+++ resolved
@@ -8,15 +8,15 @@
 
 namespace Microsoft.Xna.Framework
 {
-    /// <summary>
-    /// Used to initialize and control the presentation of the graphics device.
-    /// </summary>
-    public partial class GraphicsDeviceManager : IGraphicsDeviceService, IDisposable, IGraphicsDeviceManager
+    /// <summary>
+    /// Used to initialize and control the presentation of the graphics device.
+    /// </summary>
+    public partial class GraphicsDeviceManager : IGraphicsDeviceService, IDisposable, IGraphicsDeviceManager
     {
-        private readonly Game _game;
+        private readonly Game _game;
         private GraphicsDevice _graphicsDevice;
-        private bool _initialized = false;
-
+        private bool _initialized = false;
+
         private int _preferredBackBufferHeight;
         private int _preferredBackBufferWidth;
         private SurfaceFormat _preferredBackBufferFormat;
@@ -25,36 +25,36 @@
         private DisplayOrientation _supportedOrientations;
         private bool _synchronizedWithVerticalRetrace = true;
         private bool _drawBegun;
-        private bool _disposed;
+        private bool _disposed;
         private bool _hardwareModeSwitch = true;
-        private bool _wantFullScreen;
-        private GraphicsProfile _graphicsProfile;
-        // dirty flag for ApplyChanges
-        private bool _shouldApplyChanges;
-
-        /// <summary>
-        /// The default back buffer width.
-        /// </summary>
-        public static readonly int DefaultBackBufferWidth = 800;
-
-        /// <summary>
-        /// The default back buffer height.
-        /// </summary>
+        private bool _wantFullScreen;
+        private GraphicsProfile _graphicsProfile;
+        // dirty flag for ApplyChanges
+        private bool _shouldApplyChanges;
+
+        /// <summary>
+        /// The default back buffer width.
+        /// </summary>
+        public static readonly int DefaultBackBufferWidth = 800;
+
+        /// <summary>
+        /// The default back buffer height.
+        /// </summary>
         public static readonly int DefaultBackBufferHeight = 480;
 
-        /// <summary>
-        /// Optional override for platform specific defaults.
-        /// </summary>
-        partial void PlatformConstruct();
-
-        /// <summary>
-        /// Associates this graphics device manager to a game instances.
-        /// </summary>
-        /// <param name="game">The game instance to attach.</param>
+        /// <summary>
+        /// Optional override for platform specific defaults.
+        /// </summary>
+        partial void PlatformConstruct();
+
+        /// <summary>
+        /// Associates this graphics device manager to a game instances.
+        /// </summary>
+        /// <param name="game">The game instance to attach.</param>
         public GraphicsDeviceManager(Game game)
         {
             if (game == null)
-                throw new ArgumentNullException("game", "Game cannot be null.");
+                throw new ArgumentNullException("game", "Game cannot be null.");
 
             _game = game;
 
@@ -63,37 +63,33 @@
             _preferredDepthStencilFormat = DepthFormat.Depth24;
             _synchronizedWithVerticalRetrace = true;
 
-            // Assume the window client size as the default back 
-            // buffer resolution in the landscape orientation.
-            var clientBounds = _game.Window.ClientBounds;
-            if (clientBounds.Width >= clientBounds.Height)
-            {
-                _preferredBackBufferWidth = clientBounds.Width;
-                _preferredBackBufferHeight = clientBounds.Height;
-            }
-            else
-            {
-                _preferredBackBufferWidth = clientBounds.Height;
-                _preferredBackBufferHeight = clientBounds.Width;
-            }
-
-            // Default to windowed mode... this is ignored on platforms that don't support it.
-            _wantFullScreen = false;
-
-            // XNA would read this from the manifest, but it would always default
-            // to reach unless changed.  So lets mimic that without the manifest bit.
-            GraphicsProfile = GraphicsProfile.Reach;
-
-            // Let the plaform optionally overload construction defaults.
-            PlatformConstruct();
-
+            // Assume the window client size as the default back 
+            // buffer resolution in the landscape orientation.
+            var clientBounds = _game.Window.ClientBounds;
+            if (clientBounds.Width >= clientBounds.Height)
+            {
+                _preferredBackBufferWidth = clientBounds.Width;
+                _preferredBackBufferHeight = clientBounds.Height;
+            }
+            else
+            {
+                _preferredBackBufferWidth = clientBounds.Height;
+                _preferredBackBufferHeight = clientBounds.Width;
+            }
+
+            // Default to windowed mode... this is ignored on platforms that don't support it.
+            _wantFullScreen = false;
+
+            // XNA would read this from the manifest, but it would always default
+            // to reach unless changed.  So lets mimic that without the manifest bit.
+            GraphicsProfile = GraphicsProfile.Reach;
+
+            // Let the plaform optionally overload construction defaults.
+            PlatformConstruct();
+
             if (_game.Services.GetService(typeof(IGraphicsDeviceManager)) != null)
-<<<<<<< HEAD
-                throw new ArgumentException("A graphics device manager is already registered.  The graphics device manager cannot be changed once it is set.");
-=======
-                throw new ArgumentException("A graphics device manager is already registered.  The graphics device manager cannot be changed once it is set.");
-            _game.graphicsDeviceManager = this;
->>>>>>> f2f331f3
+                throw new ArgumentException("A graphics device manager is already registered.  The graphics device manager cannot be changed once it is set.");
+            _game.graphicsDeviceManager = this;
 
             _game.Services.AddService(typeof(IGraphicsDeviceManager), this);
             _game.Services.AddService(typeof(IGraphicsDeviceService), this);
@@ -104,53 +100,53 @@
             Dispose(false);
         }
 
-        private void CreateDevice()
-        {
-            if (_graphicsDevice != null)
-                return;
-
-            try
-            {
-                if (!_initialized)
-                    Initialize();
-
-                var gdi = DoPreparingDeviceSettings();
-                CreateDevice(gdi);
-            }
-            catch (NoSuitableGraphicsDeviceException)
-            {
-                throw;
-            }
-            catch (Exception ex)
-            {
-                throw new NoSuitableGraphicsDeviceException("Failed to create graphics device!", ex);
-            }
-        }
-
-        private void CreateDevice(GraphicsDeviceInformation gdi)
-        {
-            if (_graphicsDevice != null)
-                return;
-
-            _graphicsDevice = new GraphicsDevice(gdi);
-            _shouldApplyChanges = false;
-
-            // hook up reset events
-            GraphicsDevice.DeviceReset     += (sender, args) => OnDeviceReset(args);
-            GraphicsDevice.DeviceResetting += (sender, args) => OnDeviceResetting(args);
-
-            // update the touchpanel display size when the graphicsdevice is reset
-            _graphicsDevice.DeviceReset += UpdateTouchPanel;
-            _graphicsDevice.PresentationChanged += OnPresentationChanged;
-
+        private void CreateDevice()
+        {
+            if (_graphicsDevice != null)
+                return;
+
+            try
+            {
+                if (!_initialized)
+                    Initialize();
+
+                var gdi = DoPreparingDeviceSettings();
+                CreateDevice(gdi);
+            }
+            catch (NoSuitableGraphicsDeviceException)
+            {
+                throw;
+            }
+            catch (Exception ex)
+            {
+                throw new NoSuitableGraphicsDeviceException("Failed to create graphics device!", ex);
+            }
+        }
+
+        private void CreateDevice(GraphicsDeviceInformation gdi)
+        {
+            if (_graphicsDevice != null)
+                return;
+
+            _graphicsDevice = new GraphicsDevice(gdi);
+            _shouldApplyChanges = false;
+
+            // hook up reset events
+            GraphicsDevice.DeviceReset     += (sender, args) => OnDeviceReset(args);
+            GraphicsDevice.DeviceResetting += (sender, args) => OnDeviceResetting(args);
+
+            // update the touchpanel display size when the graphicsdevice is reset
+            _graphicsDevice.DeviceReset += UpdateTouchPanel;
+            _graphicsDevice.PresentationChanged += OnPresentationChanged;
+
             OnDeviceCreated(EventArgs.Empty);
         }
 
-        void IGraphicsDeviceManager.CreateDevice()
-        {
-            CreateDevice();
-        }
-
+        void IGraphicsDeviceManager.CreateDevice()
+        {
+            CreateDevice();
+        }
+
         public bool BeginDraw()
         {
             if (_graphicsDevice == null)
@@ -176,83 +172,52 @@
         public event EventHandler<EventArgs> DeviceReset;
         public event EventHandler<EventArgs> DeviceResetting;
         public event EventHandler<PreparingDeviceSettingsEventArgs> PreparingDeviceSettings;
-        public event EventHandler<EventArgs> Disposed;
-
-        protected void OnDeviceDisposing(EventArgs e)
-        {
-            EventHelpers.Raise(this, DeviceDisposing, e);
-        }
-
-        protected void OnDeviceResetting(EventArgs e)
-        {
-            EventHelpers.Raise(this, DeviceResetting, e);
+        public event EventHandler<EventArgs> Disposed;
+
+        protected void OnDeviceDisposing(EventArgs e)
+        {
+            EventHelpers.Raise(this, DeviceDisposing, e);
+        }
+
+        protected void OnDeviceResetting(EventArgs e)
+        {
+            EventHelpers.Raise(this, DeviceResetting, e);
         }
 
         internal void OnDeviceReset(EventArgs e)
         {
-            EventHelpers.Raise(this, DeviceReset, e);
+            EventHelpers.Raise(this, DeviceReset, e);
         }
 
         internal void OnDeviceCreated(EventArgs e)
         {
-            EventHelpers.Raise(this, DeviceCreated, e);
-        }
-
-<<<<<<< HEAD
-        /// <summary>
-        /// This populates a GraphicsDeviceInformation instance and invokes PreparingDeviceSettings to
-        /// allow users to change the settings. Then returns that GraphicsDeviceInformation.
-        /// Throws NullReferenceException if users set GraphicsDeviceInformation.PresentationParameters to null.
-        /// </summary>
-        private GraphicsDeviceInformation DoPreparingDeviceSettings()
-        {
-            var gdi = new GraphicsDeviceInformation();
-            PrepareGraphicsDeviceInformation(gdi);
-
-            if (PreparingDeviceSettings != null)
-            {
-                // this allows users to overwrite settings through the argument
-                var args = new PreparingDeviceSettingsEventArgs(gdi);
-                PreparingDeviceSettings(this, args);
-
-                if (gdi.PresentationParameters == null || gdi.Adapter == null)
-                    throw new NullReferenceException("Members should not be set to null in PreparingDeviceSettingsEventArgs");
-            }
-
-            return gdi;
-        }
-
-        private void Raise<TEventArgs>(EventHandler<TEventArgs> handler, TEventArgs e)
-            where TEventArgs : EventArgs
-        {
-            if (handler != null)
-                handler(this, e);
-=======
-        /// <summary>
-        /// This populates a GraphicsDeviceInformation instance and invokes PreparingDeviceSettings to
-        /// allow users to change the settings. Then returns that GraphicsDeviceInformation.
-        /// Throws NullReferenceException if users set GraphicsDeviceInformation.PresentationParameters to null.
-        /// </summary>
-        private GraphicsDeviceInformation DoPreparingDeviceSettings()
-        {
-            var gdi = new GraphicsDeviceInformation();
-            PrepareGraphicsDeviceInformation(gdi);
-            var preparingDeviceSettingsHandler = PreparingDeviceSettings;
-
-            if (preparingDeviceSettingsHandler != null)
-            {
-                // this allows users to overwrite settings through the argument
-                var args = new PreparingDeviceSettingsEventArgs(gdi);
-                preparingDeviceSettingsHandler(this, args);
-
-                if (gdi.PresentationParameters == null || gdi.Adapter == null)
-                    throw new NullReferenceException("Members should not be set to null in PreparingDeviceSettingsEventArgs");
-            }
-
-            return gdi;
->>>>>>> f2f331f3
-        }
-
+            EventHelpers.Raise(this, DeviceCreated, e);
+        }
+
+        /// <summary>
+        /// This populates a GraphicsDeviceInformation instance and invokes PreparingDeviceSettings to
+        /// allow users to change the settings. Then returns that GraphicsDeviceInformation.
+        /// Throws NullReferenceException if users set GraphicsDeviceInformation.PresentationParameters to null.
+        /// </summary>
+        private GraphicsDeviceInformation DoPreparingDeviceSettings()
+        {
+            var gdi = new GraphicsDeviceInformation();
+            PrepareGraphicsDeviceInformation(gdi);
+            var preparingDeviceSettingsHandler = PreparingDeviceSettings;
+
+            if (preparingDeviceSettingsHandler != null)
+            {
+                // this allows users to overwrite settings through the argument
+                var args = new PreparingDeviceSettingsEventArgs(gdi);
+                preparingDeviceSettingsHandler(this, args);
+
+                if (gdi.PresentationParameters == null || gdi.Adapter == null)
+                    throw new NullReferenceException("Members should not be set to null in PreparingDeviceSettingsEventArgs");
+            }
+
+            return gdi;
+        }
+
         #endregion
 
         #region IDisposable Members
@@ -265,7 +230,7 @@
 
         protected virtual void Dispose(bool disposing)
         {
-            if (!_disposed)
+            if (!_disposed)
             {
                 if (disposing)
                 {
@@ -275,14 +240,8 @@
                         _graphicsDevice = null;
                     }
                 }
-<<<<<<< HEAD
-                _disposed = true;
-                if (Disposed != null)
-                    Disposed(this, EventArgs.Empty);
-=======
-                _disposed = true;
-                EventHelpers.Raise(this, Disposed, EventArgs.Empty);
->>>>>>> f2f331f3
+                _disposed = true;
+                EventHelpers.Raise(this, Disposed, EventArgs.Empty);
             }
         }
 
@@ -290,8 +249,8 @@
 
         partial void PlatformApplyChanges();
 
-        partial void PlatformPreparePresentationParameters(PresentationParameters presentationParameters);
-
+        partial void PlatformPreparePresentationParameters(PresentationParameters presentationParameters);
+
         private void PreparePresentationParameters(PresentationParameters presentationParameters)
         {
             presentationParameters.BackBufferFormat = _preferredBackBufferFormat;
@@ -299,170 +258,136 @@
             presentationParameters.BackBufferHeight = _preferredBackBufferHeight;
             presentationParameters.DepthStencilFormat = _preferredDepthStencilFormat;
             presentationParameters.IsFullScreen = _wantFullScreen;
-            presentationParameters.HardwareModeSwitch = _hardwareModeSwitch;
+            presentationParameters.HardwareModeSwitch = _hardwareModeSwitch;
             presentationParameters.PresentationInterval = _synchronizedWithVerticalRetrace ? PresentInterval.One : PresentInterval.Immediate;
             presentationParameters.DisplayOrientation = _game.Window.CurrentOrientation;
             presentationParameters.DeviceWindowHandle = _game.Window.Handle;
 
             if (_preferMultiSampling)
             {
-                // always initialize MultiSampleCount to the maximum, if users want to overwrite
-                // this they have to respond to the PreparingDeviceSettingsEvent and modify
-                // args.GraphicsDeviceInformation.PresentationParameters.MultiSampleCount
-                presentationParameters.MultiSampleCount = GraphicsDevice != null
-                    ? GraphicsDevice.GraphicsCapabilities.MaxMultiSampleCount
-                    : 32;
+                // always initialize MultiSampleCount to the maximum, if users want to overwrite
+                // this they have to respond to the PreparingDeviceSettingsEvent and modify
+                // args.GraphicsDeviceInformation.PresentationParameters.MultiSampleCount
+                presentationParameters.MultiSampleCount = GraphicsDevice != null
+                    ? GraphicsDevice.GraphicsCapabilities.MaxMultiSampleCount
+                    : 32;
             }
             else
             {
                 presentationParameters.MultiSampleCount = 0;
             }
-
-            PlatformPreparePresentationParameters(presentationParameters);
-        }
-
-        private void PrepareGraphicsDeviceInformation(GraphicsDeviceInformation gdi)
-        {
-            gdi.Adapter = GraphicsAdapter.DefaultAdapter;
-            gdi.GraphicsProfile = GraphicsProfile;
-            var pp = new PresentationParameters();
-            PreparePresentationParameters(pp);
-            gdi.PresentationParameters = pp;
-        }
-
+
+            PlatformPreparePresentationParameters(presentationParameters);
+        }
+
+        private void PrepareGraphicsDeviceInformation(GraphicsDeviceInformation gdi)
+        {
+            gdi.Adapter = GraphicsAdapter.DefaultAdapter;
+            gdi.GraphicsProfile = GraphicsProfile;
+            var pp = new PresentationParameters();
+            PreparePresentationParameters(pp);
+            gdi.PresentationParameters = pp;
+        }
+
         /// <summary>
         /// Applies any pending property changes to the graphics device.
         /// </summary>
         public void ApplyChanges()
         {
-            // If the device hasn't been created then create it now.
+            // If the device hasn't been created then create it now.
             if (_graphicsDevice == null)
-                CreateDevice();
-
-            if (!_shouldApplyChanges)
-                return;
-
+                CreateDevice();
+
+            if (!_shouldApplyChanges)
+                return;
+
             _game.Window.SetSupportedOrientations(_supportedOrientations);
 
-<<<<<<< HEAD
-            // Allow for optional platform specific behavior.
-            PlatformApplyChanges();
-
-            // populates a gdi with settings in this gdm and allows users to override them with
-            // PrepareDeviceSettings event this information should be applied to the GraphicsDevice
-            var gdi = DoPreparingDeviceSettings();
-
-            if (gdi.GraphicsProfile != GraphicsDevice.GraphicsProfile)
-            {
-                // if the GraphicsProfile changed we need to create a new GraphicsDevice
-                DisposeGraphicsDevice();
-                CreateDevice(gdi);
-                return;
-            }
-
-            GraphicsDevice.Reset(gdi.PresentationParameters);
-
-            _shouldApplyChanges = false;
-        }
-
-        private void DisposeGraphicsDevice()
-        {
-            _graphicsDevice.Dispose();
-
-            if (DeviceDisposing != null)
-                DeviceDisposing(this, EventArgs.Empty);
-
-            _graphicsDevice = null;
-        }
-
-        partial void PlatformInitialize(PresentationParameters presentationParameters);
-=======
-            // Allow for optional platform specific behavior.
-            PlatformApplyChanges();
-
-            // populates a gdi with settings in this gdm and allows users to override them with
-            // PrepareDeviceSettings event this information should be applied to the GraphicsDevice
-            var gdi = DoPreparingDeviceSettings();
-
-            if (gdi.GraphicsProfile != GraphicsDevice.GraphicsProfile)
-            {
-                // if the GraphicsProfile changed we need to create a new GraphicsDevice
-                DisposeGraphicsDevice();
-                CreateDevice(gdi);
-                return;
-            }
-
-            GraphicsDevice.Reset(gdi.PresentationParameters);
-
-            _shouldApplyChanges = false;
-        }
-
-        private void DisposeGraphicsDevice()
-        {
-            _graphicsDevice.Dispose();
-            EventHelpers.Raise(this, DeviceDisposing, EventArgs.Empty);
-            _graphicsDevice = null;
-        }
-
-        partial void PlatformInitialize(PresentationParameters presentationParameters);
->>>>>>> f2f331f3
+            // Allow for optional platform specific behavior.
+            PlatformApplyChanges();
+
+            // populates a gdi with settings in this gdm and allows users to override them with
+            // PrepareDeviceSettings event this information should be applied to the GraphicsDevice
+            var gdi = DoPreparingDeviceSettings();
+
+            if (gdi.GraphicsProfile != GraphicsDevice.GraphicsProfile)
+            {
+                // if the GraphicsProfile changed we need to create a new GraphicsDevice
+                DisposeGraphicsDevice();
+                CreateDevice(gdi);
+                return;
+            }
+
+            GraphicsDevice.Reset(gdi.PresentationParameters);
+
+            _shouldApplyChanges = false;
+        }
+
+        private void DisposeGraphicsDevice()
+        {
+            _graphicsDevice.Dispose();
+            EventHelpers.Raise(this, DeviceDisposing, EventArgs.Empty);
+            _graphicsDevice = null;
+        }
+
+        partial void PlatformInitialize(PresentationParameters presentationParameters);
 
         private void Initialize()
         {
-            _game.Window.SetSupportedOrientations(_supportedOrientations);
-
-            var presentationParameters = new PresentationParameters();
-            PreparePresentationParameters(presentationParameters);
-
-            // Allow for any per-platform changes to the presentation.
-            PlatformInitialize(presentationParameters);
-
-            _initialized = true;
-        }
-
-        private void UpdateTouchPanel(object sender, EventArgs eventArgs)
-        {
+            _game.Window.SetSupportedOrientations(_supportedOrientations);
+
+            var presentationParameters = new PresentationParameters();
+            PreparePresentationParameters(presentationParameters);
+
+            // Allow for any per-platform changes to the presentation.
+            PlatformInitialize(presentationParameters);
+
+            _initialized = true;
+        }
+
+        private void UpdateTouchPanel(object sender, EventArgs eventArgs)
+        {
             TouchPanel.DisplayWidth = _graphicsDevice.PresentationParameters.BackBufferWidth;
             TouchPanel.DisplayHeight = _graphicsDevice.PresentationParameters.BackBufferHeight;
             TouchPanel.DisplayOrientation = _graphicsDevice.PresentationParameters.DisplayOrientation;
         }
 
-        /// <summary>
-        /// Toggles between windowed and fullscreen modes.
-        /// </summary>
-        /// <remarks>
-        /// Note that on platforms that do not support windowed modes this has no affect.
-        /// </remarks>
+        /// <summary>
+        /// Toggles between windowed and fullscreen modes.
+        /// </summary>
+        /// <remarks>
+        /// Note that on platforms that do not support windowed modes this has no affect.
+        /// </remarks>
         public void ToggleFullScreen()
         {
             IsFullScreen = !IsFullScreen;
             ApplyChanges();
         }
 
-        private void OnPresentationChanged(object sender, EventArgs args)
-        {
-            _game.Platform.OnPresentationChanged();
-        }
-
-        /// <summary>
-        /// The profile which determines the graphics feature level.
-        /// </summary>
-        public GraphicsProfile GraphicsProfile
-        {
-            get
-            {
-                return _graphicsProfile;
-            }
-            set
-            {
-                _shouldApplyChanges = true;
-                _graphicsProfile = value;
-            }
-        }
-
-        /// <summary>
-        /// Returns the graphics device for this manager.
-        /// </summary>
+        private void OnPresentationChanged(object sender, EventArgs args)
+        {
+            _game.Platform.OnPresentationChanged();
+        }
+
+        /// <summary>
+        /// The profile which determines the graphics feature level.
+        /// </summary>
+        public GraphicsProfile GraphicsProfile
+        {
+            get
+            {
+                return _graphicsProfile;
+            }
+            set
+            {
+                _shouldApplyChanges = true;
+                _graphicsProfile = value;
+            }
+        }
+
+        /// <summary>
+        /// Returns the graphics device for this manager.
+        /// </summary>
         public GraphicsDevice GraphicsDevice
         {
             get
@@ -471,46 +396,46 @@
             }
         }
 
-        /// <summary>
-        /// Indicates the desire to switch into fullscreen mode.
-        /// </summary>
-        /// <remarks>
-        /// When called at startup this will automatically set fullscreen mode during initialization.  If
-        /// set after startup you must call ApplyChanges() for the fullscreen mode to be changed.
-        /// Note that for some platforms that do not support windowed modes this property has no affect.
-        /// </remarks>
+        /// <summary>
+        /// Indicates the desire to switch into fullscreen mode.
+        /// </summary>
+        /// <remarks>
+        /// When called at startup this will automatically set fullscreen mode during initialization.  If
+        /// set after startup you must call ApplyChanges() for the fullscreen mode to be changed.
+        /// Note that for some platforms that do not support windowed modes this property has no affect.
+        /// </remarks>
         public bool IsFullScreen
         {
-            get { return _wantFullScreen; }
-            set
-            {
-                _shouldApplyChanges = true;
+            get { return _wantFullScreen; }
+            set
+            {
+                _shouldApplyChanges = true;
                 _wantFullScreen = value;
-                }
-                }
+            }
+        }
 
         /// <summary>
         /// Gets or sets the boolean which defines how window switches from windowed to fullscreen state.
         /// "Hard" mode(true) is slow to switch, but more effecient for performance, while "soft" mode(false) is vice versa.
-        /// The default value is <c>true</c>.
+        /// The default value is <c>true</c>.
         /// </summary>
         public bool HardwareModeSwitch
         {
             get { return _hardwareModeSwitch;}
             set
             {
-                _shouldApplyChanges = true;
-                _hardwareModeSwitch = value;
-            }
-        }
-
-        /// <summary>
-        /// Indicates the desire for a multisampled back buffer.
-        /// </summary>
-        /// <remarks>
-        /// When called at startup this will automatically set the MSAA mode during initialization.  If
-        /// set after startup you must call ApplyChanges() for the MSAA mode to be changed.
-        /// </remarks>
+                _shouldApplyChanges = true;
+                _hardwareModeSwitch = value;
+            }
+        }
+
+        /// <summary>
+        /// Indicates the desire for a multisampled back buffer.
+        /// </summary>
+        /// <remarks>
+        /// When called at startup this will automatically set the MSAA mode during initialization.  If
+        /// set after startup you must call ApplyChanges() for the MSAA mode to be changed.
+        /// </remarks>
         public bool PreferMultiSampling
         {
             get
@@ -519,18 +444,18 @@
             }
             set
             {
-                _shouldApplyChanges = true;
+                _shouldApplyChanges = true;
                 _preferMultiSampling = value;
             }
         }
 
-        /// <summary>
-        /// Indicates the desired back buffer color format.
-        /// </summary>
-        /// <remarks>
-        /// When called at startup this will automatically set the format during initialization.  If
-        /// set after startup you must call ApplyChanges() for the format to be changed.
-        /// </remarks>
+        /// <summary>
+        /// Indicates the desired back buffer color format.
+        /// </summary>
+        /// <remarks>
+        /// When called at startup this will automatically set the format during initialization.  If
+        /// set after startup you must call ApplyChanges() for the format to be changed.
+        /// </remarks>
         public SurfaceFormat PreferredBackBufferFormat
         {
             get
@@ -539,18 +464,18 @@
             }
             set
             {
-                _shouldApplyChanges = true;
+                _shouldApplyChanges = true;
                 _preferredBackBufferFormat = value;
             }
         }
 
-        /// <summary>
-        /// Indicates the desired back buffer height in pixels.
-        /// </summary>
-        /// <remarks>
-        /// When called at startup this will automatically set the height during initialization.  If
-        /// set after startup you must call ApplyChanges() for the height to be changed.
-        /// </remarks>
+        /// <summary>
+        /// Indicates the desired back buffer height in pixels.
+        /// </summary>
+        /// <remarks>
+        /// When called at startup this will automatically set the height during initialization.  If
+        /// set after startup you must call ApplyChanges() for the height to be changed.
+        /// </remarks>
         public int PreferredBackBufferHeight
         {
             get
@@ -559,18 +484,18 @@
             }
             set
             {
-                _shouldApplyChanges = true;
+                _shouldApplyChanges = true;
                 _preferredBackBufferHeight = value;
             }
         }
 
-        /// <summary>
-        /// Indicates the desired back buffer width in pixels.
-        /// </summary>
-        /// <remarks>
-        /// When called at startup this will automatically set the width during initialization.  If
-        /// set after startup you must call ApplyChanges() for the width to be changed.
-        /// </remarks>
+        /// <summary>
+        /// Indicates the desired back buffer width in pixels.
+        /// </summary>
+        /// <remarks>
+        /// When called at startup this will automatically set the width during initialization.  If
+        /// set after startup you must call ApplyChanges() for the width to be changed.
+        /// </remarks>
         public int PreferredBackBufferWidth
         {
             get
@@ -579,19 +504,19 @@
             }
             set
             {
-                _shouldApplyChanges = true;
+                _shouldApplyChanges = true;
                 _preferredBackBufferWidth = value;
             }
         }
 
-        /// <summary>
-        /// Indicates the desired depth-stencil buffer format.
-        /// </summary>
-        /// <remarks>
-        /// The depth-stencil buffer format defines the scene depth precision and stencil bits available for effects during rendering.
-        /// When called at startup this will automatically set the format during initialization.  If
-        /// set after startup you must call ApplyChanges() for the format to be changed.
-        /// </remarks>
+        /// <summary>
+        /// Indicates the desired depth-stencil buffer format.
+        /// </summary>
+        /// <remarks>
+        /// The depth-stencil buffer format defines the scene depth precision and stencil bits available for effects during rendering.
+        /// When called at startup this will automatically set the format during initialization.  If
+        /// set after startup you must call ApplyChanges() for the format to be changed.
+        /// </remarks>
         public DepthFormat PreferredDepthStencilFormat
         {
             get
@@ -600,19 +525,19 @@
             }
             set
             {
-                _shouldApplyChanges = true;
+                _shouldApplyChanges = true;
                 _preferredDepthStencilFormat = value;
             }
         }
 
-        /// <summary>
-        /// Indicates the desire for vsync when presenting the back buffer.
-        /// </summary>
-        /// <remarks>
-        /// Vsync limits the frame rate of the game to the monitor referesh rate to prevent screen tearing.
-        /// When called at startup this will automatically set the vsync mode during initialization.  If
-        /// set after startup you must call ApplyChanges() for the vsync mode to be changed.
-        /// </remarks>
+        /// <summary>
+        /// Indicates the desire for vsync when presenting the back buffer.
+        /// </summary>
+        /// <remarks>
+        /// Vsync limits the frame rate of the game to the monitor referesh rate to prevent screen tearing.
+        /// When called at startup this will automatically set the vsync mode during initialization.  If
+        /// set after startup you must call ApplyChanges() for the vsync mode to be changed.
+        /// </remarks>
         public bool SynchronizeWithVerticalRetrace
         {
             get
@@ -621,19 +546,19 @@
             }
             set
             {
-                _shouldApplyChanges = true;
+                _shouldApplyChanges = true;
                 _synchronizedWithVerticalRetrace = value;
             }
         }
 
-        /// <summary>
-        /// Indicates the desired allowable display orientations when the device is rotated.
-        /// </summary>
-        /// <remarks>
-        /// This property only applies to mobile platforms with automatic display rotation.
-        /// When called at startup this will automatically apply the supported orientations during initialization.  If
-        /// set after startup you must call ApplyChanges() for the supported orientations to be changed.
-        /// </remarks>
+        /// <summary>
+        /// Indicates the desired allowable display orientations when the device is rotated.
+        /// </summary>
+        /// <remarks>
+        /// This property only applies to mobile platforms with automatic display rotation.
+        /// When called at startup this will automatically apply the supported orientations during initialization.  If
+        /// set after startup you must call ApplyChanges() for the supported orientations to be changed.
+        /// </remarks>
         public DisplayOrientation SupportedOrientations
         {
             get
@@ -642,9 +567,9 @@
             }
             set
             {
-                _shouldApplyChanges = true;
+                _shouldApplyChanges = true;
                 _supportedOrientations = value;
             }
         }
-            }
-            }+    }
+}