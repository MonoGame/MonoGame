--- conflicted
+++ resolved
@@ -22,12 +22,10 @@
         private static Guid AudioStreamVolumeGuid;
 
         private static readonly Variant PositionCurrent = new Variant();
-        private static readonly Variant PositionBeginning = new Variant { ElementType = VariantElementType.Long, Value = 0L };
-
+        private static readonly Variant PositionBeginning = new Variant { ElementType = VariantElementType.Long, Value = 0L };
+
         private static TaskScheduler _uiTaskScheduler;
         private static Callback _callback;
-
-        private static Texture2D retTexture;
 
         private class Callback : IAsyncCallback
         {
@@ -59,14 +57,14 @@
         }
 
         private void OnMediaSessionEvent(MediaEvent ev)
-        {
-            // Trigger an "on Video Ended" event here if needed
-            switch (ev.TypeInfo)
-            {
-                case MediaEventTypes.SessionTopologyStatus:
-                    if (ev.Get(EventAttributeKeys.TopologyStatus) == TopologyStatus.Ready)
+        {
+            // Trigger an "on Video Ended" event here if needed
+            switch (ev.TypeInfo)
+            {
+                case MediaEventTypes.SessionTopologyStatus:
+                    if (ev.Get(EventAttributeKeys.TopologyStatus) == TopologyStatus.Ready)
                         OnTopologyReady();
-                    break;
+                    break;
                 case MediaEventTypes.SessionStopped:
                     OnSessionStopped();
                     break;
@@ -101,19 +99,11 @@
 
             // TODO: This could likely be optimized if we held on to the SharpDX Surface/Texture data,
             // and set it on an XNA one rather than constructing a new one every time this is called.
-            if (retTexture == null || retTexture.IsDisposed || retTexture.Width != _currentVideo.Width || retTexture.Height != _currentVideo.Height)
-            {
-                if (retTexture != null && !retTexture.IsDisposed)
-                {
-                    retTexture.Dispose();
-                }
-
-                retTexture = new Texture2D(Game.Instance.GraphicsDevice, _currentVideo.Width, _currentVideo.Height, false, SurfaceFormat.Bgr32);
-            }
-
-            retTexture.SetData(texData);
+            var retTex = new Texture2D(Game.Instance.GraphicsDevice, _currentVideo.Width, _currentVideo.Height, false, SurfaceFormat.Bgr32);
             
-            return retTexture;
+            retTex.SetData(texData);
+            
+            return retTex;
         }
 
         private void PlatformGetState(ref MediaState result)
@@ -184,23 +174,12 @@
 
         private void PlatformResume()
         {
-<<<<<<< HEAD
-            var varStart = new Variant();
-            _session.Start(null, varStart);
-=======
             _session.Start(null, PositionCurrent);
->>>>>>> ebe74cff
         }
 
         private void PlatformStop()
         {
             _session.Stop();
-<<<<<<< HEAD
-            _session.Close();
-            _clock.Dispose();
-            _clock = null;
-=======
->>>>>>> ebe74cff
         }
 
         private void SetChannelVolumes()
@@ -251,39 +230,10 @@
 
         private void PlatformDispose(bool disposing)
         {
-            if (_session != null)
-            {
-                _session.Shutdown();
-                _session.Dispose();
-            }
-
-            if (_volumeController != null)
-            {
-                _volumeController.Dispose();
-            }
-            _volumeController = null;
-
-            if (retTexture != null && !retTexture.IsDisposed)
-            {
-                retTexture.Dispose();
-                retTexture = null;
-            }
         }
 
         private void OnTopologyReady()
         {
-<<<<<<< HEAD
-            if (_session.IsDisposed)
-                return;
-
-            if (_volumeController != null)
-            {
-                _volumeController.Dispose();
-            }
-
-            // Get the volume interface.
-=======
->>>>>>> ebe74cff
             IntPtr volumeObjectPtr;
             MediaFactory.GetService(_session, MediaServiceKeys.StreamVolume, AudioStreamVolumeGuid, out volumeObjectPtr);
             _volumeController = CppObject.FromPointer<AudioStreamVolume>(volumeObjectPtr);
