--- conflicted
+++ resolved
@@ -17,19 +17,13 @@
 
         private static Texture2D _retTexture;
 
-        private Texture2D _videoCache;
-
+        private Texture2D _videoCache;
+
         private void PlatformInitialize()
         {
             // The GUID is specified in a GuidAttribute attached to the class
             AudioStreamVolumeGuid = Guid.Parse(((GuidAttribute)typeof(AudioStreamVolume).GetCustomAttributes(typeof(GuidAttribute), false)[0]).Value);
-<<<<<<< HEAD
-=======
-
-            MediaManagerState.CheckStartup();
-            MediaFactory.CreateMediaSession(null, out _session);
-
->>>>>>> f2f331f3
+
         }
 
         private Texture2D PlatformGetTexture()
@@ -46,32 +40,12 @@
             if (texData == null)
                 return null;
 
-<<<<<<< HEAD
-            // TODO: This could likely be optimized if we held on to the SharpDX Surface/Texture data,
-            // and set it on an XNA one rather than constructing a new one every time this is called.
-            if (_retTexture == null || _retTexture.IsDisposed || _retTexture.Width != _currentVideo.Width ||
-                _retTexture.Height != _currentVideo.Height)
-            {
-                if (_retTexture != null && !_retTexture.IsDisposed)
-                {
-                    _retTexture.Dispose();
-                }
-
-                _retTexture = new Texture2D(Game.Instance.GraphicsDevice, _currentVideo.Width, _currentVideo.Height, false, SurfaceFormat.Bgr32);
-
-            }
-
-            _retTexture.SetData(texData);
-
-            return _retTexture;
-=======
-            // NOTE: It's entirely possible that we could lose the d3d context and therefore lose this texture, but it's better than allocating a new texture each call!
-            _videoCache = _videoCache ?? new Texture2D(Game.Instance.GraphicsDevice, _currentVideo.Width, _currentVideo.Height, false, SurfaceFormat.Bgr32);
-
-            _videoCache.SetData(texData);
-            
-            return _videoCache;
->>>>>>> f2f331f3
+            // NOTE: It's entirely possible that we could lose the d3d context and therefore lose this texture, but it's better than allocating a new texture each call!
+            _videoCache = _videoCache ?? new Texture2D(Game.Instance.GraphicsDevice, _currentVideo.Width, _currentVideo.Height, false, SurfaceFormat.Bgr32);
+
+            _videoCache.SetData(texData);
+            
+            return _videoCache;
         }
 
         private void PlatformGetState(ref MediaState result)
@@ -92,44 +66,11 @@
 
         private void PlatformPlay()
         {
-<<<<<<< HEAD
             _currentVideo.SetVolume(_isMuted, _volume);
             _currentVideo.PlatformPlay();
-=======
-            // Cleanup the last song first.
-            if (State != MediaState.Stopped)
-            {
-                _session.Stop();
-                _session.ClearTopologies();
-                _session.Close();
-                if (_volumeController != null)
-                {
-                    _volumeController.Dispose();
-                    _volumeController = null;
-                }
-                _clock.Dispose();
-            }
-
-            //create the callback if it hasn't been created yet
-            if (_callback == null)
-            {
-                _callback = new Callback(this);
-                _session.BeginGetEvent(_callback, null);
-            }
-
-            // Set the new song.
-            _session.SetTopology(SessionSetTopologyFlags.Immediate, _currentVideo.Topology);
-
-            // Get the clock.
-            _clock = _session.Clock.QueryInterface<PresentationClock>();
-
-            // Start playing.
-            var varStart = new Variant();
-            _session.Start(null, varStart);
-
-            // Create cached texture
-            _videoCache = new Texture2D(Game.Instance.GraphicsDevice, _currentVideo.Width, _currentVideo.Height, false, SurfaceFormat.Bgr32);
->>>>>>> f2f331f3
+
+            // Create cached texture
+            _videoCache = new Texture2D(Game.Instance.GraphicsDevice, _currentVideo.Width, _currentVideo.Height, false, SurfaceFormat.Bgr32);
         }
 
         private void PlatformResume()
@@ -139,38 +80,7 @@
 
         private void PlatformStop()
         {
-<<<<<<< HEAD
-            _currentVideo.PlatformStop();
-=======
-            _session.ClearTopologies();
-            _session.Stop();
-            _session.Close();
-            if (_volumeController != null)
-            {
-                _volumeController.Dispose();
-                _volumeController = null;
-            }
-            if (_clock != null)
-            {
-                _clock.Dispose();
-            }
-            _clock = null;
-        }
-
-        private void SetChannelVolumes()
-        {
-            if (_volumeController != null && !_volumeController.IsDisposed)
-            {
-                float volume = _volume;
-                if (IsMuted)
-                    volume = 0.0f;
-
-                for (int i = 0; i < _volumeController.ChannelCount; i++)
-                {
-                    _volumeController.SetChannelVolume(i, volume);
-                }
-            }
->>>>>>> f2f331f3
+            _currentVideo.PlatformStop();
         }
 
         private void PlatformSetVolume()
@@ -193,24 +103,18 @@
             if (State == MediaState.Stopped)
                 return TimeSpan.Zero;
 
-<<<<<<< HEAD
             if (_currentVideo == null)
-                return TimeSpan.Zero;
-            
+                return TimeSpan.Zero;
+            
             return _currentVideo.PlatformGetPlayPosition();
-=======
-        private void PlatformDispose(bool disposing)
-        {
-            if (_videoCache != null)
-            {
-                _videoCache.Dispose();
-            }
->>>>>>> f2f331f3
         }
 
         private void PlatformDispose(bool disposing)
         {
-            
+            if (_videoCache != null)
+            {
+                _videoCache.Dispose();
+            }
         }
     }
 }