// MonoGame - Copyright (C) The MonoGame Team
// This file is subject to the terms and conditions defined in
// file 'LICENSE.txt', which is part of this source code package.

using System;
using SharpDX;
using SharpDX.MediaFoundation;
using SharpDX.Win32;
using System.Runtime.InteropServices;
<<<<<<< HEAD
using System.Threading;
using System.Threading.Tasks;
=======
>>>>>>> 58cc9ea4

namespace Microsoft.Xna.Framework.Media
{
    public static partial class MediaPlayer
    {
        private static MediaSession _session;
        private static AudioStreamVolume _volumeController;
        private static PresentationClock _clock;
<<<<<<< HEAD
        private static Song _newSong;
        private static Song _currentSong;
=======
        private static Song _nextSong;
        private static Song _currentSong;

        private enum SessionState { Stopped, Stopping, Started, Paused, Ended }
        private static SessionState _sessionState = SessionState.Stopped;
>>>>>>> 58cc9ea4

        private static Guid AudioStreamVolumeGuid;

        private static readonly Variant PositionCurrent = new Variant();
        private static readonly Variant PositionBeginning = new Variant { ElementType = VariantElementType.Long, Value = 0L };

<<<<<<< HEAD
        private static TaskScheduler _uiTaskScheduler;
=======
>>>>>>> 58cc9ea4
        private static Callback _callback;

        private class Callback : IAsyncCallback
        {
            public void Dispose()
            {
            }

            public IDisposable Shadow { get; set; }
            public void Invoke(AsyncResult asyncResultRef)
            {
                var ev = _session.EndGetEvent(asyncResultRef);

<<<<<<< HEAD
                // Execute the event handler on the main UI thread to avoid potential deadlocks or unexpected results
                var task = Task.Factory.StartNew(
                    () => OnMediaSessionEvent(ev),
                    CancellationToken.None, TaskCreationOptions.None, _uiTaskScheduler);
                task.Wait();
=======
                switch (ev.TypeInfo)
                {
                    case MediaEventTypes.EndOfPresentation:
                        _sessionState = SessionState.Ended;
                        OnSongFinishedPlaying(null, null);
                        break;
                    case MediaEventTypes.SessionTopologyStatus:
                        if (ev.Get(EventAttributeKeys.TopologyStatus) == TopologyStatus.Ready)
                            OnTopologyReady();
                        break;
                    case MediaEventTypes.SessionStopped:
                        OnSessionStopped();
                        break;
                }
>>>>>>> 58cc9ea4

                _session.BeginGetEvent(this, null);
            }

            public AsyncCallbackFlags Flags { get; private set; }
            public WorkQueueId WorkQueueId { get; private set; }
        }

        private static void OnMediaSessionEvent(MediaEvent ev)
        {
            switch (ev.TypeInfo)
            {
                case MediaEventTypes.EndOfPresentation:
                    OnSongFinishedPlaying(null, null);
                    break;
                case MediaEventTypes.SessionTopologyStatus:
                    if (ev.Get(EventAttributeKeys.TopologyStatus) == TopologyStatus.Ready)
                        OnTopologyReady();
                    break;
                case MediaEventTypes.SessionStopped:
                    OnSessionStopped();
                    break;
            }
        }

        private static void PlatformInitialize()
        {
            // The GUID is specified in a GuidAttribute attached to the class
            AudioStreamVolumeGuid = Guid.Parse(((GuidAttribute)typeof(AudioStreamVolume).GetCustomAttributes(typeof(GuidAttribute), false)[0]).Value);

            MediaManagerState.CheckStartup();
            MediaFactory.CreateMediaSession(null, out _session);

<<<<<<< HEAD
            _uiTaskScheduler = TaskScheduler.FromCurrentSynchronizationContext();

=======
>>>>>>> 58cc9ea4
            _callback = new Callback();
            _session.BeginGetEvent(_callback, null);

            _clock = _session.Clock.QueryInterface<PresentationClock>();
        }

        #region Properties

        private static bool PlatformGetIsMuted()
        {
            return _isMuted;
        }

        private static void PlatformSetIsMuted(bool muted)
        {
            _isMuted = muted;

            SetChannelVolumes();
        }

        private static bool PlatformGetIsRepeating()
        {
            return _isRepeating;
        }

        private static void PlatformSetIsRepeating(bool repeating)
        {
            _isRepeating = repeating;
        }

        private static bool PlatformGetIsShuffled()
        {
            return _isShuffled;
        }

        private static void PlatformSetIsShuffled(bool shuffled)
        {
            _isShuffled = shuffled;
        }

        private static TimeSpan PlatformGetPlayPosition()
        {
<<<<<<< HEAD
            if (State == MediaState.Stopped)
=======
            if ((_sessionState == SessionState.Stopped) || (_sessionState == SessionState.Stopping))
>>>>>>> 58cc9ea4
                return TimeSpan.Zero;
            try
            {
                return TimeSpan.FromTicks(_clock.Time);
            }
            catch (SharpDXException)
            {
                // The presentation clock is most likely not quite ready yet
                return TimeSpan.Zero;
            }
        }

        private static bool PlatformGetGameHasControl()
        {
            // TODO: Fix me!
            return true;
        }

        private static MediaState PlatformGetState()
        {
            return _state;
        }

        private static float PlatformGetVolume()
        {
            return _volume;
        }

        private static void SetChannelVolumes()
        {
            if (_volumeController == null)
                return;

            float volume = _isMuted ? 0f : _volume;
            for (int i = 0; i < _volumeController.ChannelCount; i++)
                _volumeController.SetChannelVolume(i, volume);
        }

        private static void PlatformSetVolume(float volume)
        {
            _volume = volume;
            SetChannelVolumes();
        }

        #endregion

        private static void PlatformPause()
        {
            if (_sessionState != SessionState.Started)
                return;
            _sessionState = SessionState.Paused;
            _session.Pause();
        }

        private static void PlatformPlaySong(Song song)
        {
            if (_currentSong == song)
<<<<<<< HEAD
            {
                _session.Start(null, PositionBeginning);
                return;
            }

            if (State != MediaState.Stopped)
            {
                // The session needs to be stopped to reset the play position
                // The new song will be started after the SessionStopped event is received
                _newSong = song;
                _session.Stop();
                return;
            }

            StartSong(song);
        }

        private static void StartSong(Song song)
=======
                ReplayCurrentSong(song);
            else
                PlayNewSong(song);
        }

        private static void ReplayCurrentSong(Song song)
        {
            if (_sessionState == SessionState.Stopping)
            {
                // The song will be started after the SessionStopped event is received
                _nextSong = song;
                return;
            }

            StartSession(PositionBeginning);
        }

        private static void PlayNewSong(Song song)
        {
            if (_sessionState != SessionState.Stopped)
            {
                // The session needs to be stopped to reset the play position
                // The new song will be started after the SessionStopped event is received
                _nextSong = song;
                PlatformStop();
                return;
            }

            StartNewSong(song);
        }

        private static void StartNewSong(Song song)
>>>>>>> 58cc9ea4
        {
            if (_volumeController != null)
            {
                _volumeController.Dispose();
                _volumeController = null;
            }

            _currentSong = song;

            _session.SetTopology(SessionSetTopologyFlags.Immediate, song.Topology);

<<<<<<< HEAD
            _session.Start(null, PositionBeginning);
=======
            StartSession(PositionBeginning);
>>>>>>> 58cc9ea4

            // The volume service won't be available until the session topology
            // is ready, so we now need to wait for the event indicating this
        }

        private static void StartSession(Variant startPosition)
        {
<<<<<<< HEAD
=======
            _sessionState = SessionState.Started;
            _session.Start(null, startPosition);
        }

        private static void OnTopologyReady()
        {
>>>>>>> 58cc9ea4
            IntPtr volumeObjectPtr;
            MediaFactory.GetService(_session, MediaServiceKeys.StreamVolume, AudioStreamVolumeGuid, out volumeObjectPtr);
            _volumeController = CppObject.FromPointer<AudioStreamVolume>(volumeObjectPtr);

            SetChannelVolumes();
        }

        private static void PlatformResume()
        {
<<<<<<< HEAD
            _session.Start(null, PositionCurrent);
=======
            if (_sessionState != SessionState.Paused)
                return;
            StartSession(PositionCurrent);
>>>>>>> 58cc9ea4
        }

        private static void PlatformStop()
        {
<<<<<<< HEAD
=======
            if ((_sessionState == SessionState.Stopped) || (_sessionState == SessionState.Stopping))
                return;
            bool hasFinishedPlaying = (_sessionState == SessionState.Ended);
            _sessionState = SessionState.Stopping;
            if (hasFinishedPlaying)
            {
                // The play position needs to be reset before stopping otherwise the next song may not start playing
                _session.Start(null, PositionBeginning);
            }
>>>>>>> 58cc9ea4
            _session.Stop();
        }

        private static void OnSessionStopped()
        {
<<<<<<< HEAD
            if (_newSong != null)
            {
                StartSong(_newSong);
                _newSong = null;
=======
            _sessionState = SessionState.Stopped;
            if (_nextSong != null)
            {
                if (_nextSong != _currentSong)
                    StartNewSong(_nextSong);
                else
                    StartSession(PositionBeginning);
                _nextSong = null;
>>>>>>> 58cc9ea4
            }
        }
    }
}<|MERGE_RESOLUTION|>--- conflicted
+++ resolved
@@ -7,11 +7,6 @@
 using SharpDX.MediaFoundation;
 using SharpDX.Win32;
 using System.Runtime.InteropServices;
-<<<<<<< HEAD
-using System.Threading;
-using System.Threading.Tasks;
-=======
->>>>>>> 58cc9ea4
 
 namespace Microsoft.Xna.Framework.Media
 {
@@ -20,26 +15,17 @@
         private static MediaSession _session;
         private static AudioStreamVolume _volumeController;
         private static PresentationClock _clock;
-<<<<<<< HEAD
-        private static Song _newSong;
-        private static Song _currentSong;
-=======
         private static Song _nextSong;
         private static Song _currentSong;
 
         private enum SessionState { Stopped, Stopping, Started, Paused, Ended }
         private static SessionState _sessionState = SessionState.Stopped;
->>>>>>> 58cc9ea4
 
         private static Guid AudioStreamVolumeGuid;
 
         private static readonly Variant PositionCurrent = new Variant();
         private static readonly Variant PositionBeginning = new Variant { ElementType = VariantElementType.Long, Value = 0L };
 
-<<<<<<< HEAD
-        private static TaskScheduler _uiTaskScheduler;
-=======
->>>>>>> 58cc9ea4
         private static Callback _callback;
 
         private class Callback : IAsyncCallback
@@ -53,13 +39,6 @@
             {
                 var ev = _session.EndGetEvent(asyncResultRef);
 
-<<<<<<< HEAD
-                // Execute the event handler on the main UI thread to avoid potential deadlocks or unexpected results
-                var task = Task.Factory.StartNew(
-                    () => OnMediaSessionEvent(ev),
-                    CancellationToken.None, TaskCreationOptions.None, _uiTaskScheduler);
-                task.Wait();
-=======
                 switch (ev.TypeInfo)
                 {
                     case MediaEventTypes.EndOfPresentation:
@@ -74,7 +53,6 @@
                         OnSessionStopped();
                         break;
                 }
->>>>>>> 58cc9ea4
 
                 _session.BeginGetEvent(this, null);
             }
@@ -83,23 +61,6 @@
             public WorkQueueId WorkQueueId { get; private set; }
         }
 
-        private static void OnMediaSessionEvent(MediaEvent ev)
-        {
-            switch (ev.TypeInfo)
-            {
-                case MediaEventTypes.EndOfPresentation:
-                    OnSongFinishedPlaying(null, null);
-                    break;
-                case MediaEventTypes.SessionTopologyStatus:
-                    if (ev.Get(EventAttributeKeys.TopologyStatus) == TopologyStatus.Ready)
-                        OnTopologyReady();
-                    break;
-                case MediaEventTypes.SessionStopped:
-                    OnSessionStopped();
-                    break;
-            }
-        }
-
         private static void PlatformInitialize()
         {
             // The GUID is specified in a GuidAttribute attached to the class
@@ -108,11 +69,6 @@
             MediaManagerState.CheckStartup();
             MediaFactory.CreateMediaSession(null, out _session);
 
-<<<<<<< HEAD
-            _uiTaskScheduler = TaskScheduler.FromCurrentSynchronizationContext();
-
-=======
->>>>>>> 58cc9ea4
             _callback = new Callback();
             _session.BeginGetEvent(_callback, null);
 
@@ -155,11 +111,7 @@
 
         private static TimeSpan PlatformGetPlayPosition()
         {
-<<<<<<< HEAD
-            if (State == MediaState.Stopped)
-=======
             if ((_sessionState == SessionState.Stopped) || (_sessionState == SessionState.Stopping))
->>>>>>> 58cc9ea4
                 return TimeSpan.Zero;
             try
             {
@@ -217,26 +169,6 @@
         private static void PlatformPlaySong(Song song)
         {
             if (_currentSong == song)
-<<<<<<< HEAD
-            {
-                _session.Start(null, PositionBeginning);
-                return;
-            }
-
-            if (State != MediaState.Stopped)
-            {
-                // The session needs to be stopped to reset the play position
-                // The new song will be started after the SessionStopped event is received
-                _newSong = song;
-                _session.Stop();
-                return;
-            }
-
-            StartSong(song);
-        }
-
-        private static void StartSong(Song song)
-=======
                 ReplayCurrentSong(song);
             else
                 PlayNewSong(song);
@@ -269,7 +201,6 @@
         }
 
         private static void StartNewSong(Song song)
->>>>>>> 58cc9ea4
         {
             if (_volumeController != null)
             {
@@ -281,11 +212,7 @@
 
             _session.SetTopology(SessionSetTopologyFlags.Immediate, song.Topology);
 
-<<<<<<< HEAD
-            _session.Start(null, PositionBeginning);
-=======
             StartSession(PositionBeginning);
->>>>>>> 58cc9ea4
 
             // The volume service won't be available until the session topology
             // is ready, so we now need to wait for the event indicating this
@@ -293,15 +220,12 @@
 
         private static void StartSession(Variant startPosition)
         {
-<<<<<<< HEAD
-=======
             _sessionState = SessionState.Started;
             _session.Start(null, startPosition);
         }
 
         private static void OnTopologyReady()
         {
->>>>>>> 58cc9ea4
             IntPtr volumeObjectPtr;
             MediaFactory.GetService(_session, MediaServiceKeys.StreamVolume, AudioStreamVolumeGuid, out volumeObjectPtr);
             _volumeController = CppObject.FromPointer<AudioStreamVolume>(volumeObjectPtr);
@@ -311,19 +235,13 @@
 
         private static void PlatformResume()
         {
-<<<<<<< HEAD
-            _session.Start(null, PositionCurrent);
-=======
             if (_sessionState != SessionState.Paused)
                 return;
             StartSession(PositionCurrent);
->>>>>>> 58cc9ea4
         }
 
         private static void PlatformStop()
         {
-<<<<<<< HEAD
-=======
             if ((_sessionState == SessionState.Stopped) || (_sessionState == SessionState.Stopping))
                 return;
             bool hasFinishedPlaying = (_sessionState == SessionState.Ended);
@@ -333,18 +251,11 @@
                 // The play position needs to be reset before stopping otherwise the next song may not start playing
                 _session.Start(null, PositionBeginning);
             }
->>>>>>> 58cc9ea4
             _session.Stop();
         }
 
         private static void OnSessionStopped()
         {
-<<<<<<< HEAD
-            if (_newSong != null)
-            {
-                StartSong(_newSong);
-                _newSong = null;
-=======
             _sessionState = SessionState.Stopped;
             if (_nextSong != null)
             {
@@ -353,7 +264,6 @@
                 else
                     StartSession(PositionBeginning);
                 _nextSong = null;
->>>>>>> 58cc9ea4
             }
         }
     }
