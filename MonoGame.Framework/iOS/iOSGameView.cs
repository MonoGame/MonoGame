﻿#region License
/*
Microsoft Public License (Ms-PL)
MonoGame - Copyright © 2009-2012 The MonoGame Team

All rights reserved.

This license governs use of the accompanying software. If you use the software,
you accept this license. If you do not accept the license, do not use the
software.

1. Definitions

The terms "reproduce," "reproduction," "derivative works," and "distribution"
have the same meaning here as under U.S. copyright law.

A "contribution" is the original software, or any additions or changes to the
software.

A "contributor" is any person that distributes its contribution under this
license.

"Licensed patents" are a contributor's patent claims that read directly on its
contribution.

2. Grant of Rights

(A) Copyright Grant- Subject to the terms of this license, including the
license conditions and limitations in section 3, each contributor grants you a
non-exclusive, worldwide, royalty-free copyright license to reproduce its
contribution, prepare derivative works of its contribution, and distribute its
contribution or any derivative works that you create.

(B) Patent Grant- Subject to the terms of this license, including the license
conditions and limitations in section 3, each contributor grants you a
non-exclusive, worldwide, royalty-free license under its licensed patents to
make, have made, use, sell, offer for sale, import, and/or otherwise dispose of
its contribution in the software or derivative works of the contribution in the
software.

3. Conditions and Limitations

(A) No Trademark License- This license does not grant you rights to use any
contributors' name, logo, or trademarks.

(B) If you bring a patent claim against any contributor over patents that you
claim are infringed by the software, your patent license from such contributor
to the software ends automatically.

(C) If you distribute any portion of the software, you must retain all
copyright, patent, trademark, and attribution notices that are present in the
software.

(D) If you distribute any portion of the software in source code form, you may
do so only under this license by including a complete copy of this license with
your distribution. If you distribute any portion of the software in compiled or
object code form, you may only do so under a license that complies with this
license.

(E) The software is licensed "as-is." You bear the risk of using it. The
contributors give no express warranties, guarantees or conditions. You may have
additional consumer rights under your local laws which this license cannot
change. To the extent permitted under your local laws, the contributors exclude
the implied warranties of merchantability, fitness for a particular purpose and
non-infringement.
*/


#endregion License

using System;
using System.Drawing;
using System.Text;

<<<<<<< HEAD
using System.Collections.Generic;
using System.Linq;

using MonoTouch.CoreGraphics;
using MonoTouch.CoreText;
using MonoTouch.CoreAnimation;
using MonoTouch.Foundation;
using MonoTouch.ObjCRuntime;
using MonoTouch.OpenGLES;
using MonoTouch.UIKit;
=======
using CoreAnimation;
using Foundation;
using ObjCRuntime;
using OpenGLES;
using UIKit;
using CoreGraphics;
>>>>>>> 6937b223

using OpenTK.Graphics;
using OpenTK.Graphics.ES20;
using OpenTK.Platform.iPhoneOS;

using Microsoft.Xna.Framework.Graphics;
using Microsoft.Xna.Framework.Input.Touch;

namespace Microsoft.Xna.Framework {

    public class KeyboardEntryEventArgs : EventArgs 
    {
        public object TextEtc;
		public int Start;
		public int Length;
		public int End;
        public KeyboardEntryEventArgs (string text)
        {
            TextEtc = text;
        }
        public KeyboardEntryEventArgs (object text)
        {
            TextEtc = text;
        }
		public KeyboardEntryEventArgs (string text, int start, int length, int end)
		{
			TextEtc = text;
			Start = start;
			Length = length;
			End = end;
		}
    }
    public enum Keypresses
    {
        backspaceDeleteKey,
        whatelse
    }


    [Register("iOSGameView")]
	public partial class iOSGameView : UIView {
		private readonly iOSGamePlatform _platform;
		private int _colorbuffer;
		private int _depthbuffer;
		private int _framebuffer;

<<<<<<< HEAD

		public EditableCoreTextView textView;


	#region Construction/Destruction
		public iOSGameView (iOSGamePlatform platform, RectangleF frame)
=======
		#region Construction/Destruction
		public iOSGameView (iOSGamePlatform platform, CGRect frame)
>>>>>>> 6937b223
			: base(frame)
		{
			if (platform == null)
				throw new ArgumentNullException ("platform");
			_platform = platform;
			Initialize ();


			//***********************************

			// Create and set up our SimpleCoreTextView that will do the drawing
			textView = new EditableCoreTextView (Bounds.Inset (5, 5));
			textView.AutoresizingMask = UIViewAutoresizing.FlexibleWidth | UIViewAutoresizing.FlexibleHeight;
			UserInteractionEnabled = true;
			AutosizesSubviews = true;
			AddSubview (textView);
			textView.UserInteractionEnabled = false;
		}

		private void Initialize ()
		{
			MultipleTouchEnabled = true;
			Opaque = true;
		}

		protected override void Dispose (bool disposing)
		{
			if (disposing) {
				if (__renderbuffergraphicsContext != null)
					DestroyContext();
			}

			base.Dispose (disposing);
			_isDisposed = true;

			//***********************


			textView = null;
		}

#endregion Construction/Destruction

		#region Properties

		private bool _isDisposed;

		public bool IsDisposed {
			get { return _isDisposed; }
		}

		#endregion Properties

		[Export ("layerClass")]
		public static Class GetLayerClass ()
		{
			return new Class (typeof (CAEAGLLayer));
		}

        public bool EnableKeyboard = false;
		public override bool CanBecomeFirstResponder {
            get { return EnableKeyboard; }
		}

		private new CAEAGLLayer Layer {
			get { return base.Layer as CAEAGLLayer; }
		}

		// FIXME: Someday, hopefully it will be possible to move
		//        GraphicsContext into an iOS-specific GraphicsDevice.
		//        Some level of cooperation with the UIView/Layer will
		//        probably always be necessary, unfortunately.
		private GraphicsContext __renderbuffergraphicsContext;
		private IOpenGLApi _glapi;
		private void CreateContext ()
		{
			AssertNotDisposed ();

            // RetainedBacking controls if the content of the colorbuffer should be preserved after being displayed
            // This is the XNA equivalent to set PreserveContent when initializing the GraphicsDevice
            // (should be false by default for better performance)
			Layer.DrawableProperties = NSDictionary.FromObjectsAndKeys (
				new NSObject [] {
					NSNumber.FromBoolean (false), 
					EAGLColorFormat.RGBA8
				},
				new NSObject [] {
					EAGLDrawableProperty.RetainedBacking,
					EAGLDrawableProperty.ColorFormat
				});

			Layer.ContentsScale = Window.Screen.Scale;

			//var strVersion = OpenTK.Graphics.ES11.GL.GetString (OpenTK.Graphics.ES11.All.Version);
			//strVersion = OpenTK.Graphics.ES20.GL.GetString (OpenTK.Graphics.ES20.All.Version);
			//var version = Version.Parse (strVersion);

			try {
				__renderbuffergraphicsContext = new GraphicsContext (null, null, 2, 0, GraphicsContextFlags.Embedded);
				_glapi = new Gles20Api ();
			} catch {
				__renderbuffergraphicsContext = new GraphicsContext (null, null, 1, 1, GraphicsContextFlags.Embedded);
				_glapi = new Gles11Api ();
			}

			__renderbuffergraphicsContext.MakeCurrent (null);
		}

		private void DestroyContext ()
		{
			AssertNotDisposed ();
			AssertValidContext ();

			__renderbuffergraphicsContext.Dispose ();
			__renderbuffergraphicsContext = null;
			_glapi = null;
		}

        [Export("doTick")]
        void DoTick()
        {
            _platform.Tick();
        }

		private void CreateFramebuffer ()
		{
			AssertNotDisposed ();
			AssertValidContext ();

			__renderbuffergraphicsContext.MakeCurrent (null);
			
			// HACK:  GraphicsDevice itself should be calling
			//        glViewport, so we shouldn't need to do it
			//        here and then force the state into
			//        GraphicsDevice.  However, that change is a
			//        ways off, yet.
            int viewportHeight = (int)Math.Round(Layer.Bounds.Size.Height * Layer.ContentsScale);
            int viewportWidth = (int)Math.Round(Layer.Bounds.Size.Width * Layer.ContentsScale);

			_glapi.GenFramebuffers (1, ref _framebuffer);
			_glapi.BindFramebuffer (All.Framebuffer, _framebuffer);
			
			// Create our Depth buffer. Color buffer must be the last one bound
<<<<<<< HEAD
			GL.GenRenderbuffers(1, ref _depthbuffer);
			GL.BindRenderbuffer(All.Renderbuffer, _depthbuffer);
            GL.RenderbufferStorage (All.Renderbuffer, All.Depth24Stencil8Oes, viewportWidth, viewportHeight);
            GL.FramebufferRenderbuffer(All.Framebuffer, All.DepthAttachment, All.Renderbuffer, _depthbuffer);
            GL.FramebufferRenderbuffer(All.Framebuffer, All.StencilAttachment, All.Renderbuffer, _depthbuffer);
=======
			GL.GenRenderbuffers(1, out _depthbuffer);
			GL.BindRenderbuffer(RenderbufferTarget.Renderbuffer, _depthbuffer);
            GL.RenderbufferStorage(RenderbufferTarget.Renderbuffer, RenderbufferInternalFormat.DepthComponent16, viewportWidth, viewportHeight);
			GL.FramebufferRenderbuffer(FramebufferTarget.Framebuffer, FramebufferSlot.DepthAttachment, RenderbufferTarget.Renderbuffer, _depthbuffer);
>>>>>>> 6937b223

			_glapi.GenRenderbuffers(1, ref _colorbuffer);
			_glapi.BindRenderbuffer(All.Renderbuffer, _colorbuffer);

			var ctx = ((IGraphicsContextInternal) __renderbuffergraphicsContext).Implementation as iPhoneOSGraphicsContext;

			// TODO: EAGLContext.RenderBufferStorage returns false
			//       on all but the first call.  Nevertheless, it
			//       works.  Still, it would be nice to know why it
			//       claims to have failed.
			ctx.EAGLContext.RenderBufferStorage ((uint) All.Renderbuffer, Layer);
			
			_glapi.FramebufferRenderbuffer (All.Framebuffer, All.ColorAttachment0, All.Renderbuffer, _colorbuffer);
			
			var status = GL.CheckFramebufferStatus(FramebufferTarget.Framebuffer);
			if (status != FramebufferErrorCode.FramebufferComplete)
				throw new InvalidOperationException (
					"Framebuffer was not created correctly: " + status);

			_glapi.Viewport(0, 0, viewportWidth, viewportHeight);
            _glapi.Scissor(0, 0, viewportWidth, viewportHeight);

			var gds = _platform.Game.Services.GetService(
                typeof (IGraphicsDeviceService)) as IGraphicsDeviceService;

			if (gds != null && gds.GraphicsDevice != null)
			{
                var pp = gds.GraphicsDevice.PresentationParameters;
                int height = viewportHeight;
                int width = viewportWidth;

                if (this.NextResponder is iOSGameViewController)
                {
                    var displayOrientation = _platform.Game.Window.CurrentOrientation;
                    if (displayOrientation == DisplayOrientation.LandscapeLeft || displayOrientation == DisplayOrientation.LandscapeRight)
                    {
                        height = Math.Min(viewportHeight, viewportWidth);
                        width = Math.Max(viewportHeight, viewportWidth);
                    }
                    else
                    {
                        height = Math.Max(viewportHeight, viewportWidth);
                        width = Math.Min(viewportHeight, viewportWidth);
                    }
                }

                pp.BackBufferHeight = height;
                pp.BackBufferWidth = width;

				gds.GraphicsDevice.Viewport = new Viewport(
					0, 0,
					pp.BackBufferWidth,
					pp.BackBufferHeight);
				
				// FIXME: These static methods on GraphicsDevice need
				//        to go away someday.
				gds.GraphicsDevice.glFramebuffer = _framebuffer;
			}

            if (Threading.BackgroundContext == null)
                Threading.BackgroundContext = new OpenGLES.EAGLContext(ctx.EAGLContext.API, ctx.EAGLContext.ShareGroup);
		}

		private void DestroyFramebuffer ()
		{
			AssertNotDisposed ();
			AssertValidContext ();

			__renderbuffergraphicsContext.MakeCurrent (null);

			_glapi.DeleteFramebuffers (1, ref _framebuffer);
			_framebuffer = 0;

			_glapi.DeleteRenderbuffers (1, ref _colorbuffer);
			_colorbuffer = 0;
			
			_glapi.DeleteRenderbuffers (1, ref _depthbuffer);
			_depthbuffer = 0;
		}

		// FIXME: This logic belongs in GraphicsDevice.Present, not
		//        here.  If it can someday be moved there, then the
		//        normal call to Present in Game.Tick should cover
		//        this.  For now, iOSGamePlatform will call Present
		//        in the Draw/Update loop handler.
		[Obsolete("Remove iOSGameView.Present once GraphicsDevice.Present fully expresses this")]
		public void Present ()
		{
			AssertNotDisposed ();
			AssertValidContext ();

			__renderbuffergraphicsContext.MakeCurrent (null);
            GL.BindRenderbuffer (All.Renderbuffer, this._colorbuffer);
            __renderbuffergraphicsContext.SwapBuffers();
		}

		// FIXME: This functionality belongs iMakeCurrentn GraphicsDevice.
		[Obsolete("Move the functionality of iOSGameView.MakeCurrent into GraphicsDevice")]
		public void MakeCurrent ()
		{
			AssertNotDisposed ();
			AssertValidContext ();

			__renderbuffergraphicsContext.MakeCurrent (null);
		}

		public override void LayoutSubviews ()
		{
			base.LayoutSubviews ();

            var gds = _platform.Game.Services.GetService (
                typeof (IGraphicsDeviceService)) as IGraphicsDeviceService;

            if (gds == null || gds.GraphicsDevice == null)
                return;

			if (_framebuffer + _colorbuffer + _depthbuffer != 0)
				DestroyFramebuffer ();
			if (__renderbuffergraphicsContext == null)
				CreateContext();
			CreateFramebuffer ();
		}

		#region UIWindow Notifications

		[Export ("didMoveToWindow")]
		public virtual void DidMoveToWindow ()
		{

            if (Window != null) {
                
                if (__renderbuffergraphicsContext == null)
                    CreateContext ();
                if (_framebuffer * _colorbuffer * _depthbuffer == 0)
                    CreateFramebuffer ();
            }
		}

		#endregion UIWindow Notifications

		private void AssertNotDisposed ()
		{
			if (_isDisposed)
				throw new ObjectDisposedException (GetType ().Name);
		}

		private void AssertValidContext ()
		{
			if (__renderbuffergraphicsContext == null)
				throw new InvalidOperationException (
					"GraphicsContext must be created for this operation to succeed.");
		}



        //**********************************************
        //**********************************************


}
}<|MERGE_RESOLUTION|>--- conflicted
+++ resolved
@@ -64,6 +64,7 @@
 the implied warranties of merchantability, fitness for a particular purpose and
 non-infringement.
 */
+using Microsoft.Xna.Framework.Input;
 
 
 #endregion License
@@ -72,32 +73,20 @@
 using System.Drawing;
 using System.Text;
 
-<<<<<<< HEAD
 using System.Collections.Generic;
 using System.Linq;
-
-using MonoTouch.CoreGraphics;
-using MonoTouch.CoreText;
-using MonoTouch.CoreAnimation;
-using MonoTouch.Foundation;
-using MonoTouch.ObjCRuntime;
-using MonoTouch.OpenGLES;
-using MonoTouch.UIKit;
-=======
 using CoreAnimation;
 using Foundation;
 using ObjCRuntime;
 using OpenGLES;
 using UIKit;
 using CoreGraphics;
->>>>>>> 6937b223
 
 using OpenTK.Graphics;
 using OpenTK.Graphics.ES20;
 using OpenTK.Platform.iPhoneOS;
 
 using Microsoft.Xna.Framework.Graphics;
-using Microsoft.Xna.Framework.Input.Touch;
 
 namespace Microsoft.Xna.Framework {
 
@@ -126,8 +115,19 @@
     public enum Keypresses
     {
         backspaceDeleteKey,
+		enterKey,
         whatelse
     }
+
+	public class SelectionChangedEventArgs : EventArgs 
+	{
+		public NSRange Range;
+
+		public SelectionChangedEventArgs(NSRange range)
+		{
+			Range = range;
+		}
+	}
 
 
     [Register("iOSGameView")]
@@ -137,17 +137,11 @@
 		private int _depthbuffer;
 		private int _framebuffer;
 
-<<<<<<< HEAD
-
 		public EditableCoreTextView textView;
 
-
-	#region Construction/Destruction
-		public iOSGameView (iOSGamePlatform platform, RectangleF frame)
-=======
 		#region Construction/Destruction
+
 		public iOSGameView (iOSGamePlatform platform, CGRect frame)
->>>>>>> 6937b223
 			: base(frame)
 		{
 			if (platform == null)
@@ -289,20 +283,13 @@
 
 			_glapi.GenFramebuffers (1, ref _framebuffer);
 			_glapi.BindFramebuffer (All.Framebuffer, _framebuffer);
-			
+
 			// Create our Depth buffer. Color buffer must be the last one bound
-<<<<<<< HEAD
-			GL.GenRenderbuffers(1, ref _depthbuffer);
+			GL.GenRenderbuffers(1, out _depthbuffer);
 			GL.BindRenderbuffer(All.Renderbuffer, _depthbuffer);
             GL.RenderbufferStorage (All.Renderbuffer, All.Depth24Stencil8Oes, viewportWidth, viewportHeight);
             GL.FramebufferRenderbuffer(All.Framebuffer, All.DepthAttachment, All.Renderbuffer, _depthbuffer);
             GL.FramebufferRenderbuffer(All.Framebuffer, All.StencilAttachment, All.Renderbuffer, _depthbuffer);
-=======
-			GL.GenRenderbuffers(1, out _depthbuffer);
-			GL.BindRenderbuffer(RenderbufferTarget.Renderbuffer, _depthbuffer);
-            GL.RenderbufferStorage(RenderbufferTarget.Renderbuffer, RenderbufferInternalFormat.DepthComponent16, viewportWidth, viewportHeight);
-			GL.FramebufferRenderbuffer(FramebufferTarget.Framebuffer, FramebufferSlot.DepthAttachment, RenderbufferTarget.Renderbuffer, _depthbuffer);
->>>>>>> 6937b223
 
 			_glapi.GenRenderbuffers(1, ref _colorbuffer);
 			_glapi.BindRenderbuffer(All.Renderbuffer, _colorbuffer);
