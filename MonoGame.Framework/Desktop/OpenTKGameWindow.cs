#region License
/*
Microsoft Public License (Ms-PL)
XnaTouch - Copyright © 2009 The XnaTouch Team

All rights reserved.

This license governs use of the accompanying software. If you use the software, you accept this license. If you do not
accept the license, do not use the software.

1. Definitions
The terms "reproduce," "reproduction," "derivative works," and "distribution" have the same meaning here as under 
U.S. copyright law.

A "contribution" is the original software, or any additions or changes to the software.
A "contributor" is any person that distributes its contribution under this license.
"Licensed patents" are a contributor's patent claims that read directly on its contribution.

2. Grant of Rights
(A) Copyright Grant- Subject to the terms of this license, including the license conditions and limitations in section 3, 
each contributor grants you a non-exclusive, worldwide, royalty-free copyright license to reproduce its contribution, prepare derivative works of its contribution, and distribute its contribution or any derivative works that you create.
(B) Patent Grant- Subject to the terms of this license, including the license conditions and limitations in section 3, 
each contributor grants you a non-exclusive, worldwide, royalty-free license under its licensed patents to make, have made, use, sell, offer for sale, import, and/or otherwise dispose of its contribution in the software or derivative works of the contribution in the software.

3. Conditions and Limitations
(A) No Trademark License- This license does not grant you rights to use any contributors' name, logo, or trademarks.
(B) If you bring a patent claim against any contributor over patents that you claim are infringed by the software, 
your patent license from such contributor to the software ends automatically.
(C) If you distribute any portion of the software, you must retain all copyright, patent, trademark, and attribution 
notices that are present in the software.
(D) If you distribute any portion of the software in source code form, you may do so only under this license by including 
a complete copy of this license with your distribution. If you distribute any portion of the software in compiled or object 
code form, you may only do so under a license that complies with this license.
(E) The software is licensed "as-is." You bear the risk of using it. The contributors give no express warranties, guarantees
or conditions. You may have additional consumer rights under your local laws which this license cannot change. To the extent
permitted under your local laws, the contributors exclude the implied warranties of merchantability, fitness for a particular
purpose and non-infringement.
*/
#endregion License

#region Using Statements
using System;
using System.ComponentModel;
using System.Collections.Generic;
using System.Drawing;
using System.Reflection;
using Microsoft.Xna.Framework.Graphics;
using Microsoft.Xna.Framework.Input;
using OpenTK;
using OpenTK.Graphics;


#endregion Using Statements

namespace Microsoft.Xna.Framework
{
    public class OpenTKGameWindow : GameWindow, IDisposable
    {
        // Amendment: Added events for integrating our key processing logic with monogame.
        public event EventHandler<KeysEventArgs> TSKeyUp;
        public event EventHandler<KeysEventArgs> TSKeyDown;

        private bool _isResizable;
        private bool _isBorderless;
        private bool _isMouseInBounds;

		//private DisplayOrientation _currentOrientation;
        private IntPtr _windowHandle;
        private INativeWindow window;

        protected Game game;
        private List<Microsoft.Xna.Framework.Input.Keys> keys;
		//private OpenTK.Graphics.GraphicsContext backgroundContext;

        // we need this variables to make changes beetween threads
        private WindowState windowState;
        private Rectangle clientBounds;
        private Rectangle targetBounds;
        private bool updateClientBounds;
        private int updateborder = 0;
        bool disposed;

        #region Internal Properties

        internal Game Game
        {
            get { return game; }
            set
            {
                if (game != value)
                {
                    game = value;
                }
            }
        }

        internal INativeWindow Window { get { return window; } }

        #endregion

        #region Public Properties

        public override IntPtr Handle { get { return _windowHandle; } }

        public override string ScreenDeviceName { get { return window.Title; } }

        public override Rectangle ClientBounds { get { return clientBounds; } }

        // TODO: this is buggy on linux - report to opentk team
        public override bool AllowUserResizing
        {
            get { return _isResizable; }
            set
            {
                if (_isResizable != value)
                    _isResizable = value;
                else
                    return;
                if (_isBorderless)
                    return;
                window.WindowBorder = _isResizable ? WindowBorder.Resizable : WindowBorder.Fixed;
            }
        }

        public override DisplayOrientation CurrentOrientation
        {
            get { return DisplayOrientation.LandscapeLeft; }
        }
#if DESKTOPGL
        public override Microsoft.Xna.Framework.Point Position
        {
            get { return new Microsoft.Xna.Framework.Point(window.Location.X,window.Location.Y); }
            set { window.Location = new System.Drawing.Point(value.X,value.Y); }
        }
#endif
        protected internal override void SetSupportedOrientations(DisplayOrientation orientations)
        {
            // Do nothing.  Desktop platforms don't do orientation.
        }

        public override bool IsBorderless
        {
            get { return _isBorderless; }
            set
            {
                if (_isBorderless != value)
                    _isBorderless = value;
                else
                    return;
                if (_isBorderless)
                {
                    window.WindowBorder = WindowBorder.Hidden;
                }
                else
                    window.WindowBorder = _isResizable ? WindowBorder.Resizable : WindowBorder.Fixed;
            }
        }

        #endregion

        public OpenTKGameWindow(Game game)
        {
            Initialize(game);
        }

        ~OpenTKGameWindow()
        {
            Dispose(false);
        }

        #region Restricted Methods

        #region OpenTK GameWindow Methods

        #region Delegates

        private void OpenTkGameWindow_Closing(object sender, CancelEventArgs e)
        {
            Game.Exit();
        }

        private void Keyboard_KeyUp(object sender, OpenTK.Input.KeyboardKeyEventArgs e)
        {
            Keys xnaKey = KeyboardUtil.ToXna(e.Key);
            if (keys.Contains(xnaKey)) keys.Remove(xnaKey);

            // Amendment: raise our added event.
            EventHandler<KeysEventArgs> handler = TSKeyUp;
            if (handler != null)
            {
                handler(this, new KeysEventArgs(xnaKey));
            }
        }
        
        private void Keyboard_KeyDown(object sender, OpenTK.Input.KeyboardKeyEventArgs e)
        {
            if (_allowAltF4 && e.Key == OpenTK.Input.Key.F4 && keys.Contains(Keys.LeftAlt))
            {
                window.Close();
                return;
            }
            Keys xnaKey = KeyboardUtil.ToXna(e.Key);
            if (!keys.Contains(xnaKey)) keys.Add(xnaKey);

            // Amendment: raise our added event.
            EventHandler<KeysEventArgs> handler = TSKeyDown;
            if (handler != null)
            {
                handler(this, new KeysEventArgs(xnaKey));
            }
        }

        #endregion

        private void OnResize(object sender, EventArgs e)
        {
            // Ignore resize events until intialization is complete
            if (Game == null)
                return;

            var winWidth = window.ClientRectangle.Width;
            var winHeight = window.ClientRectangle.Height;
            var winRect = new Rectangle(0, 0, winWidth, winHeight);

            // If window size is zero, leave bounds unchanged
            // OpenTK appears to set the window client size to 1x1 when minimizing
            if (winWidth <= 1 || winHeight <= 1) 
                return;

            //If we've already got a pending change, do nothing
            if (updateClientBounds)
                return;

            Game.GraphicsDevice.PresentationParameters.BackBufferWidth = winWidth;
            Game.GraphicsDevice.PresentationParameters.BackBufferHeight = winHeight;

            Game.GraphicsDevice.Viewport = new Viewport(0, 0, winWidth, winHeight);

            clientBounds = winRect;

            OnClientSizeChanged();
        }

        internal void ProcessEvents()
        {
            UpdateBorder();
            Window.ProcessEvents();
            UpdateWindowState();
            HandleInput();
        }

<<<<<<< HEAD
        private void UpdateBorder()
        {
            if (updateborder == 1)
            {
                WindowBorder desired;
                if (_isBorderless)
                    desired = WindowBorder.Hidden;
                else
                    desired = _isResizable ? WindowBorder.Resizable : WindowBorder.Fixed;
            
                if (desired != window.WindowBorder && window.WindowState != WindowState.Fullscreen)
                    window.WindowBorder = desired;
=======
#if LINUX
			Threading.Run();

            if (_init) {
                if (pwidth != window.Width || pheight != window.Height || pstate != window.WindowState) {
                    if (!_isResizable && !_isBorderless && window.WindowState != WindowState.Fullscreen && window.WindowBorder != WindowBorder.Fixed)
                        window.WindowBorder = WindowBorder.Fixed;

                    pwidth = window.Width;
                    pheight = window.Height;
                    pstate = window.WindowState;
                }
>>>>>>> 0ec9a2cc
            }

            if(updateborder > 0)
                updateborder--;
        }

        private void UpdateWindowState()
        {
            // we should wait until window's not fullscreen to resize

            if (updateClientBounds)
            {
                window.WindowBorder = WindowBorder.Resizable;
                updateClientBounds = false;
                window.ClientRectangle = new System.Drawing.Rectangle(targetBounds.X,
                                     targetBounds.Y, targetBounds.Width, targetBounds.Height);

                // if the window-state is set from the outside (maximized button pressed) we have to update it here.
                // if it was set from the inside (.IsFullScreen changed), we have to change the window.
                // this code might not cover all corner cases
                // window was maximized
                if ((windowState == WindowState.Normal && window.WindowState == WindowState.Maximized) ||
                    (windowState == WindowState.Maximized && window.WindowState == WindowState.Normal))
                    windowState = window.WindowState; // maximize->normal and normal->maximize are usually set from the outside
                else
                    window.WindowState = windowState; // usually fullscreen-stuff is set from the code

                // we need to create a small delay between resizing the window
                // and changing the border to avoid OpenTK Linux bug
                updateborder = 2;

                var context = GraphicsContext.CurrentContext;
                if (context != null)
                    context.Update(window.WindowInfo);
            }
        }

        private void HandleInput()
        {
            // mouse doesn't need to be treated here, Mouse class does it alone

            // keyboard
            Keyboard.SetKeys(keys);
        }

#if DESKTOPGL
        private void OnMouseEnter(object sender, EventArgs e)
        {
            _isMouseInBounds = true;
        }

        private void OnMouseLeave(object sender, EventArgs e)
        {
            //There is a bug in OpenTK where the MouseLeave event is raised when the mouse button
            //is down while the cursor is still in the window bounds.
            if (Mouse.GetState().LeftButton == ButtonState.Released)
            {
                _isMouseInBounds = false;
            }
        }
#endif

        private void OnKeyPress(object sender, KeyPressEventArgs e)
        {
            OnTextInput(sender, new TextInputEventArgs(e.KeyChar));
        }

        #endregion

        private void Initialize(Game game)
        {
            Game = game;

            GraphicsContext.ShareContexts = true;

            window = new NativeWindow();
            window.WindowBorder = WindowBorder.Resizable;
            window.Closing += new EventHandler<CancelEventArgs>(OpenTkGameWindow_Closing);
            window.Resize += OnResize;
            window.KeyDown += new EventHandler<OpenTK.Input.KeyboardKeyEventArgs>(Keyboard_KeyDown);
            window.KeyUp += new EventHandler<OpenTK.Input.KeyboardKeyEventArgs>(Keyboard_KeyUp);
#if DESKTOPGL
            window.MouseEnter += OnMouseEnter;
            window.MouseLeave += OnMouseLeave;
#endif

            window.KeyPress += OnKeyPress;

            // Set the window icon.
            var assembly = Assembly.GetEntryAssembly();
            if(assembly != null)
                window.Icon = Icon.ExtractAssociatedIcon(assembly.Location);
            Title = MonoGame.Utilities.AssemblyHelper.GetDefaultWindowTitle();

            updateClientBounds = false;
            clientBounds = new Rectangle(window.ClientRectangle.X, window.ClientRectangle.Y,
                                         window.ClientRectangle.Width, window.ClientRectangle.Height);
            windowState = window.WindowState;

            _windowHandle = window.WindowInfo.Handle;

            keys = new List<Keys>();

            // mouse
            // TODO review this when opentk 1.1 is released
#if DESKTOPGL || ANGLE
            Mouse.setWindows(this);
#else
            Mouse.UpdateMouseInfo(window.Mouse);
#endif

            // Default no resizing
            AllowUserResizing = false;

            // Default mouse cursor hidden 
            SetMouseVisible(false);
        }

        protected override void SetTitle(string title)
        {
            window.Title = title;
        }

        internal void ToggleFullScreen()
        {
            if (windowState == WindowState.Fullscreen)
                windowState = WindowState.Normal;
            else
                windowState = WindowState.Fullscreen;
        }

        internal void ChangeClientBounds(Rectangle clientBounds)
        {
            if (this.clientBounds != clientBounds)
            {
                updateClientBounds = true;
                targetBounds = clientBounds;
            }
        }

        #endregion

        #region Public Methods

        public void Dispose()
        {
            Dispose(true);
            GC.SuppressFinalize(this);
        }

        protected virtual void Dispose(bool disposing)
        {
            if (!disposed)
            {
                if (disposing)
                {
                    // Dispose/release managed objects
                    window.Dispose();
                }
                // The window handle no longer exists
                _windowHandle = IntPtr.Zero;

                disposed = true;
            }
        }

        public override void BeginScreenDeviceChange(bool willBeFullScreen)
        {
        }

        public override void EndScreenDeviceChange(string screenDeviceName, int clientWidth, int clientHeight)
        {

        }

        public void SetMouseVisible(bool visible)
        {
            window.Cursor = visible ? MouseCursor.Default : MouseCursor.Empty;
        }

        #endregion
    }

    // Amendment to OpenTK code to allow us to use our existing key processing logic (with a few slight alterations).
    public class KeysEventArgs : EventArgs
    {
        public Keys Keys { get; private set; }

        public KeysEventArgs(Keys keys)
        {
            this.Keys = keys;
        }
    }
}
<|MERGE_RESOLUTION|>--- conflicted
+++ resolved
@@ -247,9 +247,12 @@
             Window.ProcessEvents();
             UpdateWindowState();
             HandleInput();
-        }
-
-<<<<<<< HEAD
+
+#if LINUX
+			Threading.Run();
+#endif
+        }
+
         private void UpdateBorder()
         {
             if (updateborder == 1)
@@ -262,20 +265,6 @@
             
                 if (desired != window.WindowBorder && window.WindowState != WindowState.Fullscreen)
                     window.WindowBorder = desired;
-=======
-#if LINUX
-			Threading.Run();
-
-            if (_init) {
-                if (pwidth != window.Width || pheight != window.Height || pstate != window.WindowState) {
-                    if (!_isResizable && !_isBorderless && window.WindowState != WindowState.Fullscreen && window.WindowBorder != WindowBorder.Fixed)
-                        window.WindowBorder = WindowBorder.Fixed;
-
-                    pwidth = window.Width;
-                    pheight = window.Height;
-                    pstate = window.WindowState;
-                }
->>>>>>> 0ec9a2cc
             }
 
             if(updateborder > 0)
