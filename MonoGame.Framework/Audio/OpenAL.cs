﻿// MonoGame - Copyright (C) The MonoGame Team
// This file is subject to the terms and conditions defined in
// file 'LICENSE.txt', which is part of this source code package.

using System;
using System.Runtime.InteropServices;
using Microsoft.Xna.Framework.Audio;
using MonoGame.Utilities;
using System.IO;

namespace MonoGame.OpenAL
{
    internal enum ALFormat
    {
        Mono8 = 0x1100,
        Mono16 = 0x1101,
        Stereo8 = 0x1102,
        Stereo16 = 0x1103,
        MonoIma4 = 0x1300,
        StereoIma4 = 0x1301,
        MonoMSAdpcm = 0x1302,
        StereoMSAdpcm = 0x1303,
        MonoFloat32 = 0x10010,
        StereoFloat32 = 0x10011,
    }

    internal enum ALError
    {
        NoError = 0,
        InvalidName = 0xA001,
        InvalidEnum = 0xA002,
        InvalidValue = 0xA003,
        InvalidOperation = 0xA004,
        OutOfMemory = 0xA005,
    }

    internal enum ALGetString
    {
        Extensions = 0xB004,
    }

    internal enum ALBufferi
    {
        UnpackBlockAlignmentSoft = 0x200C,
        LoopSoftPointsExt = 0x2015,
    }

    internal enum ALGetBufferi
    {
        Bits = 0x2002,
        Channels = 0x2003,
        Size = 0x2004,
    }

    internal enum ALSourceb
    {
        Looping = 0x1007,
    }

    internal enum ALSourcei
    {
        SourceRelative = 0x202,
        Buffer = 0x1009,
        EfxDirectFilter = 0x20005,
        EfxAuxilarySendFilter = 0x20006,
    }

    internal enum ALSourcef
    {
        Pitch = 0x1003,
        Gain = 0x100A,
        ReferenceDistance = 0x1020
    }

    internal enum ALGetSourcei
    {
        SampleOffset = 0x1025,
        SourceState = 0x1010,
        BuffersQueued = 0x1015,
        BuffersProcessed = 0x1016,
    }

    internal enum ALSourceState
    {
        Initial = 0x1011,
        Playing = 0x1012,
        Paused = 0x1013,
        Stopped = 0x1014,
    }

    internal enum ALListener3f
    {
        Position = 0x1004,
    }

    internal enum ALSource3f
    {
        Position = 0x1004,
        Velocity = 0x1006,
    }

    internal enum ALDistanceModel
    {
        None = 0,
        InverseDistanceClamped = 0xD002,
    }

    internal enum AlcError
    {
        NoError = 0,
    }

    internal enum AlcGetString
    {
        CaptureDeviceSpecifier = 0x0310,
        CaptureDefaultDeviceSpecifier = 0x0311,
        Extensions = 0x1006,
    }

    internal enum AlcGetInteger
    {
        CaptureSamples = 0x0312,
    }

    internal enum EfxFilteri
    {
        FilterType = 0x8001,
    }

    internal enum EfxFilterf
    {
        LowpassGain = 0x0001,
        LowpassGainHF = 0x0002,
        HighpassGain = 0x0001,
        HighpassGainLF = 0x0002,
        BandpassGain = 0x0001,
        BandpassGainLF = 0x0002,
        BandpassGainHF = 0x0003,
    }

    internal enum EfxFilterType
    {
        None = 0x0000,
        Lowpass = 0x0001,
        Highpass = 0x0002,
        Bandpass = 0x0003,
    }

    internal enum EfxEffecti
    {
        EffectType = 0x8001,
        SlotEffect = 0x0001,
    }

    internal enum EfxEffectSlotf
    {
        EffectSlotGain = 0x0002,
    }

    internal enum EfxEffectf
    {
        EaxReverbDensity = 0x0001,
        EaxReverbDiffusion = 0x0002,
        EaxReverbGain = 0x0003,
        EaxReverbGainHF = 0x0004,
        EaxReverbGainLF = 0x0005,
        DecayTime = 0x0006,
        DecayHighFrequencyRatio = 0x0007,
        DecayLowFrequencyRation = 0x0008,
        EaxReverbReflectionsGain = 0x0009,
        EaxReverbReflectionsDelay = 0x000A,
        ReflectionsPain = 0x000B,
        LateReverbGain = 0x000C,
        LateReverbDelay = 0x000D,
        LateRevertPain = 0x000E,
        EchoTime = 0x000F,
        EchoDepth = 0x0010,
        ModulationTime = 0x0011,
        ModulationDepth = 0x0012,
        AirAbsorbsionHighFrequency = 0x0013,
        EaxReverbHFReference = 0x0014,
        EaxReverbLFReference = 0x0015,
        RoomRolloffFactor = 0x0016,
        DecayHighFrequencyLimit = 0x0017,
    }

    internal enum EfxEffectType
    {
        Reverb = 0x8000,
    }

    internal class AL
    {
<<<<<<< HEAD
        public static IntPtr NativeLibrary = GetNativeLibrary();

        private static IntPtr GetNativeLibrary()
        {
            var ret = IntPtr.Zero;

#if DESKTOPGL
            // Load bundled library
            var assemblyLocation = Path.GetDirectoryName((new Uri(typeof(AL).Assembly.CodeBase)).LocalPath);
            if (CurrentPlatform.OS == OS.Windows && Environment.Is64BitProcess)
                ret = FuncLoader.LoadLibrary(Path.Combine(assemblyLocation, "x64/soft_oal.dll"));
            else if (CurrentPlatform.OS == OS.Windows && !Environment.Is64BitProcess)
                ret = FuncLoader.LoadLibrary(Path.Combine(assemblyLocation, "x86/soft_oal.dll"));
            else if (CurrentPlatform.OS == OS.Linux && Environment.Is64BitProcess)
                ret = FuncLoader.LoadLibrary(Path.Combine(assemblyLocation, "x64/libopenal.so.1"));
            else if (CurrentPlatform.OS == OS.Linux && !Environment.Is64BitProcess)
                ret = FuncLoader.LoadLibrary(Path.Combine(assemblyLocation, "x86/libopenal.so.1"));
            else if (CurrentPlatform.OS == OS.MacOSX)
                ret = FuncLoader.LoadLibrary(Path.Combine(assemblyLocation, "libopenal.1.dylib"));

            // Load system library
            if (ret == IntPtr.Zero)
            {
                if (CurrentPlatform.OS == OS.Windows)
                    ret = FuncLoader.LoadLibrary("soft_oal.dll");
                else if (CurrentPlatform.OS == OS.Linux)
                    ret = FuncLoader.LoadLibrary("libopenal.so.1");
                else
                    ret = FuncLoader.LoadLibrary("libopenal.1.dylib");
            }
#elif ANDROID
            ret = FuncLoader.LoadLibrary("libopenal32.so");
=======
#if ANDROID
        const string NativeLibName = "openal32.dll";
#elif IOS
        const string NativeLibName = "@rpath/OpenALSoft.framework/OpenALSoft";
>>>>>>> e20cb640
#else
            ret = FuncLoader.LoadLibrary("/System/Library/Frameworks/OpenAL.framework/OpenAL");
#endif

            return ret;
        }

        [CLSCompliant(false)]
        [UnmanagedFunctionPointer(CallingConvention.Cdecl)]
        internal delegate void d_alenable(int cap);
        internal static d_alenable Enable = FuncLoader.LoadFunction<d_alenable>(NativeLibrary, "alEnable");

        [UnmanagedFunctionPointer(CallingConvention.Cdecl)]
        internal delegate void d_albufferdata(uint bid, int format, IntPtr data, int size, int freq);
        internal static d_albufferdata alBufferData = FuncLoader.LoadFunction<d_albufferdata>(NativeLibrary, "alBufferData");

        internal static void BufferData(int bid, ALFormat format, byte[] data, int size, int freq)
        {
            var handle = GCHandle.Alloc(data, GCHandleType.Pinned);
            alBufferData((uint)bid, (int)format, handle.AddrOfPinnedObject(), size, freq);
            handle.Free();
        }

        internal static void BufferData(int bid, ALFormat format, short[] data, int size, int freq)
        {
            var handle = GCHandle.Alloc(data, GCHandleType.Pinned);
            alBufferData((uint)bid, (int)format, handle.AddrOfPinnedObject(), size, freq);
            handle.Free();
        }

        [CLSCompliant(false)]
        [UnmanagedFunctionPointer(CallingConvention.Cdecl)]
        internal unsafe delegate void d_aldeletebuffers(int n, int* buffers);
        internal static d_aldeletebuffers alDeleteBuffers = FuncLoader.LoadFunction<d_aldeletebuffers>(NativeLibrary, "alDeleteBuffers");

        internal static void DeleteBuffers(int[] buffers)
        {
            DeleteBuffers(buffers.Length, ref buffers[0]);
        }

        internal unsafe static void DeleteBuffers(int n, ref int buffers)
        {
            fixed (int* pbuffers = &buffers)
            {
                alDeleteBuffers(n, pbuffers);
            }
        }

        [CLSCompliant(false)]
        [UnmanagedFunctionPointer(CallingConvention.Cdecl)]
        internal delegate void d_albufferi(int buffer, ALBufferi param, int value);
        internal static d_albufferi Bufferi = FuncLoader.LoadFunction<d_albufferi>(NativeLibrary, "alBufferi");

        [UnmanagedFunctionPointer(CallingConvention.Cdecl)]
        internal delegate void d_algetbufferi(int bid, ALGetBufferi param, out int value);
        internal static d_algetbufferi GetBufferi = FuncLoader.LoadFunction<d_algetbufferi>(NativeLibrary, "alGetBufferi");

        [UnmanagedFunctionPointer(CallingConvention.Cdecl)]
        internal delegate void d_albufferiv(int bid, ALBufferi param, int[] values);
        internal static d_albufferiv Bufferiv = FuncLoader.LoadFunction<d_albufferiv>(NativeLibrary, "alBufferiv");

        internal static void GetBuffer(int bid, ALGetBufferi param, out int value)
        {
            GetBufferi(bid, param, out value);
        }

        [UnmanagedFunctionPointer(CallingConvention.Cdecl)]
        internal unsafe delegate void d_algenbuffers(int count, int* buffers);
        internal static d_algenbuffers alGenBuffers = FuncLoader.LoadFunction<d_algenbuffers>(NativeLibrary, "alGenBuffers");

        internal unsafe static void GenBuffers(int count, out int[] buffers)
        {
            buffers = new int[count];
            fixed (int* ptr = &buffers[0])
            {
                alGenBuffers(count, ptr);
            }
        }

        internal static void GenBuffers(int count, out int buffer)
        {
            int[] ret;
            GenBuffers(count, out ret);
            buffer = ret[0];
        }

        internal static int[] GenBuffers(int count)
        {
            int[] ret;
            GenBuffers(count, out ret);
            return ret;
        }

        [UnmanagedFunctionPointer(CallingConvention.Cdecl)]
        internal delegate void d_algensources(int n, uint[] sources);
        internal static d_algensources alGenSources = FuncLoader.LoadFunction<d_algensources>(NativeLibrary, "alGenSources");


        internal static void GenSources(int[] sources)
        {
            uint[] temp = new uint[sources.Length];
            alGenSources(temp.Length, temp);
            for (int i = 0; i < temp.Length; i++)
            {
                sources[i] = (int)temp[i];
            }
        }

        [UnmanagedFunctionPointer(CallingConvention.Cdecl)]
        internal delegate ALError d_algeterror();
        internal static d_algeterror GetError = FuncLoader.LoadFunction<d_algeterror>(NativeLibrary, "alGetError");

        [UnmanagedFunctionPointer(CallingConvention.Cdecl)]
        internal delegate bool d_alisbuffer(uint buffer);
        internal static d_alisbuffer alIsBuffer = FuncLoader.LoadFunction<d_alisbuffer>(NativeLibrary, "alIsBuffer");

        internal static bool IsBuffer(int buffer)
        {
            return alIsBuffer((uint)buffer);
        }

        [UnmanagedFunctionPointer(CallingConvention.Cdecl)]
        internal delegate void d_alsourcepause(uint source);
        internal static d_alsourcepause alSourcePause = FuncLoader.LoadFunction<d_alsourcepause>(NativeLibrary, "alSourcePause");

        internal static void SourcePause(int source)
        {
            alSourcePause((uint)source);
        }

        [UnmanagedFunctionPointer(CallingConvention.Cdecl)]
        internal delegate void d_alsourceplay(uint source);
        internal static d_alsourceplay alSourcePlay = FuncLoader.LoadFunction<d_alsourceplay>(NativeLibrary, "alSourcePlay");

        internal static void SourcePlay(int source)
        {
            alSourcePlay((uint)source);
        }

        internal static string GetErrorString(ALError errorCode)
        {
            return errorCode.ToString();
        }

        [CLSCompliant(false)]
        [UnmanagedFunctionPointer(CallingConvention.Cdecl)]
        internal delegate bool d_alissource(int source);
        internal static d_alissource IsSource = FuncLoader.LoadFunction<d_alissource>(NativeLibrary, "alIsSource");

        [CLSCompliant(false)]
        [UnmanagedFunctionPointer(CallingConvention.Cdecl)]
        internal delegate void d_aldeletesources(int n, ref int sources);
        internal static d_aldeletesources alDeleteSources = FuncLoader.LoadFunction<d_aldeletesources>(NativeLibrary, "alDeleteSources");

        internal static void DeleteSource(int source)
        {
            alDeleteSources(1, ref source);
        }

        [CLSCompliant(false)]
        [UnmanagedFunctionPointer(CallingConvention.Cdecl)]
        internal delegate void d_alsourcestop(int sourceId);
        internal static d_alsourcestop SourceStop = FuncLoader.LoadFunction<d_alsourcestop>(NativeLibrary, "alSourceStop");

        [UnmanagedFunctionPointer(CallingConvention.Cdecl)]
        internal delegate void d_alsourcei(int sourceId, int i, int a);
        internal static d_alsourcei alSourcei = FuncLoader.LoadFunction<d_alsourcei>(NativeLibrary, "alSourcei");

        [CLSCompliant(false)]
        [UnmanagedFunctionPointer(CallingConvention.Cdecl)]
        internal delegate void d_alsource3i(int sourceId, ALSourcei i, int a, int b, int c);
        internal static d_alsource3i alSource3i = FuncLoader.LoadFunction<d_alsource3i>(NativeLibrary, "alSource3i");

        internal static void Source(int sourceId, ALSourcei i, int a)
        {
            alSourcei(sourceId, (int)i, a);
        }

        internal static void Source(int sourceId, ALSourceb i, bool a)
        {
            alSourcei(sourceId, (int)i, a ? 1 : 0);
        }

        internal static void Source(int sourceId, ALSource3f i, float x, float y, float z)
        {
            alSource3f(sourceId, i, x, y, z);
        }

        internal static void Source(int sourceId, ALSourcef i, float dist)
        {
            alSourcef(sourceId, i, dist);
        }

        [CLSCompliant(false)]
        [UnmanagedFunctionPointer(CallingConvention.Cdecl)]
        internal delegate void d_alsourcef(int sourceId, ALSourcef i, float a);
        internal static d_alsourcef alSourcef = FuncLoader.LoadFunction<d_alsourcef>(NativeLibrary, "alSourcef");

        [CLSCompliant(false)]
        [UnmanagedFunctionPointer(CallingConvention.Cdecl)]
        internal delegate void d_alsource3f(int sourceId, ALSource3f i, float x, float y, float z);
        internal static d_alsource3f alSource3f = FuncLoader.LoadFunction<d_alsource3f>(NativeLibrary, "alSource3f");

        [CLSCompliant(false)]
        [UnmanagedFunctionPointer(CallingConvention.Cdecl)]
        internal delegate void d_algetsourcei(int sourceId, ALGetSourcei i, out int state);
        internal static d_algetsourcei GetSource = FuncLoader.LoadFunction<d_algetsourcei>(NativeLibrary, "alGetSourcei");

        internal static ALSourceState GetSourceState(int sourceId)
        {
            int state;
            GetSource(sourceId, ALGetSourcei.SourceState, out state);
            return (ALSourceState)state;
        }

        [CLSCompliant(false)]
        [UnmanagedFunctionPointer(CallingConvention.Cdecl)]
        internal delegate void d_algetlistener3f(ALListener3f param, out float value1, out float value2, out float value3);
        internal static d_algetlistener3f GetListener = FuncLoader.LoadFunction<d_algetlistener3f>(NativeLibrary, "alGetListener3f");

        [CLSCompliant(false)]
        [UnmanagedFunctionPointer(CallingConvention.Cdecl)]
        internal delegate void d_aldistancemodel(ALDistanceModel model);
        internal static d_aldistancemodel DistanceModel = FuncLoader.LoadFunction<d_aldistancemodel>(NativeLibrary, "alDistanceModel");

        [CLSCompliant(false)]
        [UnmanagedFunctionPointer(CallingConvention.Cdecl)]
        internal delegate void d_aldopplerfactor(float value);
        internal static d_aldopplerfactor DopplerFactor = FuncLoader.LoadFunction<d_aldopplerfactor>(NativeLibrary, "alDopplerFactor");

        [CLSCompliant(false)]
        [UnmanagedFunctionPointer(CallingConvention.Cdecl)]
        internal unsafe delegate void d_alsourcequeuebuffers(int sourceId, int numEntries, int* buffers);
        internal static d_alsourcequeuebuffers alSourceQueueBuffers = FuncLoader.LoadFunction<d_alsourcequeuebuffers>(NativeLibrary, "alSourceQueueBuffers");

        [CLSCompliant(false)]
        [UnmanagedFunctionPointer(CallingConvention.Cdecl)]
        internal unsafe delegate void d_alsourceunqueuebuffers(int sourceId, int numEntries, int* salvaged);
        internal static d_alsourceunqueuebuffers alSourceUnqueueBuffers = FuncLoader.LoadFunction<d_alsourceunqueuebuffers>(NativeLibrary, "alSourceUnqueueBuffers");

        [CLSCompliant(false)]
        internal static unsafe void SourceQueueBuffers(int sourceId, int numEntries, int[] buffers)
        {
            fixed (int* ptr = &buffers[0])
            {
                AL.alSourceQueueBuffers(sourceId, numEntries, ptr);
            }
        }

        internal unsafe static void SourceQueueBuffer(int sourceId, int buffer)
        {
            AL.alSourceQueueBuffers(sourceId, 1, &buffer);
        }

        [CLSCompliant(false)]
        [UnmanagedFunctionPointer(CallingConvention.Cdecl)]
        internal delegate void d_alsourceunqueuebuffers2(int sid, int numEntries, out int[] bids);
        internal static d_alsourceunqueuebuffers2 alSourceUnqueueBuffers2 = FuncLoader.LoadFunction<d_alsourceunqueuebuffers2>(NativeLibrary, "alSourceUnqueueBuffers");

        internal static unsafe int[] SourceUnqueueBuffers(int sourceId, int numEntries)
        {
            if (numEntries <= 0)
            {
                throw new ArgumentOutOfRangeException("numEntries", "Must be greater than zero.");
            }
            int[] array = new int[numEntries];
            fixed (int* ptr = &array[0])
            {
                alSourceUnqueueBuffers(sourceId, numEntries, ptr);
            }
            return array;
        }

        internal static void SourceUnqueueBuffers(int sid, int numENtries, out int[] bids)
        {
            alSourceUnqueueBuffers2(sid, numENtries, out bids);
        }

        [UnmanagedFunctionPointer(CallingConvention.Cdecl)]
        internal delegate int d_algetenumvalue(string enumName);
        internal static d_algetenumvalue alGetEnumValue = FuncLoader.LoadFunction<d_algetenumvalue>(NativeLibrary, "alGetEnumValue");

        [UnmanagedFunctionPointer(CallingConvention.Cdecl)]
        internal delegate bool d_alisextensionpresent(string extensionName);
        internal static d_alisextensionpresent IsExtensionPresent = FuncLoader.LoadFunction<d_alisextensionpresent>(NativeLibrary, "alIsExtensionPresent");

        [UnmanagedFunctionPointer(CallingConvention.Cdecl)]
        internal delegate IntPtr d_algetprocaddress(string functionName);
        internal static d_algetprocaddress alGetProcAddress = FuncLoader.LoadFunction<d_algetprocaddress>(NativeLibrary, "alGetProcAddress");

        [UnmanagedFunctionPointer(CallingConvention.Cdecl)]
        private delegate IntPtr d_algetstring(int p);
        private static d_algetstring alGetString = FuncLoader.LoadFunction<d_algetstring>(NativeLibrary, "alGetString");

        internal static string GetString(int p)
        {
            return Marshal.PtrToStringAnsi(alGetString(p));
        }

        internal static string Get(ALGetString p)
        {
            return GetString((int)p);
        }
    }

    internal partial class Alc
    {
<<<<<<< HEAD
=======
#if ANDROID
        const string NativeLibName = "openal32.dll";
#elif IOS
        const string NativeLibName = "@rpath/OpenALSoft.framework/OpenALSoft";
#else
        internal const string NativeLibName = "soft_oal.dll";
#endif

>>>>>>> e20cb640
        [CLSCompliant(false)]
        [UnmanagedFunctionPointer(CallingConvention.Cdecl)]
        internal delegate IntPtr d_alccreatecontext(IntPtr device, int[] attributes);
        internal static d_alccreatecontext CreateContext = FuncLoader.LoadFunction<d_alccreatecontext>(AL.NativeLibrary, "alcCreateContext");

        internal static AlcError GetError()
        {
            return GetErrorForDevice(IntPtr.Zero);
        }

        [CLSCompliant(false)]
        [UnmanagedFunctionPointer(CallingConvention.Cdecl)]
        internal delegate AlcError d_alcgeterror(IntPtr device);
        internal static d_alcgeterror GetErrorForDevice = FuncLoader.LoadFunction<d_alcgeterror>(AL.NativeLibrary, "alcGetError");

        [UnmanagedFunctionPointer(CallingConvention.Cdecl)]
        internal delegate void d_alcgetintegerv(IntPtr device, int param, int size, int[] values);
        internal static d_alcgetintegerv alcGetIntegerv = FuncLoader.LoadFunction<d_alcgetintegerv>(AL.NativeLibrary, "alcGetIntegerv");

        internal static void GetInteger(IntPtr device, AlcGetInteger param, int size, int[] values)
        {
            alcGetIntegerv(device, (int)param, size, values);
        }

        [CLSCompliant(false)]
        [UnmanagedFunctionPointer(CallingConvention.Cdecl)]
        internal delegate IntPtr d_alcgetcurrentcontext();
        internal static d_alcgetcurrentcontext GetCurrentContext = FuncLoader.LoadFunction<d_alcgetcurrentcontext>(AL.NativeLibrary, "alcGetCurrentContext");

        [CLSCompliant(false)]
        [UnmanagedFunctionPointer(CallingConvention.Cdecl)]
        internal delegate void d_alcmakecontextcurrent(IntPtr context);
        internal static d_alcmakecontextcurrent MakeContextCurrent = FuncLoader.LoadFunction<d_alcmakecontextcurrent>(AL.NativeLibrary, "alcMakeContextCurrent");

        [CLSCompliant(false)]
        [UnmanagedFunctionPointer(CallingConvention.Cdecl)]
        internal delegate void d_alcdestroycontext(IntPtr context);
        internal static d_alcdestroycontext DestroyContext = FuncLoader.LoadFunction<d_alcdestroycontext>(AL.NativeLibrary, "alcDestroyContext");

        [CLSCompliant(false)]
        [UnmanagedFunctionPointer(CallingConvention.Cdecl)]
        internal delegate void d_alcclosedevice(IntPtr device);
        internal static d_alcclosedevice CloseDevice = FuncLoader.LoadFunction<d_alcclosedevice>(AL.NativeLibrary, "alcCloseDevice");

        [CLSCompliant(false)]
        [UnmanagedFunctionPointer(CallingConvention.Cdecl)]
        internal delegate IntPtr d_alcopendevice(string device);
        internal static d_alcopendevice OpenDevice = FuncLoader.LoadFunction<d_alcopendevice>(AL.NativeLibrary, "alcOpenDevice");

        [UnmanagedFunctionPointer(CallingConvention.Cdecl)]
        internal delegate IntPtr d_alccaptureopendevice(string device, uint sampleRate, int format, int sampleSize);
        internal static d_alccaptureopendevice alcCaptureOpenDevice = FuncLoader.LoadFunction<d_alccaptureopendevice>(AL.NativeLibrary, "alcCaptureOpenDevice");

        internal static IntPtr CaptureOpenDevice(string device, uint sampleRate, ALFormat format, int sampleSize)
        {
            return alcCaptureOpenDevice(device, sampleRate, (int)format, sampleSize);
        }

        [UnmanagedFunctionPointer(CallingConvention.Cdecl)]
        internal delegate IntPtr d_alccapturestart(IntPtr device);
        internal static d_alccapturestart CaptureStart = FuncLoader.LoadFunction<d_alccapturestart>(AL.NativeLibrary, "alcCaptureStart");

        [UnmanagedFunctionPointer(CallingConvention.Cdecl)]
        internal delegate void d_alccapturesamples(IntPtr device, IntPtr buffer, int samples);
        internal static d_alccapturesamples CaptureSamples = FuncLoader.LoadFunction<d_alccapturesamples>(AL.NativeLibrary, "alcCaptureSamples");

        [UnmanagedFunctionPointer(CallingConvention.Cdecl)]
        internal delegate IntPtr d_alccapturestop(IntPtr device);
        internal static d_alccapturestop CaptureStop = FuncLoader.LoadFunction<d_alccapturestop>(AL.NativeLibrary, "alcCaptureStop");

        [UnmanagedFunctionPointer(CallingConvention.Cdecl)]
        internal delegate IntPtr d_alccaptureclosedevice(IntPtr device);
        internal static d_alccaptureclosedevice CaptureCloseDevice = FuncLoader.LoadFunction<d_alccaptureclosedevice>(AL.NativeLibrary, "alcCaptureCloseDevice");

        [UnmanagedFunctionPointer(CallingConvention.Cdecl)]
        internal delegate bool d_alcisextensionpresent(IntPtr device, string extensionName);
        internal static d_alcisextensionpresent IsExtensionPresent = FuncLoader.LoadFunction<d_alcisextensionpresent>(AL.NativeLibrary, "alcIsExtensionPresent");

        [UnmanagedFunctionPointer(CallingConvention.Cdecl)]
        internal delegate IntPtr d_alcgetstring(IntPtr device, int p);
        internal static d_alcgetstring alcGetString = FuncLoader.LoadFunction<d_alcgetstring>(AL.NativeLibrary, "alcGetString");

        internal static string GetString(IntPtr device, int p)
        {
            return Marshal.PtrToStringAnsi(alcGetString(device, p));
        }

        internal static string GetString(IntPtr device, AlcGetString p)
        {
            return GetString(device, (int)p);
        }

#if IOS
        [UnmanagedFunctionPointer(CallingConvention.Cdecl)]
        internal delegate void d_alcsuspendcontext(IntPtr context);
        internal static d_alcsuspendcontext SuspendContext = FuncLoader.LoadFunction<d_alcsuspendcontext>(AL.NativeLibrary, "alcSuspendContext");

        [UnmanagedFunctionPointer(CallingConvention.Cdecl)]
        internal delegate void d_alcprocesscontext(IntPtr context);
        internal static d_alcprocesscontext ProcessContext = FuncLoader.LoadFunction<d_alcprocesscontext>(AL.NativeLibrary, "alcProcessContext");
#endif

#if ANDROID
        [UnmanagedFunctionPointer(CallingConvention.Cdecl)]
        internal delegate void d_alcdevicepausesoft(IntPtr device);
        internal static d_alcdevicepausesoft DevicePause = FuncLoader.LoadFunction<d_alcdevicepausesoft>(AL.NativeLibrary, "alcDevicePauseSOFT");

        [UnmanagedFunctionPointer(CallingConvention.Cdecl)]
        internal delegate void d_alcdeviceresumesoft(IntPtr device);
        internal static d_alcdeviceresumesoft DeviceResume = FuncLoader.LoadFunction<d_alcdeviceresumesoft>(AL.NativeLibrary, "alcDeviceResumeSOFT");
#endif
    }

    internal class XRamExtension
    {
        internal enum XRamStorage
        {
            Automatic,
            Hardware,
            Accessible
        }

        private int RamSize;
        private int RamFree;
        private int StorageAuto;
        private int StorageHardware;
        private int StorageAccessible;

        [UnmanagedFunctionPointer(CallingConvention.Cdecl)]
        private delegate bool SetBufferModeDelegate(int n, ref int buffers, int value);

        private SetBufferModeDelegate setBufferMode;

        internal XRamExtension()
        {
            IsInitialized = false;
            if (!AL.IsExtensionPresent("EAX-RAM"))
            {
                return;
            }
            RamSize = AL.alGetEnumValue("AL_EAX_RAM_SIZE");
            RamFree = AL.alGetEnumValue("AL_EAX_RAM_FREE");
            StorageAuto = AL.alGetEnumValue("AL_STORAGE_AUTOMATIC");
            StorageHardware = AL.alGetEnumValue("AL_STORAGE_HARDWARE");
            StorageAccessible = AL.alGetEnumValue("AL_STORAGE_ACCESSIBLE");
            if (RamSize == 0 || RamFree == 0 || StorageAuto == 0 || StorageHardware == 0 || StorageAccessible == 0)
            {
                return;
            }
            try
            {
                setBufferMode = (XRamExtension.SetBufferModeDelegate)Marshal.GetDelegateForFunctionPointer(AL.alGetProcAddress("EAXSetBufferMode"), typeof(XRamExtension.SetBufferModeDelegate));
            }
            catch (Exception)
            {
                return;
            }
            IsInitialized = true;
        }

        internal bool IsInitialized { get; private set; }

        internal bool SetBufferMode(int i, ref int id, XRamStorage storage)
        {
            if (storage == XRamExtension.XRamStorage.Accessible)
            {
                return setBufferMode(i, ref id, StorageAccessible);
            }
            if (storage != XRamExtension.XRamStorage.Hardware)
            {
                return setBufferMode(i, ref id, StorageAuto);
            }
            return setBufferMode(i, ref id, StorageHardware);
        }
    }

    [CLSCompliant(false)]
    internal class EffectsExtension
    {
        /* Effect API */

        [UnmanagedFunctionPointer(CallingConvention.Cdecl)]
        private delegate void alGenEffectsDelegate(int n, out uint effect);
        [UnmanagedFunctionPointer(CallingConvention.Cdecl)]
        private delegate void alDeleteEffectsDelegate(int n, ref int effect);
        //[UnmanagedFunctionPointer (CallingConvention.Cdecl)]
        //private delegate bool alIsEffectDelegate (uint effect);
        [UnmanagedFunctionPointer(CallingConvention.Cdecl)]
        private delegate void alEffectfDelegate(uint effect, EfxEffectf param, float value);
        [UnmanagedFunctionPointer(CallingConvention.Cdecl)]
        private delegate void alEffectiDelegate(uint effect, EfxEffecti param, int value);
        [UnmanagedFunctionPointer(CallingConvention.Cdecl)]
        private delegate void alGenAuxiliaryEffectSlotsDelegate(int n, out uint effectslots);
        [UnmanagedFunctionPointer(CallingConvention.Cdecl)]
        private delegate void alDeleteAuxiliaryEffectSlotsDelegate(int n, ref int effectslots);
        [UnmanagedFunctionPointer(CallingConvention.Cdecl)]
        private delegate void alAuxiliaryEffectSlotiDelegate(uint slot, EfxEffecti type, uint effect);
        [UnmanagedFunctionPointer(CallingConvention.Cdecl)]
        private delegate void alAuxiliaryEffectSlotfDelegate(uint slot, EfxEffectSlotf param, float value);

        /* Filter API */
        [UnmanagedFunctionPointer(CallingConvention.Cdecl)]
        private unsafe delegate void alGenFiltersDelegate(int n, [Out] uint* filters);
        [UnmanagedFunctionPointer(CallingConvention.Cdecl)]
        private delegate void alFilteriDelegate(uint fid, EfxFilteri param, int value);
        [UnmanagedFunctionPointer(CallingConvention.Cdecl)]
        private delegate void alFilterfDelegate(uint fid, EfxFilterf param, float value);
        [UnmanagedFunctionPointer(CallingConvention.Cdecl)]
        private unsafe delegate void alDeleteFiltersDelegate(int n, [In] uint* filters);


        private alGenEffectsDelegate alGenEffects;
        private alDeleteEffectsDelegate alDeleteEffects;
        //private alIsEffectDelegate alIsEffect;
        private alEffectfDelegate alEffectf;
        private alEffectiDelegate alEffecti;
        private alGenAuxiliaryEffectSlotsDelegate alGenAuxiliaryEffectSlots;
        private alDeleteAuxiliaryEffectSlotsDelegate alDeleteAuxiliaryEffectSlots;
        private alAuxiliaryEffectSlotiDelegate alAuxiliaryEffectSloti;
        private alAuxiliaryEffectSlotfDelegate alAuxiliaryEffectSlotf;
        private alGenFiltersDelegate alGenFilters;
        private alFilteriDelegate alFilteri;
        private alFilterfDelegate alFilterf;
        private alDeleteFiltersDelegate alDeleteFilters;

        internal static IntPtr device;
        static EffectsExtension _instance;
        internal static EffectsExtension Instance
        {
            get
            {
                if (_instance == null)
                    _instance = new EffectsExtension();
                return _instance;
            }
        }

        internal EffectsExtension()
        {
            IsInitialized = false;
            if (!Alc.IsExtensionPresent(device, "ALC_EXT_EFX"))
            {
                return;
            }

            alGenEffects = (alGenEffectsDelegate)Marshal.GetDelegateForFunctionPointer(AL.alGetProcAddress("alGenEffects"), typeof(alGenEffectsDelegate));
            alDeleteEffects = (alDeleteEffectsDelegate)Marshal.GetDelegateForFunctionPointer(AL.alGetProcAddress("alDeleteEffects"), typeof(alDeleteEffectsDelegate));
            alEffectf = (alEffectfDelegate)Marshal.GetDelegateForFunctionPointer(AL.alGetProcAddress("alEffectf"), typeof(alEffectfDelegate));
            alEffecti = (alEffectiDelegate)Marshal.GetDelegateForFunctionPointer(AL.alGetProcAddress("alEffecti"), typeof(alEffectiDelegate));
            alGenAuxiliaryEffectSlots = (alGenAuxiliaryEffectSlotsDelegate)Marshal.GetDelegateForFunctionPointer(AL.alGetProcAddress("alGenAuxiliaryEffectSlots"), typeof(alGenAuxiliaryEffectSlotsDelegate));
            alDeleteAuxiliaryEffectSlots = (alDeleteAuxiliaryEffectSlotsDelegate)Marshal.GetDelegateForFunctionPointer(AL.alGetProcAddress("alDeleteAuxiliaryEffectSlots"), typeof(alDeleteAuxiliaryEffectSlotsDelegate));
            alAuxiliaryEffectSloti = (alAuxiliaryEffectSlotiDelegate)Marshal.GetDelegateForFunctionPointer(AL.alGetProcAddress("alAuxiliaryEffectSloti"), typeof(alAuxiliaryEffectSlotiDelegate));
            alAuxiliaryEffectSlotf = (alAuxiliaryEffectSlotfDelegate)Marshal.GetDelegateForFunctionPointer(AL.alGetProcAddress("alAuxiliaryEffectSlotf"), typeof(alAuxiliaryEffectSlotfDelegate));

            alGenFilters = (alGenFiltersDelegate)Marshal.GetDelegateForFunctionPointer(AL.alGetProcAddress("alGenFilters"), typeof(alGenFiltersDelegate));
            alFilteri = (alFilteriDelegate)Marshal.GetDelegateForFunctionPointer(AL.alGetProcAddress("alFilteri"), typeof(alFilteriDelegate));
            alFilterf = (alFilterfDelegate)Marshal.GetDelegateForFunctionPointer(AL.alGetProcAddress("alFilterf"), typeof(alFilterfDelegate));
            alDeleteFilters = (alDeleteFiltersDelegate)Marshal.GetDelegateForFunctionPointer(AL.alGetProcAddress("alDeleteFilters"), typeof(alDeleteFiltersDelegate));

            IsInitialized = true;
        }

        internal bool IsInitialized { get; private set; }

        /*

alEffecti (effect, EfxEffecti.FilterType, (int)EfxEffectType.Reverb);
            ALHelper.CheckError ("Failed to set Filter Type.");

        */

        internal void GenAuxiliaryEffectSlots(int count, out uint slot)
        {
            this.alGenAuxiliaryEffectSlots(count, out slot);
            ALHelper.CheckError("Failed to Genereate Aux slot");
        }

        internal void GenEffect(out uint effect)
        {
            this.alGenEffects(1, out effect);
            ALHelper.CheckError("Failed to Generate Effect.");
        }

        internal void DeleteAuxiliaryEffectSlot(int slot)
        {
            alDeleteAuxiliaryEffectSlots(1, ref slot);
        }

        internal void DeleteEffect(int effect)
        {
            alDeleteEffects(1, ref effect);
        }

        internal void BindEffectToAuxiliarySlot(uint slot, uint effect)
        {
            alAuxiliaryEffectSloti(slot, EfxEffecti.SlotEffect, effect);
            ALHelper.CheckError("Failed to bind Effect");
        }

        internal void AuxiliaryEffectSlot(uint slot, EfxEffectSlotf param, float value)
        {
            alAuxiliaryEffectSlotf(slot, param, value);
            ALHelper.CheckError("Failes to set " + param + " " + value);
        }

        internal void BindSourceToAuxiliarySlot(int SourceId, int slot, int slotnumber, int filter)
        {
            AL.alSource3i(SourceId, ALSourcei.EfxAuxilarySendFilter, slot, slotnumber, filter);
        }

        internal void Effect(uint effect, EfxEffectf param, float value)
        {
            alEffectf(effect, param, value);
            ALHelper.CheckError("Failed to set " + param + " " + value);
        }

        internal void Effect(uint effect, EfxEffecti param, int value)
        {
            alEffecti(effect, param, value);
            ALHelper.CheckError("Failed to set " + param + " " + value);
        }

        internal unsafe int GenFilter()
        {
            uint filter = 0;
            this.alGenFilters(1, &filter);
            return (int)filter;
        }
        internal void Filter(int sourceId, EfxFilteri filter, int EfxFilterType)
        {
            this.alFilteri((uint)sourceId, filter, EfxFilterType);
        }
        internal void Filter(int sourceId, EfxFilterf filter, float EfxFilterType)
        {
            this.alFilterf((uint)sourceId, filter, EfxFilterType);
        }
        internal void BindFilterToSource(int sourceId, int filterId)
        {
            AL.Source(sourceId, ALSourcei.EfxDirectFilter, filterId);
        }
        internal unsafe void DeleteFilter(int filterId)
        {
            alDeleteFilters(1, (uint*)&filterId);
        }
    }
}<|MERGE_RESOLUTION|>--- conflicted
+++ resolved
@@ -191,7 +191,6 @@
 
     internal class AL
     {
-<<<<<<< HEAD
         public static IntPtr NativeLibrary = GetNativeLibrary();
 
         private static IntPtr GetNativeLibrary()
@@ -224,12 +223,8 @@
             }
 #elif ANDROID
             ret = FuncLoader.LoadLibrary("libopenal32.so");
-=======
-#if ANDROID
-        const string NativeLibName = "openal32.dll";
 #elif IOS
-        const string NativeLibName = "@rpath/OpenALSoft.framework/OpenALSoft";
->>>>>>> e20cb640
+            ret = FuncLoader.LoadLibrary("@rpath/OpenALSoft.framework/OpenALSoft");
 #else
             ret = FuncLoader.LoadLibrary("/System/Library/Frameworks/OpenAL.framework/OpenAL");
 #endif
@@ -537,17 +532,6 @@
 
     internal partial class Alc
     {
-<<<<<<< HEAD
-=======
-#if ANDROID
-        const string NativeLibName = "openal32.dll";
-#elif IOS
-        const string NativeLibName = "@rpath/OpenALSoft.framework/OpenALSoft";
-#else
-        internal const string NativeLibName = "soft_oal.dll";
-#endif
-
->>>>>>> e20cb640
         [CLSCompliant(false)]
         [UnmanagedFunctionPointer(CallingConvention.Cdecl)]
         internal delegate IntPtr d_alccreatecontext(IntPtr device, int[] attributes);
