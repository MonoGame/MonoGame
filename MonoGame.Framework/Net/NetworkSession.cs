<<<<<<< HEAD
﻿using System;
using System.Collections.Generic;
using System.Diagnostics;
using Microsoft.Xna.Framework.Net.Messages;
using Microsoft.Xna.Framework.GamerServices;
using Microsoft.Xna.Framework.Net.Backend;

namespace Microsoft.Xna.Framework.Net
{
    public sealed partial class NetworkSession : ISessionBackendListener, IDisposable, IMessageQueue
    {
        private const int MinSupportedLocalGamers = 1;
        private const int MaxSupportedLocalGamers = 4;
        private const int MinSupportedGamers = 2;
        public const int MaxSupportedGamers = 64; // Should be public according to docs
        public const int MaxPreviousGamers = 10; // Should be public according to docs

        private NetworkMachine localMachine;
        private NetworkMachine hostMachine;
        private NetworkSessionPublicInfo publicInfo;
        private int uniqueIdCount;

        private bool gameStartRequestThisFrame;
        private bool gameEndRequestThisFrame;
        private bool resetReadyRequestThisFrame;

        private List<OutgoingMessage> messageQueue;
        private List<EventArgs> eventQueue;
        private List<NetworkGamer> allGamers;
        private List<NetworkGamer> remoteGamers;
        private List<NetworkGamer> previousGamers;

        internal bool allowHostMigration;
        internal bool allowJoinInProgress;
        internal int maxGamers;
        internal int privateGamerSlots;

        internal IList<SignedInGamer> pendingSignedInGamers; // Must be a list since order is important
        internal ICollection<PeerEndPoint> allowlist;
        internal ICollection<PeerEndPoint> pendingEndPoints;
        internal IDictionary<NetworkMachine, ICollection<NetworkMachine>> hostPendingConnections;
        internal IDictionary<NetworkMachine, ICollection<PeerEndPoint>> hostPendingAllowlistInsertions;

        internal NetworkSession(SessionBackend backend, IEnumerable<PeerEndPoint> initialAllowlist, bool isHost, int maxGamers, int privateGamerSlots, NetworkSessionType type, NetworkSessionProperties properties, IEnumerable<SignedInGamer> signedInGamers)
        {
            this.localMachine = new NetworkMachine(this, backend.LocalPeer, true, isHost);
            this.hostMachine = this.localMachine.IsHost ? this.localMachine : null;
            this.publicInfo = new NetworkSessionPublicInfo();
            this.uniqueIdCount = 0;

            this.gameStartRequestThisFrame = false;
            this.gameEndRequestThisFrame = false;
            this.resetReadyRequestThisFrame = false;

            this.messageQueue = new List<OutgoingMessage>();
            this.eventQueue = new List<EventArgs>();
            this.allGamers = new List<NetworkGamer>();
            this.remoteGamers = new List<NetworkGamer>();
            this.previousGamers = new List<NetworkGamer>();

            this.allowHostMigration = false;
            this.allowJoinInProgress = false;
            this.maxGamers = maxGamers;
            this.privateGamerSlots = privateGamerSlots;

            this.pendingSignedInGamers = new List<SignedInGamer>();
            foreach (SignedInGamer gamer in signedInGamers)
            {
                if (!this.pendingSignedInGamers.Contains(gamer))
                {
                    this.pendingSignedInGamers.Add(gamer);
                }
            }

            this.allowlist = new HashSet<PeerEndPoint>();
            foreach (PeerEndPoint endPoint in initialAllowlist)
            {
                this.allowlist.Add(endPoint);
            }

            this.pendingEndPoints = null;

            if (this.localMachine.IsHost)
            {
                // Initialize empty pending end point list so that the host is approved automatically
                this.pendingEndPoints = new HashSet<PeerEndPoint>();

                this.hostPendingConnections = new Dictionary<NetworkMachine, ICollection<NetworkMachine>>();
                this.hostPendingAllowlistInsertions = new Dictionary<NetworkMachine, ICollection<PeerEndPoint>>();
            }

            this.Backend = backend;
            this.Backend.Listener = this;
            this.PacketPool = new PacketPool();
            this.InternalMessages = new InternalMessages(this.Backend, this, this.localMachine);
            this.RemoteMachines = new List<NetworkMachine>();

            this.AllGamers = new GamerCollection<NetworkGamer>(this.allGamers);
            this.BytesPerSecondReceived = 0;
            this.BytesPerSecondSent = 0;
            this.IsDisposed = false;
            this.LocalGamers = this.localMachine.LocalGamers;
            this.PreviousGamers = new GamerCollection<NetworkGamer>(this.previousGamers);
            this.RemoteGamers = new GamerCollection<NetworkGamer>(this.remoteGamers);
            this.SessionProperties = properties;
            this.SessionProperties.Session = this;
            this.SessionState = NetworkSessionState.Lobby;
            this.SessionType = type;
            this.SimulatedLatency = TimeSpan.Zero;
            this.SimulatedPacketLoss = 0.0f;

            SignedInGamer.SignedOut += LocalGamerSignedOut;
        }
        
        internal SessionBackend Backend { get; }
        internal PacketPool PacketPool { get; }
        internal InternalMessages InternalMessages { get; }
        internal IList<NetworkMachine> RemoteMachines { get; }

        internal bool IsFullyConnected { get { return localMachine.IsFullyConnected; } }

        public GamerCollection<NetworkGamer> AllGamers { get; }

        public bool AllowHostMigration
        {
            get
            {
                if (IsDisposed || SessionState == NetworkSessionState.Ended)
                {
                    throw new ObjectDisposedException("NetworkSession");
                }

                return allowHostMigration;
            }

            set
            {
                if (IsDisposed || SessionState == NetworkSessionState.Ended)
                {
                    throw new ObjectDisposedException("NetworkSession");
                }
                if (!IsHost)
                {
                    throw new InvalidOperationException("Only the host can perform this action");
                }

                if (value == true)
                {
                    throw new NotImplementedException("Host migration is not yet implemented");
                }

                /*if (allowHostMigration != value)
                {
                    allowHostMigration = value;

                    InternalMessages.SessionStateChanged.Create(null);
                }*/
            }
        }

        public bool AllowJoinInProgress
        {
            get
            {
                if (IsDisposed || SessionState == NetworkSessionState.Ended)
                {
                    throw new ObjectDisposedException("NetworkSession");
                }

                return allowJoinInProgress;
            }

            set
            {
                if (IsDisposed || SessionState == NetworkSessionState.Ended)
                {
                    throw new ObjectDisposedException("NetworkSession");
                }
                if (!IsHost)
                {
                    throw new InvalidOperationException("Only the host can perform this action");
                }

                if (allowJoinInProgress != value)
                {
                    allowJoinInProgress = value;

                    InternalMessages.SessionStateChanged.Create(null);
                }
            }
        }

        public int BytesPerSecondReceived { get; private set; }
        public int BytesPerSecondSent { get; private set; }

        internal NetworkMachine HostMachine
        {
            get
            {
                if (IsDisposed || SessionState == NetworkSessionState.Ended)
                {
                    throw new ObjectDisposedException("NetworkSession");
                }

                if (hostMachine == null)
                {
                    throw new NetworkException("Host machine is null at this time");
                }

                return hostMachine;
            }
        }

        public NetworkGamer Host
        {
            get
            {
                if (IsDisposed || SessionState == NetworkSessionState.Ended)
                {
                    throw new ObjectDisposedException("NetworkSession");
                }

                NetworkMachine hostMachine = HostMachine;

                if (hostMachine.Gamers.Count == 0)
                {
                    throw new NetworkException("NetworkSession not ready for use yet. Bug in internal session creation, gamer leaving or host migration code.");
                }

                return hostMachine.Gamers[0];
            }
        }

        public bool IsDisposed { get; private set; }

        public bool IsEveryoneReady
        {
            get
            {
                if (IsDisposed || SessionState == NetworkSessionState.Ended)
                {
                    throw new ObjectDisposedException("NetworkSession");
                }

                foreach (NetworkGamer gamer in allGamers)
                {
                    if (!gamer.IsReady)
                    {
                        return false;
                    }
                }

                return true;
            }
        }

        public bool IsHost
        {
            get
            {
                if (IsDisposed || SessionState == NetworkSessionState.Ended)
                {
                    throw new ObjectDisposedException("NetworkSession");
                }

                return localMachine.IsHost;
            }
        }

        public GamerCollection<LocalNetworkGamer> LocalGamers { get; }

        public int MaxGamers
        {
            get
            {
                if (IsDisposed || SessionState == NetworkSessionState.Ended)
                {
                    throw new ObjectDisposedException("NetworkSession");
                }

                return maxGamers;
            }

            set
            {
                if (IsDisposed || SessionState == NetworkSessionState.Ended)
                {
                    throw new ObjectDisposedException("NetworkSession");
                }
                if (!IsHost)
                {
                    throw new InvalidOperationException("Only the host can perform this action");
                }
                if (value < MinSupportedGamers || value > MaxSupportedGamers)
                {
                    throw new ArgumentOutOfRangeException();
                }

                if (maxGamers != value)
                {
                    maxGamers = value;

                    InternalMessages.SessionStateChanged.Create(null);
                }
            }
        }
        
        public GamerCollection<NetworkGamer> PreviousGamers { get; }

        internal int MaxPossiblePrivateGamerSlots
        {
            get
            {
                int usedPublicSlots = 0;

                foreach (NetworkGamer gamer in AllGamers)
                {
                    if (!gamer.IsPrivateSlot)
                    {
                        usedPublicSlots++;
                    }
                }

                return maxGamers - usedPublicSlots;
            }
        }

        public int PrivateGamerSlots
        {
            get
            {
                if (IsDisposed || SessionState == NetworkSessionState.Ended)
                {
                    throw new ObjectDisposedException("NetworkSession");
                }

                return privateGamerSlots;
            }

            set
            {
                if (IsDisposed || SessionState == NetworkSessionState.Ended)
                {
                    throw new ObjectDisposedException("NetworkSession");
                }
                if (!IsHost)
                {
                    throw new InvalidOperationException("Only the host can perform this action");
                }
                if (value < 0 || value > MaxPossiblePrivateGamerSlots)
                {
                    throw new ArgumentOutOfRangeException();
                }

                if (privateGamerSlots != value)
                {
                    privateGamerSlots = value;

                    InternalMessages.SessionStateChanged.Create(null);
                }
            }
        }

        public GamerCollection<NetworkGamer> RemoteGamers { get; }
        public NetworkSessionProperties SessionProperties { get; }
        public NetworkSessionState SessionState { get; internal set; }
        public NetworkSessionType SessionType { get; }

        public TimeSpan SimulatedLatency // TODO: Should be applied even to local messages
        {
            get
            {
                if (IsDisposed || SessionState == NetworkSessionState.Ended)
                {
                    throw new ObjectDisposedException("NetworkSession");
                }

                return Backend.SimulatedLatency;
            }
            set
            {
                if (IsDisposed || SessionState == NetworkSessionState.Ended)
                {
                    throw new ObjectDisposedException("NetworkSession");
                }

                Backend.SimulatedLatency = value;
            }
        }

        public float SimulatedPacketLoss // TODO: Should be applied even to local messages
        {
            get
            {
                if (IsDisposed || SessionState == NetworkSessionState.Ended)
                {
                    throw new ObjectDisposedException("NetworkSession");
                }

                return Backend.SimulatedPacketLoss;
            }
            set
            {
                if (IsDisposed || SessionState == NetworkSessionState.Ended)
                {
                    throw new ObjectDisposedException("NetworkSession");
                }

                Backend.SimulatedPacketLoss = value;
            }
        }

        // BackendListener
        internal string HostGamertag
        {
            get
            {
                return Host != null || Host.Gamertag == string.Empty ? Host.Gamertag : "Game starting...";
            }
        }

        internal int CurrentGamerCount { get { return allGamers.Count; } }

        internal int OpenPrivateGamerSlots
        {
            get
            {
                int usedSlots = 0;

                foreach (NetworkGamer gamer in AllGamers)
                {
                    if (gamer.IsPrivateSlot)
                    {
                        usedSlots++;
                    }
                }

                return PrivateGamerSlots - usedSlots;
            }
        }

        internal int OpenPublicGamerSlots { get { return MaxGamers - PrivateGamerSlots - allGamers.Count; } }

        bool ISessionBackendListener.IsDiscoverableLocally
        {
            get { return IsHost && localMachine.IsFullyConnected && SessionType == NetworkSessionType.SystemLink; }
        }

        bool ISessionBackendListener.IsDiscoverableOnline
        {
            get { return IsHost && localMachine.IsFullyConnected && (SessionType == NetworkSessionType.PlayerMatch || SessionType == NetworkSessionType.Ranked); }
        }

        NetworkSessionPublicInfo ISessionBackendListener.SessionPublicInfo
        {
            get
            {
                publicInfo.Set(SessionType, SessionProperties, HostGamertag, MaxGamers, PrivateGamerSlots, CurrentGamerCount, OpenPrivateGamerSlots, OpenPublicGamerSlots);

                return publicInfo;
            }
        }

        // Events
        public event EventHandler<GamerJoinedEventArgs> GamerJoined;
        public event EventHandler<GamerLeftEventArgs> GamerLeft;
        public event EventHandler<GameStartedEventArgs> GameStarted;
        public event EventHandler<GameEndedEventArgs> GameEnded;
        public event EventHandler<HostChangedEventArgs> HostChanged;
        public static event EventHandler<InviteAcceptedEventArgs> InviteAccepted;
        public event EventHandler<NetworkSessionEndedEventArgs> SessionEnded;
        public event EventHandler<WriteLeaderboardsEventArgs> WriteArbitratedLeaderboard; // No documentation exists
        public event EventHandler<WriteLeaderboardsEventArgs> WriteTrueSkill; // No documentation exists
        public event EventHandler<WriteLeaderboardsEventArgs> WriteUnarbitratedLeaderboard; // No documentation exists

        internal void InvokeGamerJoinedEvent(GamerJoinedEventArgs args)
        {
            eventQueue.Add(args);
        }

        internal void InvokeGamerLeftEvent(GamerLeftEventArgs args)
        {
            eventQueue.Add(args);
        }

        internal void InvokeGameStartedEvent(GameStartedEventArgs args)
        {
            eventQueue.Add(args);
        }

        internal void InvokeGameEndedEvent(GameEndedEventArgs args)
        {
            eventQueue.Add(args);
        }

        internal void InvokeSessionEnded(NetworkSessionEndedEventArgs args)
        {
            eventQueue.Add(args);
        }

        public void AddLocalGamer(SignedInGamer signedInGamer)
        {
            if (IsDisposed || SessionState == NetworkSessionState.Ended)
            {
                throw new ObjectDisposedException("NetworkSession");
            }

            if (localMachine.FindLocalGamerBySignedInGamer(signedInGamer) != null)
            {
                return;
            }

            if (!pendingSignedInGamers.Contains(signedInGamer))
            {
                pendingSignedInGamers.Add(signedInGamer);

                InternalMessages.GamerIdRequest.Create(HostMachine);
            }
        }

        public void StartGame()
        {
            if (IsDisposed || SessionState == NetworkSessionState.Ended)
            {
                throw new ObjectDisposedException("NetworkSession");
            }
            if (!IsHost)
            {
                throw new InvalidOperationException("Only the host can perform this action");
            }
            if (SessionState != NetworkSessionState.Lobby)
            {
                throw new InvalidOperationException("The game can only be started from the lobby state");
            }
            
            if (gameStartRequestThisFrame)
            {
                return;
            }

            InternalMessages.GameStarted.Create(null);
            gameStartRequestThisFrame = true;
        }

        public void EndGame()
        {
            if (IsDisposed || SessionState == NetworkSessionState.Ended)
            {
                throw new ObjectDisposedException("NetworkSession");
            }
            if (!IsHost)
            {
                throw new InvalidOperationException("Only the host can perform this action");
            }
            if (SessionState != NetworkSessionState.Playing)
            {
                throw new InvalidOperationException("The game can only end from the playing state");
            }

            if (gameEndRequestThisFrame)
            {
                return;
            }

            InternalMessages.GameEnded.Create(null);
            gameEndRequestThisFrame = true;
        }

        public void ResetReady()
        {
            if (IsDisposed || SessionState == NetworkSessionState.Ended)
            {
                throw new ObjectDisposedException("NetworkSession");
            }
            if (!IsHost)
            {
                throw new InvalidOperationException("Only the host can perform this action");
            }

            if (resetReadyRequestThisFrame)
            {
                return;
            }

            InternalMessages.ResetReady.Create();
            resetReadyRequestThisFrame = true;
        }

        public NetworkGamer FindGamerById(byte gamerId)
        {
            if (IsDisposed || SessionState == NetworkSessionState.Ended)
            {
                throw new ObjectDisposedException("NetworkSession");
            }

            foreach (NetworkGamer gamer in AllGamers)
            {
                if (gamer.Id == gamerId)
                {
                    return gamer;
                }
            }

            return null;
        }

        internal void AddMachine(NetworkMachine machine)
        {
            if (!machine.IsLocal)
            {
                RemoteMachines.Add(machine);
            }
        }

        internal void RemoveMachine(NetworkMachine machine)
        {
            machine.HasLeftSession = true;

            // Remove gamers
            for (int i = machine.Gamers.Count - 1; i >= 0; i--)
            {
                RemoveGamer(machine.Gamers[i]);
            }

            // Remove machine
            if (!machine.IsLocal)
            {
                RemoteMachines.Remove(machine);
            }
        }

        internal void RemoveAllMachines()
        {
            RemoveMachine(localMachine);

            for (int i = RemoteMachines.Count - 1; i >= 0; i--)
            {
                RemoveMachine(RemoteMachines[i]);
            }
        }

        internal void AddGamer(NetworkGamer gamer)
        {
            gamer.Machine.AddGamer(gamer);
            allGamers.Add(gamer);
            allGamers.Sort(NetworkGamer.Comparer);
            if (!gamer.IsLocal)
            {
                remoteGamers.Add(gamer);
                remoteGamers.Sort(NetworkGamer.Comparer);
            }

            InvokeGamerJoinedEvent(new GamerJoinedEventArgs(gamer));
        }

        internal void RemoveGamer(NetworkGamer gamer)
        {
            gamer.HasLeftSession = true;

            gamer.Machine.RemoveGamer(gamer);
            allGamers.Remove(gamer);
            if (!gamer.IsLocal)
            {
                remoteGamers.Remove(gamer);
            }
            
            AddPreviousGamer(gamer);

            InvokeGamerLeftEvent(new GamerLeftEventArgs(gamer));
        }

        private void AddPreviousGamer(NetworkGamer gamer)
        {
            previousGamers.Add(gamer);

            if (previousGamers.Count > MaxPreviousGamers)
            {
                previousGamers.RemoveAt(0);
            }
        }

        private void LocalGamerSignedOut(object sender, SignedOutEventArgs args)
        {
            pendingSignedInGamers.Remove(args.Gamer);

            LocalNetworkGamer localGamer = localMachine.FindLocalGamerBySignedInGamer(args.Gamer);

            if (localGamer != null)
            {
                InternalMessages.GamerLeft.Create(localGamer, null);
            }
        }

        internal bool GetNewUniqueId(out byte id)
        {
            // Cycle through all 0-255 values before re-using an old id
            for (int i = 0; i < 256; i++)
            {
                byte candidateId = (byte)uniqueIdCount;

                uniqueIdCount++;
                if (uniqueIdCount > 255)
                {
                    uniqueIdCount = 0;
                }

                if (FindGamerById(candidateId) == null)
                {
                    id = candidateId;
                    return true;
                }
            }

            id = 255;
            return false;
        }

        private string MachineOwnerName(NetworkMachine machine)
        {
            if (machine == null)
            {
                return "everyone";
            }
            else if (machine.IsLocal)
            {
                if (machine.IsHost)
                {
                    return "self (host)";
                }
                else
                {
                    return "self";
                }
            }
            else if (machine.IsHost)
            {
                return "host";
            }
            else
            {
                return "peer";
            }
        }

        void IMessageQueue.Place(OutgoingMessage msg)
        {
            messageQueue.Add(msg);
        }

        bool ISessionBackendListener.AllowConnectionFromClient(PeerEndPoint endPoint)
        {
            if (IsHost)
            {
                return (allowJoinInProgress || SessionState == NetworkSessionState.Lobby) && OpenPublicGamerSlots > 0;
            }

            if (allowlist.Contains(endPoint))
            {
                Debug.WriteLine("Connection from client in allowlist, allowing...");
                allowlist.Remove(endPoint);
                return true;
            }
            else
            {
                Debug.WriteLine("Connection from client not in allowlist, denying...");
                return false;
            }
        }

        bool ISessionBackendListener.ConnectAsClientWhenIntroducedToTarget(PeerEndPoint targetEndPoint)
        {
            if (IsHost || IsFullyConnected)
            {
                return false;
            }

            if (allowlist.Contains(targetEndPoint))
            {
                Debug.WriteLine("Introduced to target in allowlist, connecting...");
                allowlist.Remove(targetEndPoint);
                return true;
            }
            else
            {
                Debug.WriteLine("Introduced to target not in allowlist, doing nothing.");
                return false;
            }
        }

        void ISessionBackendListener.PeerConnected(Peer peer)
        {
            // The first connection is always the (initial) host
            bool senderIsHost = !IsHost && hostMachine == null;

            // Create a pending network machine
            NetworkMachine newMachine = new NetworkMachine(this, peer, false, senderIsHost);
            AddMachine(newMachine);

            if (senderIsHost)
            {
                hostMachine = newMachine;
            }

            if (localMachine.IsFullyConnected)
            {
                InternalMessages.FullyConnected.Create(newMachine);
            }

            InternalMessages.ConnectionAcknowledged.Create(newMachine);

            if (IsHost)
            {
                // Save snapshot of current connections and send them to the new peer
                ISet<NetworkMachine> requestedConnections = new HashSet<NetworkMachine>(RemoteMachines);
                requestedConnections.Remove(newMachine);

                hostPendingConnections.Add(newMachine, requestedConnections);
                
                InternalMessages.ConnectToAllRequest.Create(requestedConnections, newMachine);

                // Introduce machines to each other
                hostPendingAllowlistInsertions.Add(newMachine, new HashSet<PeerEndPoint>());

                foreach (NetworkMachine existingMachine in requestedConnections)
                {
                    hostPendingAllowlistInsertions[newMachine].Add(existingMachine.peer.EndPoint);
                    InternalMessages.AllowEndPointRequest.Create(existingMachine.peer.EndPoint, newMachine);

                    if (!hostPendingAllowlistInsertions.ContainsKey(existingMachine))
                    {
                        hostPendingAllowlistInsertions.Add(existingMachine, new HashSet<PeerEndPoint>());
                    }

                    hostPendingAllowlistInsertions[existingMachine].Add(newMachine.peer.EndPoint);
                    InternalMessages.AllowEndPointRequest.Create(newMachine.peer.EndPoint, existingMachine);
                }
            }
        }

        void ISessionBackendListener.PeerDisconnected(Peer peer)
        {
            NetworkMachine disconnectedMachine = peer.Tag as NetworkMachine;

            RemoveMachine(disconnectedMachine);

            if (IsHost)
            {
                // Update pending peers
                foreach (NetworkMachine pendingMachine in RemoteMachines)
                {
                    if (pendingMachine.IsFullyConnected)
                    {
                        continue;
                    }

                    if (hostPendingConnections[pendingMachine].Contains(disconnectedMachine))
                    {
                        hostPendingConnections[pendingMachine].Remove(disconnectedMachine);

                        InternalMessages.ConnectToAllRequest.Create(hostPendingConnections[pendingMachine], pendingMachine);
                    }
                }
            }
            else
            {
                if (disconnectedMachine == HostMachine)
                {
                    // TODO: Host migration
                    End(NetworkSessionEndReason.HostEndedSession);
                }
            }
        }

        void ISessionBackendListener.ReceiveMessage(IncomingMessage data, Peer sender)
        {
            NetworkMachine senderMachine = sender.Tag as NetworkMachine;

            byte messageType = data.ReadByte();

            if ((InternalMessageIndex)messageType != InternalMessageIndex.UserMessage)
            {
                Debug.WriteLine("Receiving " + (InternalMessageIndex)messageType + " from " + MachineOwnerName(senderMachine) + "...");
            }

            InternalMessage receiver = InternalMessages.FromIndex[messageType];
            receiver.Receive(data, senderMachine);
        }

        private void HandleInitialConnection()
        {
            if (localMachine.IsFullyConnected || pendingEndPoints == null)
            {
                return;
            }

            foreach (PeerEndPoint endPoint in pendingEndPoints)
            {
                if (!Backend.IsConnectedToEndPoint(endPoint) || !(Backend.FindRemotePeerByEndPoint(endPoint).Tag as NetworkMachine).HasAcknowledgedLocalMachine)
                {
                    return;
                }
            }

            pendingEndPoints = null;

            InternalMessages.FullyConnected.Create(null);

            foreach (SignedInGamer pendingGamer in pendingSignedInGamers)
            {
                InternalMessages.GamerIdRequest.Create(HostMachine);
            }
        }

        private void SendInternalMessages()
        {
            for (int i = 0; i < messageQueue.Count; i++)
            {
                Backend.SendMessage(messageQueue[i]);

                if (SessionState == NetworkSessionState.Ended)
                {
                    break;
                }
            }

            messageQueue.Clear();

            gameStartRequestThisFrame = false;
            gameEndRequestThisFrame = false;
            resetReadyRequestThisFrame = false;
        }

        internal void SilentUpdate()
        {
            if (IsDisposed || SessionState == NetworkSessionState.Ended)
            {
                return;
            }

            // Recycle inbound packets that the user has read from the last frame
            foreach (LocalNetworkGamer localGamer in localMachine.LocalGamers)
            {
                localGamer.RecycleInboundPackets();
            }

            // Handle incoming internal messages (Might add new inbound packets)
            Backend.Update();

            // Add delayed inbound packets if sender has joined (Might add new inbound packets)
            foreach (LocalNetworkGamer localGamer in localMachine.LocalGamers)
            {
                localGamer.TryAddDelayedInboundPackets();
            }

            HandleInitialConnection();

            // Queue outbound packets as internal messages
            foreach (LocalNetworkGamer localGamer in localMachine.LocalGamers)
            {
                localGamer.QueueOutboundPackets();
            }

            SendInternalMessages();

            foreach (LocalNetworkGamer localGamer in LocalGamers)
            {
                localGamer.RecycleOutboundPackets();
            }

            if (SessionState == NetworkSessionState.Ended)
            {
                return;
            }
        }

        private void TriggerEvents()
        {
            // This is not an elegant solution but it is convenient. Performance is not a problem since events are rare!
            foreach (EventArgs arg in eventQueue)
            {
                if (arg is GamerJoinedEventArgs)
                {
                    GamerJoined?.Invoke(this, arg as GamerJoinedEventArgs);
                }
                else if (arg is GamerLeftEventArgs)
                {
                    GamerLeft?.Invoke(this, arg as GamerLeftEventArgs);
                }
                else if (arg is GameStartedEventArgs)
                {
                    GameStarted?.Invoke(this, arg as GameStartedEventArgs);
                }
                else if (arg is GameEndedEventArgs)
                {
                    GameEnded?.Invoke(this, arg as GameEndedEventArgs);
                }
                else if (arg is NetworkSessionEndedEventArgs)
                {
                    SessionEnded?.Invoke(this, arg as NetworkSessionEndedEventArgs);
                }
            }

            eventQueue.Clear();
        }

        public void Update()
        {
            if (IsDisposed || SessionState == NetworkSessionState.Ended)
            {
                throw new ObjectDisposedException("NetworkSession");
            }
            if (!localMachine.IsFullyConnected)
            {
                throw new NetworkException("NetworkSession not initialized properly. The ISessionCreator must call NetworkSession.SilentUpdate() until NetworkSession.IsFullyConnected is true before returning the NetworkSession.");
            }

            SilentUpdate();

            TriggerEvents();
        }

        internal void End(NetworkSessionEndReason reason)
        {
            if (IsDisposed || SessionState == NetworkSessionState.Ended)
            {
                return;
            }

            RemoveAllMachines();

            Backend.Shutdown("Done");

            SessionState = NetworkSessionState.Ended;
            Session = null;

            InvokeSessionEnded(new NetworkSessionEndedEventArgs(reason));
        }

        public void Dispose()
        {
            End(NetworkSessionEndReason.ClientSignedOut);

            IsDisposed = true;
        }
    }
}
=======
﻿#region License
// /*
// Microsoft Public License (Ms-PL)
// MonoGame - Copyright © 2009 The MonoGame Team
// 
// All rights reserved.
// 
// This license governs use of the accompanying software. If you use the software, you accept this license. If you do not
// accept the license, do not use the software.
// 
// 1. Definitions
// The terms "reproduce," "reproduction," "derivative works," and "distribution" have the same meaning here as under 
// U.S. copyright law.
// 
// A "contribution" is the original software, or any additions or changes to the software.
// A "contributor" is any person that distributes its contribution under this license.
// "Licensed patents" are a contributor's patent claims that read directly on its contribution.
// 
// 2. Grant of Rights
// (A) Copyright Grant- Subject to the terms of this license, including the license conditions and limitations in section 3, 
// each contributor grants you a non-exclusive, worldwide, royalty-free copyright license to reproduce its contribution, prepare derivative works of its contribution, and distribute its contribution or any derivative works that you create.
// (B) Patent Grant- Subject to the terms of this license, including the license conditions and limitations in section 3, 
// each contributor grants you a non-exclusive, worldwide, royalty-free license under its licensed patents to make, have made, use, sell, offer for sale, import, and/or otherwise dispose of its contribution in the software or derivative works of the contribution in the software.
// 
// 3. Conditions and Limitations
// (A) No Trademark License- This license does not grant you rights to use any contributors' name, logo, or trademarks.
// (B) If you bring a patent claim against any contributor over patents that you claim are infringed by the software, 
// your patent license from such contributor to the software ends automatically.
// (C) If you distribute any portion of the software, you must retain all copyright, patent, trademark, and attribution 
// notices that are present in the software.
// (D) If you distribute any portion of the software in source code form, you may do so only under this license by including 
// a complete copy of this license with your distribution. If you distribute any portion of the software in compiled or object 
// code form, you may only do so under a license that complies with this license.
// (E) The software is licensed "as-is." You bear the risk of using it. The contributors give no express warranties, guarantees
// or conditions. You may have additional consumer rights under your local laws which this license cannot change. To the extent
// permitted under your local laws, the contributors exclude the implied warranties of merchantability, fitness for a particular
// purpose and non-infringement.
// */
#endregion License

#region Using clause
using System;
using System.Collections;
using System.Collections.Generic;
using System.Runtime.Remoting.Messaging;
using System.Threading;

using Microsoft.Xna.Framework.GamerServices;

#endregion Using clause

namespace Microsoft.Xna.Framework.Net
{
	// The delegate must have the same signature as the method
	// it will call asynchronously.
	public delegate NetworkSession NetworkSessionAsynchronousCreate (
		NetworkSessionType sessionType,// Type of session being hosted.
		int maxLocalGamers,// Maximum number of local players on the same gaming machine in this network session.
		int maxGamers,		// Maximum number of players allowed in this network session.  For Zune-based games, this value must be between 2 and 8; 8 is the maximum number of players supported in the session.
		int privateGamerSlots, // Number of reserved private session slots created for the session. This value must be less than maximumGamers. 
		NetworkSessionProperties sessionProperties, // Properties of the session being created.
		int hostGamer,		// Gamer Index of the host
		bool isHost	// If the session is for host or not 
	);

	public delegate AvailableNetworkSessionCollection  NetworkSessionAsynchronousFind (
			NetworkSessionType sessionType,
			int hostGamer,
			int maxLocalGamers,
			NetworkSessionProperties searchProperties);

	public delegate NetworkSession NetworkSessionAsynchronousJoin (AvailableNetworkSession availableSession);

	public delegate NetworkSession NetworkSessionAsynchronousJoinInvited (int maxLocalGamers);

	public sealed class NetworkSession : IDisposable
	{
		internal static List<NetworkSession> activeSessions = new List<NetworkSession>();
		
		private NetworkSessionState sessionState;
		//private static NetworkSessionType networkSessionType;	
		private GamerCollection<NetworkGamer> _allGamers;
		private GamerCollection<LocalNetworkGamer> _localGamers;
		private GamerCollection<NetworkGamer> _remoteGamers;
		private GamerCollection<NetworkGamer> _previousGamers;
		
		internal Queue<CommandEvent> commandQueue;

		// use the static Create or BeginCreate methods
		private NetworkSession ()
		{
			activeSessions.Add(this);
		}
		
        ~NetworkSession()
        {
            Dispose(false);
        }

		private NetworkSessionType sessionType;
		private int maxGamers;
		private int privateGamerSlots;
		private NetworkSessionProperties sessionProperties;
		private bool isHost = false;
		private NetworkGamer hostingGamer;

		internal MonoGamerPeer networkPeer;
		
		private NetworkSession (NetworkSessionType sessionType, int maxGamers, int privateGamerSlots, NetworkSessionProperties sessionProperties, bool isHost, int hostGamer)
			: this(sessionType, maxGamers, privateGamerSlots, sessionProperties, isHost, hostGamer, null)
		{
		}
		
		private NetworkSession (NetworkSessionType sessionType, int maxGamers, int privateGamerSlots, NetworkSessionProperties sessionProperties, bool isHost, int hostGamer, AvailableNetworkSession availableSession) : this()
		{
			if (sessionProperties == null) {
				throw new ArgumentNullException ("sessionProperties");
			}
			
			_allGamers = new GamerCollection<NetworkGamer>();
			_localGamers = new GamerCollection<LocalNetworkGamer>();
//			for (int x = 0; x < Gamer.SignedInGamers.Count; x++) {
//				GamerStates states = GamerStates.Local;
//				if (x == 0)
//					states |= GamerStates.Host;
//				LocalNetworkGamer localGamer = new LocalNetworkGamer(this, (byte)x, states);
//				localGamer.SignedInGamer = Gamer.SignedInGamers[x];
//				_allGamers.AddGamer(localGamer);
//				_localGamers.AddGamer(localGamer);
//				
//				// We will attach a property change handler to local gamers
//				//  se that we can broadcast the change to other peers.
//				localGamer.PropertyChanged += HandleGamerPropertyChanged;	
//				
//			}

			_remoteGamers = new GamerCollection<NetworkGamer>();
			_previousGamers = new GamerCollection<NetworkGamer>();
			hostingGamer = null;
			
			commandQueue = new Queue<CommandEvent>();			
			
			this.sessionType = sessionType;
			this.maxGamers = maxGamers;
			this.privateGamerSlots = privateGamerSlots;
			this.sessionProperties = sessionProperties;
			this.isHost = isHost;
            if (isHost)
                networkPeer = new MonoGamerPeer(this, null);
            else
            {
                if (networkPeer == null)
                    networkPeer = new MonoGamerPeer(this, availableSession);
            }
            			
			CommandGamerJoined gj = new CommandGamerJoined(hostGamer, this.isHost, true);
			commandQueue.Enqueue(new CommandEvent(gj));
		}
		
		public static NetworkSession Create (
			NetworkSessionType sessionType,// Type of session being hosted.
			IEnumerable<SignedInGamer> localGamers, // Maximum number of local players on the same gaming machine in this network session.
			int maxGamers, // Maximum number of players allowed in this network session.  For Zune-based games, this value must be between 2 and 8; 8 is the maximum number of players supported in the session.
			int privateGamerSlots, // Number of reserved private session slots created for the session. This value must be less than maximumGamers. 
			NetworkSessionProperties sessionProperties // Properties of the session being created.
			)
		{
			try {
				return EndCreate(BeginCreate(sessionType, localGamers, maxGamers,privateGamerSlots, sessionProperties,null, null));
			} finally {
				
			}
			
		} 
		
		public static NetworkSession Create (
			NetworkSessionType sessionType,	// Type of session being hosted.
			int maxLocalGamers,		// Maximum number of local players on the same gaming machine in this network session.
			int maxGamers			// Maximum number of players allowed in this network session.  For Zune-based games, this value must be between 2 and 8; 8 is the maximum number of players supported in the session.
		)
		{
			try {
				return EndCreate(BeginCreate(sessionType,maxLocalGamers,maxGamers,null, null));
			} finally {
				
			}
			
		}

		public static NetworkSession Create (
			NetworkSessionType sessionType,
			int maxLocalGamers,
			int maxGamers,
			int privateGamerSlots,
			NetworkSessionProperties sessionProperties)
		{
			try {
				return EndCreate(BeginCreate(sessionType,maxLocalGamers,maxGamers,privateGamerSlots,sessionProperties,null, null));
			} finally {
				
			}
			
		}
		
		private static NetworkSession Create (
			NetworkSessionType sessionType,
			int maxLocalGamers,
			int maxGamers,
			int privateGamerSlots,
			NetworkSessionProperties sessionProperties,
			int hostGamer,
			bool isHost)
		{
			
			NetworkSession session = null;
			
			try {
				if (sessionProperties == null)
					sessionProperties = new NetworkSessionProperties();
				session = new NetworkSession (sessionType, maxGamers, privateGamerSlots, sessionProperties, isHost, hostGamer);
				
			} finally {
			}
			
			return session;
		}
		
		#region IDisposable Members

		public void Dispose ()
		{
			this.Dispose(true);
			GC.SuppressFinalize(this);				
		}
		
		public void Dispose (bool disposing) 
		{
            if (!_isDisposed)
            {
                if (disposing)
                {
                    foreach (Gamer gamer in _allGamers)
                    {
                        gamer.Dispose();
                    }

                    // Make sure we shut down our server instance as we no longer need it.
                    if (networkPeer != null)
                    {
                        networkPeer.ShutDown();
                    }
                    if (networkPeer != null)
                    {
                        networkPeer.ShutDown();
                    }
                }

                this._isDisposed = true;
            }
		}

	#endregion

		public void AddLocalGamer (SignedInGamer gamer)
		{
			if (gamer == null)
				throw new ArgumentNullException ("gamer");
			
//			_allGamers.AddGamer(gamer);
//			_localGamers.AddGamer((LocalNetworkGamer)gamer);
//			
//			// We will attach a property change handler to local gamers
//			//  se that we can broadcast the change to other peers.
//			gamer.PropertyChanged += HandleGamerPropertyChanged;	
		}

		public static IAsyncResult BeginCreate (NetworkSessionType sessionType,
			IEnumerable<SignedInGamer> localGamers,
			int maxGamers,
			int privateGamerSlots,
			NetworkSessionProperties sessionProperties,
			AsyncCallback callback,
			Object asyncState)
		{
			int hostGamer = -1;
			hostGamer = GetHostingGamerIndex (localGamers);            
			return BeginCreate (sessionType, hostGamer, 4, maxGamers, privateGamerSlots, sessionProperties, callback, asyncState);
		}

		public static IAsyncResult BeginCreate (
			NetworkSessionType sessionType,
			int maxLocalGamers,
			int maxGamers,
			AsyncCallback callback,
			Object asyncState)
		{
			return BeginCreate (sessionType, -1, maxLocalGamers, maxGamers, 0, null, callback, asyncState);
		}

		public static IAsyncResult BeginCreate (
			NetworkSessionType sessionType,
			int maxLocalGamers,
			int maxGamers,
			int privateGamerSlots,
			NetworkSessionProperties sessionProperties,
			AsyncCallback callback,
			Object asyncState)
		{
			return BeginCreate (sessionType, -1, maxLocalGamers, maxGamers, privateGamerSlots, sessionProperties, callback, asyncState);
		}

		private static IAsyncResult BeginCreate (NetworkSessionType sessionType,
			int hostGamer,
			int maxLocalGamers,
			int maxGamers,
			int privateGamerSlots,
			NetworkSessionProperties sessionProperties,
			AsyncCallback callback,
			Object asyncState)
		{
			if (maxLocalGamers < 1 || maxLocalGamers > 4) 
				throw new ArgumentOutOfRangeException ( "Maximum local players must be between 1 and 4." );
			if (maxGamers < 2 || maxGamers > 32) 
				throw new ArgumentOutOfRangeException ( "Maximum number of gamers must be between 2 and 32." );
			try {
				NetworkSessionAsynchronousCreate AsynchronousCreate = new NetworkSessionAsynchronousCreate (Create);
				return AsynchronousCreate.BeginInvoke (sessionType, maxLocalGamers, maxGamers, privateGamerSlots, sessionProperties, hostGamer, true, callback, asyncState);
			} finally {
			}		
			
		}

		internal static int GetHostingGamerIndex (IEnumerable<SignedInGamer> localGamers)
		{
			SignedInGamer hostGamer = null;

			if (localGamers == null) {
				throw new ArgumentNullException ("localGamers");
			}
			foreach (SignedInGamer gamer in localGamers) {
				if (gamer == null) {
					throw new ArgumentException ("gamer can not be null in list of localGamers.");
				}
				if (gamer.IsDisposed) {
					throw new ObjectDisposedException ("localGamers", "A gamer is disposed in the list of localGamers");
				}
				if (hostGamer == null) {
					hostGamer = gamer;
				}
			}
			if (hostGamer == null) {
				throw new ArgumentException ("Invalid gamer in localGamers.");
			}

			return (int)hostGamer.PlayerIndex;
		}		

		public static IAsyncResult BeginFind (
			NetworkSessionType sessionType,
			IEnumerable<SignedInGamer> localGamers,
			NetworkSessionProperties searchProperties,
			AsyncCallback callback,
			Object asyncState)
		{
			int hostGamer = -1;
			hostGamer = GetHostingGamerIndex (localGamers);

			return BeginFind (sessionType, hostGamer, 4, searchProperties, callback, asyncState);


		}

		public static IAsyncResult BeginFind (
			NetworkSessionType sessionType,
			int maxLocalGamers,
			NetworkSessionProperties searchProperties,
			AsyncCallback callback,
			Object asyncState)
		{
			return BeginFind (sessionType, -1, 4, searchProperties, callback, asyncState);
		}
		
		private static IAsyncResult BeginFind (
			NetworkSessionType sessionType,
			int hostGamer,
			int maxLocalGamers,
			NetworkSessionProperties searchProperties,
			AsyncCallback callback,
			Object asyncState)
		{
			if (sessionType == NetworkSessionType.Local)
				throw new ArgumentException ( "NetworkSessionType cannot be NetworkSessionType.Local" );
			if (maxLocalGamers < 1 || maxLocalGamers > 4)
				throw new ArgumentOutOfRangeException ( "maxLocalGamers must be between 1 and 4." );

			try {
				NetworkSessionAsynchronousFind AsynchronousFind = new NetworkSessionAsynchronousFind (Find);
				return AsynchronousFind.BeginInvoke (sessionType, hostGamer, maxLocalGamers, searchProperties, callback, asyncState);
			} finally {
			}
		}

		public static IAsyncResult BeginJoin (
			AvailableNetworkSession availableSession,
			AsyncCallback callback,
			Object asyncState)
		{
			if (availableSession == null)
				throw new ArgumentNullException ();			

			try {
				NetworkSessionAsynchronousJoin AsynchronousJoin = new NetworkSessionAsynchronousJoin (JoinSession);
				return AsynchronousJoin.BeginInvoke (availableSession, callback, asyncState);
			} finally {
			}
		}

        /*
		public static IAsyncResult BeginJoinInvited (
			IEnumerable<SignedInGamer> localGamers,
			AsyncCallback callback,
			Object asyncState)
		{	
			try {
				throw new NotImplementedException ();
			} finally {
			}
		}

		public static IAsyncResult BeginJoinInvited (
			int maxLocalGamers,
			AsyncCallback callback,
			Object asyncState)
		{
			if (maxLocalGamers < 1 || maxLocalGamers > 4)
				throw new ArgumentOutOfRangeException ( "maxLocalGamers must be between 1 and 4." );

			try {
				NetworkSessionAsynchronousJoinInvited AsynchronousJoinInvited = new NetworkSessionAsynchronousJoinInvited (JoinInvited);
				return AsynchronousJoinInvited.BeginInvoke (maxLocalGamers, callback, asyncState);
			} finally {
			}
		}
        */

        public static NetworkSession EndCreate (IAsyncResult result)
		{
			NetworkSession returnValue = null;
			try {
				// Retrieve the delegate.
				AsyncResult asyncResult = (AsyncResult)result;

				// Wait for the WaitHandle to become signaled.
				result.AsyncWaitHandle.WaitOne ();


				// Call EndInvoke to retrieve the results.
				if (asyncResult.AsyncDelegate is NetworkSessionAsynchronousCreate) {
					returnValue = ((NetworkSessionAsynchronousCreate)asyncResult.AsyncDelegate).EndInvoke (result);
				}	
			} finally {
				// Close the wait handle.
				result.AsyncWaitHandle.Close ();	 
			}
			
			return returnValue;
		}

		public static AvailableNetworkSessionCollection EndFind (IAsyncResult result)
		{
			AvailableNetworkSessionCollection returnValue = null;
			List<AvailableNetworkSession> networkSessions = new List<AvailableNetworkSession>();
			
			try {
				// Retrieve the delegate.
                AsyncResult asyncResult = (AsyncResult)result;            	

      
				// Wait for the WaitHandle to become signaled.
				result.AsyncWaitHandle.WaitOne ();
				               
				
				// Call EndInvoke to retrieve the results.
				if (asyncResult.AsyncDelegate is NetworkSessionAsynchronousFind) {
					returnValue = ((NetworkSessionAsynchronousFind)asyncResult.AsyncDelegate).EndInvoke (result);                    
				
					MonoGamerPeer.FindResults(networkSessions);
                }

            } finally {
				// Close the wait handle.
				result.AsyncWaitHandle.Close ();
			}
			returnValue = new AvailableNetworkSessionCollection(networkSessions);
			return returnValue;
		}

		public void EndGame ()
		{
			try {
				CommandSessionStateChange ssc = new CommandSessionStateChange(NetworkSessionState.Lobby, sessionState);
				commandQueue.Enqueue(new CommandEvent(ssc));

			} finally {
			}
		}

		public static NetworkSession EndJoin (IAsyncResult result)
		{
			NetworkSession returnValue = null;
			try {
				// Retrieve the delegate.
				AsyncResult asyncResult = (AsyncResult)result;            	

				// Wait for the WaitHandle to become signaled.
				result.AsyncWaitHandle.WaitOne ();

				// Call EndInvoke to retrieve the results.
				if (asyncResult.AsyncDelegate is NetworkSessionAsynchronousJoin) {
					returnValue = ((NetworkSessionAsynchronousJoin)asyncResult.AsyncDelegate).EndInvoke (result);
				}		            	            
			} finally {
				// Close the wait handle.
				result.AsyncWaitHandle.Close ();
			}
			return returnValue;
		}

        /*
		public static NetworkSession EndJoinInvited (IAsyncResult result)
		{
			NetworkSession returnValue = null;
			try {
				// Retrieve the delegate.
				AsyncResult asyncResult = (AsyncResult)result;            	

				// Wait for the WaitHandle to become signaled.
				result.AsyncWaitHandle.WaitOne ();

				// Call EndInvoke to retrieve the results.
				if (asyncResult.AsyncDelegate is NetworkSessionAsynchronousJoinInvited) {
					returnValue = ((NetworkSessionAsynchronousJoinInvited)asyncResult.AsyncDelegate).EndInvoke (result);
				}		            	            
			} finally {
				// Close the wait handle.
				result.AsyncWaitHandle.Close ();
			}
			return returnValue;
		}
        */

		public static AvailableNetworkSessionCollection Find (
			NetworkSessionType sessionType,
			IEnumerable<SignedInGamer> localGamers,
			NetworkSessionProperties searchProperties)
		{
			int hostGamer = -1;
			hostGamer = GetHostingGamerIndex(localGamers);
			return EndFind(BeginFind(sessionType, hostGamer, 4, searchProperties,null,null));
		}

		public static AvailableNetworkSessionCollection Find (
			NetworkSessionType sessionType,
			int maxLocalGamers,
			NetworkSessionProperties searchProperties)
		{
			return EndFind(BeginFind(sessionType, -1, maxLocalGamers, searchProperties,null,null));
		}

		private static AvailableNetworkSessionCollection Find (
			NetworkSessionType sessionType,
			int hostGamer,
			int maxLocalGamers,
			NetworkSessionProperties searchProperties)
		{
			try {
				if (maxLocalGamers < 1 || maxLocalGamers > 4)
					throw new ArgumentOutOfRangeException ( "maxLocalGamers must be between 1 and 4." );

				List<AvailableNetworkSession> availableNetworkSessions = new List<AvailableNetworkSession> ();
				MonoGamerPeer.Find(sessionType);
				return new AvailableNetworkSessionCollection ( availableNetworkSessions );
			} finally {
			}
		}
		
		public NetworkGamer FindGamerById (byte gamerId)
		{
			try {
				foreach (NetworkGamer gamer in _allGamers) {
					if (gamer.Id == gamerId)
						return gamer;
				}
				
				return null;
			} finally {
			}
		}

		public static NetworkSession Join (AvailableNetworkSession availableSession)
		{
			return EndJoin(BeginJoin(availableSession, null, null));
		}
		
		private static NetworkSession JoinSession (AvailableNetworkSession availableSession) 
		{
			NetworkSession session = null;
			
			try {                
				NetworkSessionType sessionType = availableSession.SessionType;
				int maxGamers = 32;
				int privateGamerSlots = 0;
				bool isHost = false;
				int hostGamer = -1;
				NetworkSessionProperties sessionProperties = availableSession.SessionProperties;
				if (sessionProperties == null)
					sessionProperties = new NetworkSessionProperties();
				session = new NetworkSession (sessionType, maxGamers, privateGamerSlots, sessionProperties, isHost, hostGamer, availableSession);
				
			} finally {
			}
			
			return session;		
		}
		
        /*
		public static NetworkSession JoinInvited (IEnumerable<SignedInGamer> localGamers)
		{
			try {
				throw new NotImplementedException ();
			} finally {
			}
		}
        
		public static NetworkSession JoinInvited (int maxLocalGamers)
		{
			if (maxLocalGamers < 1 || maxLocalGamers > 4)
				throw new ArgumentOutOfRangeException ( "maxLocalGamers must be between 1 and 4." );

			try {
				throw new NotImplementedException ();
			} finally {
			}
		}
		*/

		// I am not really sure how this is suppose to work so am just fleshing it in
		//  for the way I think it should.  This will also send a message to all connected
		//  peers for a state change.
		public void ResetReady ()
		{
			foreach (NetworkGamer gamer in _localGamers) {
				gamer.IsReady = false;
			}
		}

		public void StartGame ()
		{
			try {
				CommandSessionStateChange ssc = new CommandSessionStateChange(NetworkSessionState.Playing, sessionState);
				commandQueue.Enqueue(new CommandEvent(ssc));
				//sessionState = NetworkSessionState.Playing;
			} finally {
			}
		}

		public void Update ()
		{
			// Updates the state of the multiplayer session. 
			try {
				while (commandQueue.Count > 0 && networkPeer.IsReady) {
					var command = (CommandEvent)commandQueue.Dequeue();
					
					// for some screwed up reason we are dequeueing something
					// that is null so we will just continue.  I am not sure
					// if is jumbled data coming in from the connection or
					// something that is not being done correctly in code
					//  For sure this needs to be looked at although it is not
					//  causing any real problems right now.
					if (command == null) {
						continue;
					}
					
					switch (command.Command) {
					case CommandEventType.SendData:
						ProcessSendData((CommandSendData)command.CommandObject);
						break;						
					case CommandEventType.ReceiveData:
						ProcessReceiveData((CommandReceiveData)command.CommandObject);
						break;	
					case CommandEventType.GamerJoined:
						ProcessGamerJoined((CommandGamerJoined)command.CommandObject);
						break;
					case CommandEventType.GamerLeft:
						ProcessGamerLeft((CommandGamerLeft)command.CommandObject);
						break;
					case CommandEventType.SessionStateChange:
						ProcessSessionStateChange((CommandSessionStateChange)command.CommandObject);
						break;
					case CommandEventType.GamerStateChange:
						ProcessGamerStateChange((CommandGamerStateChange)command.CommandObject);
						break;							
					
					}					
				}
			} 
			catch (Exception exc) {
                if (exc != null)
                {
#if DEBUG				
				Console.WriteLine("Error in NetworkSession Update: " + exc.Message);
#endif
                }
			}
			finally {
			}
		}
		
		private void ProcessGamerStateChange(CommandGamerStateChange command) 
		{
			
			networkPeer.SendGamerStateChange(command.Gamer);	
		}
		
		private void ProcessSendData(CommandSendData command)
		{
			networkPeer.SendData(command.data, command.options);

			CommandReceiveData crd = new CommandReceiveData (command.sender.RemoteUniqueIdentifier,
								command.data);
			crd.gamer = command.sender;
			foreach(LocalNetworkGamer gamer in _localGamers) {
				gamer.receivedData.Enqueue(crd);
			}
		}
		
		private void ProcessReceiveData(CommandReceiveData command)
		{
			
			// first let's look up the gamer that sent the data
			foreach (NetworkGamer gamer in _allGamers) {
				if (gamer.RemoteUniqueIdentifier == command.remoteUniqueIdentifier)
					command.gamer = gamer;
			}
			
			// for some reason this is null sometimes
			//  this needs to be looked into instead of the
			//  check below
			if (command.gamer == null)
				return;
			
			// now we loop through each of our local gamers and add the command
			// to be processed.
			foreach (LocalNetworkGamer localGamer in LocalGamers) {
				lock (localGamer.receivedData) {
					localGamer.receivedData.Enqueue(command);
				}
			}
			
		}
		
		private void ProcessSessionStateChange(CommandSessionStateChange command)
		{
			if (sessionState == command.NewState)
				return;
			
			sessionState = command.NewState;
			
			switch (command.NewState) {
			case NetworkSessionState.Ended:
				
				ResetReady();

                // Have to find an example of how this is used so that I can figure out how to pass
                // the EndReason
                EventHelpers.Raise(this, SessionEnded, new NetworkSessionEndedEventArgs(NetworkSessionEndReason.HostEndedSession));
				break;
			case NetworkSessionState.Playing:
				
				EventHelpers.Raise(this, GameStarted, new GameStartedEventArgs());
				break;
			}
			
			// if changing from playing to lobby
			if (command.NewState == NetworkSessionState.Lobby && command.OldState == NetworkSessionState.Playing) {
				ResetReady();
				EventHelpers.Raise(this, GameEnded, new GameEndedEventArgs());
			}
		}
		
		private void ProcessGamerJoined(CommandGamerJoined command) 
		{
			NetworkGamer gamer;
			
			if ((command.State & GamerStates.Local) != 0) {
				gamer = new LocalNetworkGamer(this, (byte)command.InternalIndex, command.State);
				_allGamers.AddGamer(gamer);
				_localGamers.AddGamer((LocalNetworkGamer)gamer);

				// Note - This might be in the wrong place for certain connections
				//  Take a look at HoneycombRush tut for debugging later.
				if (Gamer.SignedInGamers.Count >= _localGamers.Count)
					((LocalNetworkGamer)gamer).SignedInGamer = Gamer.SignedInGamers[_localGamers.Count - 1];
				
				// We will attach a property change handler to local gamers
				//  se that we can broadcast the change to other peers.
				gamer.PropertyChanged += HandleGamerPropertyChanged;				
			}
			else {
				gamer = new NetworkGamer (this, (byte)command.InternalIndex, command.State);
				gamer.DisplayName = command.DisplayName;
				gamer.Gamertag = command.GamerTag;
				gamer.RemoteUniqueIdentifier = command.remoteUniqueIdentifier;
				_allGamers.AddGamer(gamer);
				_remoteGamers.AddGamer(gamer);
			}
			
			if ((command.State & GamerStates.Host) != 0)
				hostingGamer = gamer;
			
			gamer.Machine = new NetworkMachine();
			gamer.Machine.Gamers.AddGamer(gamer);
			//gamer.IsReady = true;
			
			EventHelpers.Raise(this, GamerJoined, new GamerJoinedEventArgs(gamer));
			
			if (networkPeer !=  null && (command.State & GamerStates.Local) == 0) {
				
				networkPeer.SendPeerIntroductions(gamer);
			}
			
			if (networkPeer != null)
			{
				networkPeer.UpdateLiveSession(this);
			}
			
			
		}
		
		private void ProcessGamerLeft(CommandGamerLeft command) 
		{
			NetworkGamer gamer;
			
			for (int x = 0; x < _remoteGamers.Count; x++) {
				if (_remoteGamers[x].RemoteUniqueIdentifier == command.remoteUniqueIdentifier) {
					gamer = _remoteGamers[x];
					_remoteGamers.RemoveGamer(gamer);
					_allGamers.RemoveGamer(gamer);
					EventHelpers.Raise(this, GamerLeft, new GamerLeftEventArgs(gamer));
				}
				
			}
			
			if (networkPeer != null)
			{
				networkPeer.UpdateLiveSession(this);
			}
		}		

		void HandleGamerPropertyChanged (object sender, System.ComponentModel.PropertyChangedEventArgs e)
		{
			NetworkGamer gamer = sender as NetworkGamer;
			if (gamer == null)
				return;
			
			// If the gamer is local then we need to broadcast that change to all other
			// connected peers.  This is a double check here as we should only be handling 
			//  property changes for local gamers for now.
			if (gamer.IsLocal) {
				CommandGamerStateChange sc = new CommandGamerStateChange(gamer);
				CommandEvent cmd = new CommandEvent(sc);
				commandQueue.Enqueue(cmd);
			}
		}
		
		#region Properties
		public GamerCollection<NetworkGamer> AllGamers { 
			get {
				return _allGamers;
			}
		}

		bool _AllowHostMigration = false;

		public bool AllowHostMigration { 
			get {
				return _AllowHostMigration;
			}
			set {
				if (_AllowHostMigration != value) {
					_AllowHostMigration = value;
				}
			}
		}

		bool _AllowJoinInProgress = false;

		public bool AllowJoinInProgress { 
			get {
				return _AllowJoinInProgress;
			}
			set {
				if (_AllowJoinInProgress != value) {
					_AllowJoinInProgress = value;
				}
			}
		}

        /*
		public int BytesPerSecondReceived { 
			get {
				throw new NotImplementedException ();
			}
		}

		public int BytesPerSecondSent { 
			get {
				throw new NotImplementedException ();
			}
		}
        */

		public NetworkGamer Host { 
			get {
				return hostingGamer;
			}
		}

		bool _isDisposed = false;

		public bool IsDisposed { 
			get {
				return _isDisposed; // TODO (this.kernelHandle == 0);
			}
		}

		public bool IsEveryoneReady { 
			get {
				if (_allGamers.Count == 0)
					return false;
				foreach (NetworkGamer gamer in _allGamers) {
					if (!gamer.IsReady) {
						return false;
					}
				}
				return true;
			}
		}

		public bool IsHost { 
			get {
				return isHost;
			}
		}

		public GamerCollection<LocalNetworkGamer> LocalGamers { 
			get {
				return _localGamers;
			}
		}	

		public int MaxGamers { 
			get {
				return maxGamers;
			}
			set {
				maxGamers = value;
			}
		}		

		public GamerCollection<NetworkGamer> PreviousGamers {
			get {
				return _previousGamers;
			}
		}

		public int PrivateGamerSlots { 
			get {
				return privateGamerSlots;
			}
			set {
				privateGamerSlots = value;
			}
		}	

		public GamerCollection<NetworkGamer> RemoteGamers {
			get {
				return _remoteGamers;
			}
		}

		public NetworkSessionProperties SessionProperties {
			get {
				return sessionProperties;
			}
		}	

		public NetworkSessionState SessionState {
			get {
				return sessionState;
			}
		}

		public NetworkSessionType SessionType {
			get {
				return sessionType;
			}
		}

        private TimeSpan defaultSimulatedLatency = new TimeSpan(0, 0, 0);

		public TimeSpan SimulatedLatency {
			get {
#if DEBUG
                if (networkPeer != null)
                {
                    return networkPeer.SimulatedLatency;
                }
#endif
                return defaultSimulatedLatency;				
			}
			set {
                defaultSimulatedLatency = value;
#if DEBUG
                if (networkPeer != null)
                {
                    networkPeer.SimulatedLatency = value;
                }
#endif
                
			}
		}

        private float simulatedPacketLoss = 0.0f;

		public float SimulatedPacketLoss {
			get {
                if (networkPeer != null)
                {
                    simulatedPacketLoss = networkPeer.SimulatedPacketLoss;                   
                }
                return simulatedPacketLoss;
			}
			set {
                if (networkPeer != null) networkPeer.SimulatedPacketLoss = value;
                simulatedPacketLoss = value;
			}
		}			

		#endregion

		#region Events
		public event EventHandler<GameEndedEventArgs> GameEnded;
		public event EventHandler<GamerJoinedEventArgs> GamerJoined;
		public event EventHandler<GamerLeftEventArgs> GamerLeft;
		public event EventHandler<GameStartedEventArgs> GameStarted;
		public event EventHandler<HostChangedEventArgs> HostChanged;
		public static event EventHandler<InviteAcceptedEventArgs> InviteAccepted;
		public event EventHandler<NetworkSessionEndedEventArgs> SessionEnded;

        private bool SuppressEventHandlerWarningsUntilEventsAreProperlyImplemented()
        {
            return
                HostChanged != null &&
                InviteAccepted != null;
        }

		#endregion

        internal static void Exit()
        {
            if (Net.NetworkSession.activeSessions != null && Net.NetworkSession.activeSessions.Count > 0)
            {
                foreach (Net.NetworkSession session in Net.NetworkSession.activeSessions)
                {
                    if (!session.IsDisposed)
                    {
                        session.Dispose();
                    }
                }
            }
        }
    }

	public class GameEndedEventArgs : EventArgs
	{
	}

	public class GamerJoinedEventArgs : EventArgs
	{
		private NetworkGamer gamer;

		public GamerJoinedEventArgs (NetworkGamer aGamer)
		{
			gamer = aGamer;
		}

		public NetworkGamer Gamer { 
			get {
				return gamer;
			}
		}
	}

	public class GamerLeftEventArgs : EventArgs
	{
		private NetworkGamer gamer;

		public GamerLeftEventArgs (NetworkGamer aGamer)
		{
			gamer = aGamer;
		}

		public NetworkGamer Gamer { 
			get {
				return gamer;
			}
		}
	}

	public class GameStartedEventArgs : EventArgs
	{

	}

	public class HostChangedEventArgs : EventArgs
	{
		private NetworkGamer newHost;
		private NetworkGamer oldHost;

		public HostChangedEventArgs (NetworkGamer aNewHost, NetworkGamer aOldHost)
		{
			newHost = aNewHost;
			oldHost = aOldHost;
		}

		public NetworkGamer NewHost { 
			get {
				return newHost;
			}
		}

		public NetworkGamer OldHost { 
			get {
				return oldHost;
			}
		}
	}

	public class InviteAcceptedEventArgs : EventArgs
	{
		private SignedInGamer gamer;

		public InviteAcceptedEventArgs (SignedInGamer aGamer)
		{
			gamer = aGamer;
		}

		public SignedInGamer Gamer { 
			get {
				return gamer;
			}
		}

		public bool IsCurrentSession { 
			get {
				return false;
			}
		}
	}

	public class NetworkSessionEndedEventArgs : EventArgs
	{
		NetworkSessionEndReason endReason;

		public NetworkSessionEndedEventArgs (NetworkSessionEndReason aEndReason)
		{
			endReason = aEndReason;
		}

		public NetworkSessionEndReason EndReason { 
			get {
				return endReason;
			}
		}

	}
}
>>>>>>> d1cfbd16
<|MERGE_RESOLUTION|>--- conflicted
+++ resolved
@@ -1,5 +1,4 @@
-<<<<<<< HEAD
-﻿using System;
+using System;
 using System.Collections.Generic;
 using System.Diagnostics;
 using Microsoft.Xna.Framework.Net.Messages;
@@ -1044,1194 +1043,4 @@
             IsDisposed = true;
         }
     }
-}
-=======
-﻿#region License
-// /*
-// Microsoft Public License (Ms-PL)
-// MonoGame - Copyright © 2009 The MonoGame Team
-// 
-// All rights reserved.
-// 
-// This license governs use of the accompanying software. If you use the software, you accept this license. If you do not
-// accept the license, do not use the software.
-// 
-// 1. Definitions
-// The terms "reproduce," "reproduction," "derivative works," and "distribution" have the same meaning here as under 
-// U.S. copyright law.
-// 
-// A "contribution" is the original software, or any additions or changes to the software.
-// A "contributor" is any person that distributes its contribution under this license.
-// "Licensed patents" are a contributor's patent claims that read directly on its contribution.
-// 
-// 2. Grant of Rights
-// (A) Copyright Grant- Subject to the terms of this license, including the license conditions and limitations in section 3, 
-// each contributor grants you a non-exclusive, worldwide, royalty-free copyright license to reproduce its contribution, prepare derivative works of its contribution, and distribute its contribution or any derivative works that you create.
-// (B) Patent Grant- Subject to the terms of this license, including the license conditions and limitations in section 3, 
-// each contributor grants you a non-exclusive, worldwide, royalty-free license under its licensed patents to make, have made, use, sell, offer for sale, import, and/or otherwise dispose of its contribution in the software or derivative works of the contribution in the software.
-// 
-// 3. Conditions and Limitations
-// (A) No Trademark License- This license does not grant you rights to use any contributors' name, logo, or trademarks.
-// (B) If you bring a patent claim against any contributor over patents that you claim are infringed by the software, 
-// your patent license from such contributor to the software ends automatically.
-// (C) If you distribute any portion of the software, you must retain all copyright, patent, trademark, and attribution 
-// notices that are present in the software.
-// (D) If you distribute any portion of the software in source code form, you may do so only under this license by including 
-// a complete copy of this license with your distribution. If you distribute any portion of the software in compiled or object 
-// code form, you may only do so under a license that complies with this license.
-// (E) The software is licensed "as-is." You bear the risk of using it. The contributors give no express warranties, guarantees
-// or conditions. You may have additional consumer rights under your local laws which this license cannot change. To the extent
-// permitted under your local laws, the contributors exclude the implied warranties of merchantability, fitness for a particular
-// purpose and non-infringement.
-// */
-#endregion License
-
-#region Using clause
-using System;
-using System.Collections;
-using System.Collections.Generic;
-using System.Runtime.Remoting.Messaging;
-using System.Threading;
-
-using Microsoft.Xna.Framework.GamerServices;
-
-#endregion Using clause
-
-namespace Microsoft.Xna.Framework.Net
-{
-	// The delegate must have the same signature as the method
-	// it will call asynchronously.
-	public delegate NetworkSession NetworkSessionAsynchronousCreate (
-		NetworkSessionType sessionType,// Type of session being hosted.
-		int maxLocalGamers,// Maximum number of local players on the same gaming machine in this network session.
-		int maxGamers,		// Maximum number of players allowed in this network session.  For Zune-based games, this value must be between 2 and 8; 8 is the maximum number of players supported in the session.
-		int privateGamerSlots, // Number of reserved private session slots created for the session. This value must be less than maximumGamers. 
-		NetworkSessionProperties sessionProperties, // Properties of the session being created.
-		int hostGamer,		// Gamer Index of the host
-		bool isHost	// If the session is for host or not 
-	);
-
-	public delegate AvailableNetworkSessionCollection  NetworkSessionAsynchronousFind (
-			NetworkSessionType sessionType,
-			int hostGamer,
-			int maxLocalGamers,
-			NetworkSessionProperties searchProperties);
-
-	public delegate NetworkSession NetworkSessionAsynchronousJoin (AvailableNetworkSession availableSession);
-
-	public delegate NetworkSession NetworkSessionAsynchronousJoinInvited (int maxLocalGamers);
-
-	public sealed class NetworkSession : IDisposable
-	{
-		internal static List<NetworkSession> activeSessions = new List<NetworkSession>();
-		
-		private NetworkSessionState sessionState;
-		//private static NetworkSessionType networkSessionType;	
-		private GamerCollection<NetworkGamer> _allGamers;
-		private GamerCollection<LocalNetworkGamer> _localGamers;
-		private GamerCollection<NetworkGamer> _remoteGamers;
-		private GamerCollection<NetworkGamer> _previousGamers;
-		
-		internal Queue<CommandEvent> commandQueue;
-
-		// use the static Create or BeginCreate methods
-		private NetworkSession ()
-		{
-			activeSessions.Add(this);
-		}
-		
-        ~NetworkSession()
-        {
-            Dispose(false);
-        }
-
-		private NetworkSessionType sessionType;
-		private int maxGamers;
-		private int privateGamerSlots;
-		private NetworkSessionProperties sessionProperties;
-		private bool isHost = false;
-		private NetworkGamer hostingGamer;
-
-		internal MonoGamerPeer networkPeer;
-		
-		private NetworkSession (NetworkSessionType sessionType, int maxGamers, int privateGamerSlots, NetworkSessionProperties sessionProperties, bool isHost, int hostGamer)
-			: this(sessionType, maxGamers, privateGamerSlots, sessionProperties, isHost, hostGamer, null)
-		{
-		}
-		
-		private NetworkSession (NetworkSessionType sessionType, int maxGamers, int privateGamerSlots, NetworkSessionProperties sessionProperties, bool isHost, int hostGamer, AvailableNetworkSession availableSession) : this()
-		{
-			if (sessionProperties == null) {
-				throw new ArgumentNullException ("sessionProperties");
-			}
-			
-			_allGamers = new GamerCollection<NetworkGamer>();
-			_localGamers = new GamerCollection<LocalNetworkGamer>();
-//			for (int x = 0; x < Gamer.SignedInGamers.Count; x++) {
-//				GamerStates states = GamerStates.Local;
-//				if (x == 0)
-//					states |= GamerStates.Host;
-//				LocalNetworkGamer localGamer = new LocalNetworkGamer(this, (byte)x, states);
-//				localGamer.SignedInGamer = Gamer.SignedInGamers[x];
-//				_allGamers.AddGamer(localGamer);
-//				_localGamers.AddGamer(localGamer);
-//				
-//				// We will attach a property change handler to local gamers
-//				//  se that we can broadcast the change to other peers.
-//				localGamer.PropertyChanged += HandleGamerPropertyChanged;	
-//				
-//			}
-
-			_remoteGamers = new GamerCollection<NetworkGamer>();
-			_previousGamers = new GamerCollection<NetworkGamer>();
-			hostingGamer = null;
-			
-			commandQueue = new Queue<CommandEvent>();			
-			
-			this.sessionType = sessionType;
-			this.maxGamers = maxGamers;
-			this.privateGamerSlots = privateGamerSlots;
-			this.sessionProperties = sessionProperties;
-			this.isHost = isHost;
-            if (isHost)
-                networkPeer = new MonoGamerPeer(this, null);
-            else
-            {
-                if (networkPeer == null)
-                    networkPeer = new MonoGamerPeer(this, availableSession);
-            }
-            			
-			CommandGamerJoined gj = new CommandGamerJoined(hostGamer, this.isHost, true);
-			commandQueue.Enqueue(new CommandEvent(gj));
-		}
-		
-		public static NetworkSession Create (
-			NetworkSessionType sessionType,// Type of session being hosted.
-			IEnumerable<SignedInGamer> localGamers, // Maximum number of local players on the same gaming machine in this network session.
-			int maxGamers, // Maximum number of players allowed in this network session.  For Zune-based games, this value must be between 2 and 8; 8 is the maximum number of players supported in the session.
-			int privateGamerSlots, // Number of reserved private session slots created for the session. This value must be less than maximumGamers. 
-			NetworkSessionProperties sessionProperties // Properties of the session being created.
-			)
-		{
-			try {
-				return EndCreate(BeginCreate(sessionType, localGamers, maxGamers,privateGamerSlots, sessionProperties,null, null));
-			} finally {
-				
-			}
-			
-		} 
-		
-		public static NetworkSession Create (
-			NetworkSessionType sessionType,	// Type of session being hosted.
-			int maxLocalGamers,		// Maximum number of local players on the same gaming machine in this network session.
-			int maxGamers			// Maximum number of players allowed in this network session.  For Zune-based games, this value must be between 2 and 8; 8 is the maximum number of players supported in the session.
-		)
-		{
-			try {
-				return EndCreate(BeginCreate(sessionType,maxLocalGamers,maxGamers,null, null));
-			} finally {
-				
-			}
-			
-		}
-
-		public static NetworkSession Create (
-			NetworkSessionType sessionType,
-			int maxLocalGamers,
-			int maxGamers,
-			int privateGamerSlots,
-			NetworkSessionProperties sessionProperties)
-		{
-			try {
-				return EndCreate(BeginCreate(sessionType,maxLocalGamers,maxGamers,privateGamerSlots,sessionProperties,null, null));
-			} finally {
-				
-			}
-			
-		}
-		
-		private static NetworkSession Create (
-			NetworkSessionType sessionType,
-			int maxLocalGamers,
-			int maxGamers,
-			int privateGamerSlots,
-			NetworkSessionProperties sessionProperties,
-			int hostGamer,
-			bool isHost)
-		{
-			
-			NetworkSession session = null;
-			
-			try {
-				if (sessionProperties == null)
-					sessionProperties = new NetworkSessionProperties();
-				session = new NetworkSession (sessionType, maxGamers, privateGamerSlots, sessionProperties, isHost, hostGamer);
-				
-			} finally {
-			}
-			
-			return session;
-		}
-		
-		#region IDisposable Members
-
-		public void Dispose ()
-		{
-			this.Dispose(true);
-			GC.SuppressFinalize(this);				
-		}
-		
-		public void Dispose (bool disposing) 
-		{
-            if (!_isDisposed)
-            {
-                if (disposing)
-                {
-                    foreach (Gamer gamer in _allGamers)
-                    {
-                        gamer.Dispose();
-                    }
-
-                    // Make sure we shut down our server instance as we no longer need it.
-                    if (networkPeer != null)
-                    {
-                        networkPeer.ShutDown();
-                    }
-                    if (networkPeer != null)
-                    {
-                        networkPeer.ShutDown();
-                    }
-                }
-
-                this._isDisposed = true;
-            }
-		}
-
-	#endregion
-
-		public void AddLocalGamer (SignedInGamer gamer)
-		{
-			if (gamer == null)
-				throw new ArgumentNullException ("gamer");
-			
-//			_allGamers.AddGamer(gamer);
-//			_localGamers.AddGamer((LocalNetworkGamer)gamer);
-//			
-//			// We will attach a property change handler to local gamers
-//			//  se that we can broadcast the change to other peers.
-//			gamer.PropertyChanged += HandleGamerPropertyChanged;	
-		}
-
-		public static IAsyncResult BeginCreate (NetworkSessionType sessionType,
-			IEnumerable<SignedInGamer> localGamers,
-			int maxGamers,
-			int privateGamerSlots,
-			NetworkSessionProperties sessionProperties,
-			AsyncCallback callback,
-			Object asyncState)
-		{
-			int hostGamer = -1;
-			hostGamer = GetHostingGamerIndex (localGamers);            
-			return BeginCreate (sessionType, hostGamer, 4, maxGamers, privateGamerSlots, sessionProperties, callback, asyncState);
-		}
-
-		public static IAsyncResult BeginCreate (
-			NetworkSessionType sessionType,
-			int maxLocalGamers,
-			int maxGamers,
-			AsyncCallback callback,
-			Object asyncState)
-		{
-			return BeginCreate (sessionType, -1, maxLocalGamers, maxGamers, 0, null, callback, asyncState);
-		}
-
-		public static IAsyncResult BeginCreate (
-			NetworkSessionType sessionType,
-			int maxLocalGamers,
-			int maxGamers,
-			int privateGamerSlots,
-			NetworkSessionProperties sessionProperties,
-			AsyncCallback callback,
-			Object asyncState)
-		{
-			return BeginCreate (sessionType, -1, maxLocalGamers, maxGamers, privateGamerSlots, sessionProperties, callback, asyncState);
-		}
-
-		private static IAsyncResult BeginCreate (NetworkSessionType sessionType,
-			int hostGamer,
-			int maxLocalGamers,
-			int maxGamers,
-			int privateGamerSlots,
-			NetworkSessionProperties sessionProperties,
-			AsyncCallback callback,
-			Object asyncState)
-		{
-			if (maxLocalGamers < 1 || maxLocalGamers > 4) 
-				throw new ArgumentOutOfRangeException ( "Maximum local players must be between 1 and 4." );
-			if (maxGamers < 2 || maxGamers > 32) 
-				throw new ArgumentOutOfRangeException ( "Maximum number of gamers must be between 2 and 32." );
-			try {
-				NetworkSessionAsynchronousCreate AsynchronousCreate = new NetworkSessionAsynchronousCreate (Create);
-				return AsynchronousCreate.BeginInvoke (sessionType, maxLocalGamers, maxGamers, privateGamerSlots, sessionProperties, hostGamer, true, callback, asyncState);
-			} finally {
-			}		
-			
-		}
-
-		internal static int GetHostingGamerIndex (IEnumerable<SignedInGamer> localGamers)
-		{
-			SignedInGamer hostGamer = null;
-
-			if (localGamers == null) {
-				throw new ArgumentNullException ("localGamers");
-			}
-			foreach (SignedInGamer gamer in localGamers) {
-				if (gamer == null) {
-					throw new ArgumentException ("gamer can not be null in list of localGamers.");
-				}
-				if (gamer.IsDisposed) {
-					throw new ObjectDisposedException ("localGamers", "A gamer is disposed in the list of localGamers");
-				}
-				if (hostGamer == null) {
-					hostGamer = gamer;
-				}
-			}
-			if (hostGamer == null) {
-				throw new ArgumentException ("Invalid gamer in localGamers.");
-			}
-
-			return (int)hostGamer.PlayerIndex;
-		}		
-
-		public static IAsyncResult BeginFind (
-			NetworkSessionType sessionType,
-			IEnumerable<SignedInGamer> localGamers,
-			NetworkSessionProperties searchProperties,
-			AsyncCallback callback,
-			Object asyncState)
-		{
-			int hostGamer = -1;
-			hostGamer = GetHostingGamerIndex (localGamers);
-
-			return BeginFind (sessionType, hostGamer, 4, searchProperties, callback, asyncState);
-
-
-		}
-
-		public static IAsyncResult BeginFind (
-			NetworkSessionType sessionType,
-			int maxLocalGamers,
-			NetworkSessionProperties searchProperties,
-			AsyncCallback callback,
-			Object asyncState)
-		{
-			return BeginFind (sessionType, -1, 4, searchProperties, callback, asyncState);
-		}
-		
-		private static IAsyncResult BeginFind (
-			NetworkSessionType sessionType,
-			int hostGamer,
-			int maxLocalGamers,
-			NetworkSessionProperties searchProperties,
-			AsyncCallback callback,
-			Object asyncState)
-		{
-			if (sessionType == NetworkSessionType.Local)
-				throw new ArgumentException ( "NetworkSessionType cannot be NetworkSessionType.Local" );
-			if (maxLocalGamers < 1 || maxLocalGamers > 4)
-				throw new ArgumentOutOfRangeException ( "maxLocalGamers must be between 1 and 4." );
-
-			try {
-				NetworkSessionAsynchronousFind AsynchronousFind = new NetworkSessionAsynchronousFind (Find);
-				return AsynchronousFind.BeginInvoke (sessionType, hostGamer, maxLocalGamers, searchProperties, callback, asyncState);
-			} finally {
-			}
-		}
-
-		public static IAsyncResult BeginJoin (
-			AvailableNetworkSession availableSession,
-			AsyncCallback callback,
-			Object asyncState)
-		{
-			if (availableSession == null)
-				throw new ArgumentNullException ();			
-
-			try {
-				NetworkSessionAsynchronousJoin AsynchronousJoin = new NetworkSessionAsynchronousJoin (JoinSession);
-				return AsynchronousJoin.BeginInvoke (availableSession, callback, asyncState);
-			} finally {
-			}
-		}
-
-        /*
-		public static IAsyncResult BeginJoinInvited (
-			IEnumerable<SignedInGamer> localGamers,
-			AsyncCallback callback,
-			Object asyncState)
-		{	
-			try {
-				throw new NotImplementedException ();
-			} finally {
-			}
-		}
-
-		public static IAsyncResult BeginJoinInvited (
-			int maxLocalGamers,
-			AsyncCallback callback,
-			Object asyncState)
-		{
-			if (maxLocalGamers < 1 || maxLocalGamers > 4)
-				throw new ArgumentOutOfRangeException ( "maxLocalGamers must be between 1 and 4." );
-
-			try {
-				NetworkSessionAsynchronousJoinInvited AsynchronousJoinInvited = new NetworkSessionAsynchronousJoinInvited (JoinInvited);
-				return AsynchronousJoinInvited.BeginInvoke (maxLocalGamers, callback, asyncState);
-			} finally {
-			}
-		}
-        */
-
-        public static NetworkSession EndCreate (IAsyncResult result)
-		{
-			NetworkSession returnValue = null;
-			try {
-				// Retrieve the delegate.
-				AsyncResult asyncResult = (AsyncResult)result;
-
-				// Wait for the WaitHandle to become signaled.
-				result.AsyncWaitHandle.WaitOne ();
-
-
-				// Call EndInvoke to retrieve the results.
-				if (asyncResult.AsyncDelegate is NetworkSessionAsynchronousCreate) {
-					returnValue = ((NetworkSessionAsynchronousCreate)asyncResult.AsyncDelegate).EndInvoke (result);
-				}	
-			} finally {
-				// Close the wait handle.
-				result.AsyncWaitHandle.Close ();	 
-			}
-			
-			return returnValue;
-		}
-
-		public static AvailableNetworkSessionCollection EndFind (IAsyncResult result)
-		{
-			AvailableNetworkSessionCollection returnValue = null;
-			List<AvailableNetworkSession> networkSessions = new List<AvailableNetworkSession>();
-			
-			try {
-				// Retrieve the delegate.
-                AsyncResult asyncResult = (AsyncResult)result;            	
-
-      
-				// Wait for the WaitHandle to become signaled.
-				result.AsyncWaitHandle.WaitOne ();
-				               
-				
-				// Call EndInvoke to retrieve the results.
-				if (asyncResult.AsyncDelegate is NetworkSessionAsynchronousFind) {
-					returnValue = ((NetworkSessionAsynchronousFind)asyncResult.AsyncDelegate).EndInvoke (result);                    
-				
-					MonoGamerPeer.FindResults(networkSessions);
-                }
-
-            } finally {
-				// Close the wait handle.
-				result.AsyncWaitHandle.Close ();
-			}
-			returnValue = new AvailableNetworkSessionCollection(networkSessions);
-			return returnValue;
-		}
-
-		public void EndGame ()
-		{
-			try {
-				CommandSessionStateChange ssc = new CommandSessionStateChange(NetworkSessionState.Lobby, sessionState);
-				commandQueue.Enqueue(new CommandEvent(ssc));
-
-			} finally {
-			}
-		}
-
-		public static NetworkSession EndJoin (IAsyncResult result)
-		{
-			NetworkSession returnValue = null;
-			try {
-				// Retrieve the delegate.
-				AsyncResult asyncResult = (AsyncResult)result;            	
-
-				// Wait for the WaitHandle to become signaled.
-				result.AsyncWaitHandle.WaitOne ();
-
-				// Call EndInvoke to retrieve the results.
-				if (asyncResult.AsyncDelegate is NetworkSessionAsynchronousJoin) {
-					returnValue = ((NetworkSessionAsynchronousJoin)asyncResult.AsyncDelegate).EndInvoke (result);
-				}		            	            
-			} finally {
-				// Close the wait handle.
-				result.AsyncWaitHandle.Close ();
-			}
-			return returnValue;
-		}
-
-        /*
-		public static NetworkSession EndJoinInvited (IAsyncResult result)
-		{
-			NetworkSession returnValue = null;
-			try {
-				// Retrieve the delegate.
-				AsyncResult asyncResult = (AsyncResult)result;            	
-
-				// Wait for the WaitHandle to become signaled.
-				result.AsyncWaitHandle.WaitOne ();
-
-				// Call EndInvoke to retrieve the results.
-				if (asyncResult.AsyncDelegate is NetworkSessionAsynchronousJoinInvited) {
-					returnValue = ((NetworkSessionAsynchronousJoinInvited)asyncResult.AsyncDelegate).EndInvoke (result);
-				}		            	            
-			} finally {
-				// Close the wait handle.
-				result.AsyncWaitHandle.Close ();
-			}
-			return returnValue;
-		}
-        */
-
-		public static AvailableNetworkSessionCollection Find (
-			NetworkSessionType sessionType,
-			IEnumerable<SignedInGamer> localGamers,
-			NetworkSessionProperties searchProperties)
-		{
-			int hostGamer = -1;
-			hostGamer = GetHostingGamerIndex(localGamers);
-			return EndFind(BeginFind(sessionType, hostGamer, 4, searchProperties,null,null));
-		}
-
-		public static AvailableNetworkSessionCollection Find (
-			NetworkSessionType sessionType,
-			int maxLocalGamers,
-			NetworkSessionProperties searchProperties)
-		{
-			return EndFind(BeginFind(sessionType, -1, maxLocalGamers, searchProperties,null,null));
-		}
-
-		private static AvailableNetworkSessionCollection Find (
-			NetworkSessionType sessionType,
-			int hostGamer,
-			int maxLocalGamers,
-			NetworkSessionProperties searchProperties)
-		{
-			try {
-				if (maxLocalGamers < 1 || maxLocalGamers > 4)
-					throw new ArgumentOutOfRangeException ( "maxLocalGamers must be between 1 and 4." );
-
-				List<AvailableNetworkSession> availableNetworkSessions = new List<AvailableNetworkSession> ();
-				MonoGamerPeer.Find(sessionType);
-				return new AvailableNetworkSessionCollection ( availableNetworkSessions );
-			} finally {
-			}
-		}
-		
-		public NetworkGamer FindGamerById (byte gamerId)
-		{
-			try {
-				foreach (NetworkGamer gamer in _allGamers) {
-					if (gamer.Id == gamerId)
-						return gamer;
-				}
-				
-				return null;
-			} finally {
-			}
-		}
-
-		public static NetworkSession Join (AvailableNetworkSession availableSession)
-		{
-			return EndJoin(BeginJoin(availableSession, null, null));
-		}
-		
-		private static NetworkSession JoinSession (AvailableNetworkSession availableSession) 
-		{
-			NetworkSession session = null;
-			
-			try {                
-				NetworkSessionType sessionType = availableSession.SessionType;
-				int maxGamers = 32;
-				int privateGamerSlots = 0;
-				bool isHost = false;
-				int hostGamer = -1;
-				NetworkSessionProperties sessionProperties = availableSession.SessionProperties;
-				if (sessionProperties == null)
-					sessionProperties = new NetworkSessionProperties();
-				session = new NetworkSession (sessionType, maxGamers, privateGamerSlots, sessionProperties, isHost, hostGamer, availableSession);
-				
-			} finally {
-			}
-			
-			return session;		
-		}
-		
-        /*
-		public static NetworkSession JoinInvited (IEnumerable<SignedInGamer> localGamers)
-		{
-			try {
-				throw new NotImplementedException ();
-			} finally {
-			}
-		}
-        
-		public static NetworkSession JoinInvited (int maxLocalGamers)
-		{
-			if (maxLocalGamers < 1 || maxLocalGamers > 4)
-				throw new ArgumentOutOfRangeException ( "maxLocalGamers must be between 1 and 4." );
-
-			try {
-				throw new NotImplementedException ();
-			} finally {
-			}
-		}
-		*/
-
-		// I am not really sure how this is suppose to work so am just fleshing it in
-		//  for the way I think it should.  This will also send a message to all connected
-		//  peers for a state change.
-		public void ResetReady ()
-		{
-			foreach (NetworkGamer gamer in _localGamers) {
-				gamer.IsReady = false;
-			}
-		}
-
-		public void StartGame ()
-		{
-			try {
-				CommandSessionStateChange ssc = new CommandSessionStateChange(NetworkSessionState.Playing, sessionState);
-				commandQueue.Enqueue(new CommandEvent(ssc));
-				//sessionState = NetworkSessionState.Playing;
-			} finally {
-			}
-		}
-
-		public void Update ()
-		{
-			// Updates the state of the multiplayer session. 
-			try {
-				while (commandQueue.Count > 0 && networkPeer.IsReady) {
-					var command = (CommandEvent)commandQueue.Dequeue();
-					
-					// for some screwed up reason we are dequeueing something
-					// that is null so we will just continue.  I am not sure
-					// if is jumbled data coming in from the connection or
-					// something that is not being done correctly in code
-					//  For sure this needs to be looked at although it is not
-					//  causing any real problems right now.
-					if (command == null) {
-						continue;
-					}
-					
-					switch (command.Command) {
-					case CommandEventType.SendData:
-						ProcessSendData((CommandSendData)command.CommandObject);
-						break;						
-					case CommandEventType.ReceiveData:
-						ProcessReceiveData((CommandReceiveData)command.CommandObject);
-						break;	
-					case CommandEventType.GamerJoined:
-						ProcessGamerJoined((CommandGamerJoined)command.CommandObject);
-						break;
-					case CommandEventType.GamerLeft:
-						ProcessGamerLeft((CommandGamerLeft)command.CommandObject);
-						break;
-					case CommandEventType.SessionStateChange:
-						ProcessSessionStateChange((CommandSessionStateChange)command.CommandObject);
-						break;
-					case CommandEventType.GamerStateChange:
-						ProcessGamerStateChange((CommandGamerStateChange)command.CommandObject);
-						break;							
-					
-					}					
-				}
-			} 
-			catch (Exception exc) {
-                if (exc != null)
-                {
-#if DEBUG				
-				Console.WriteLine("Error in NetworkSession Update: " + exc.Message);
-#endif
-                }
-			}
-			finally {
-			}
-		}
-		
-		private void ProcessGamerStateChange(CommandGamerStateChange command) 
-		{
-			
-			networkPeer.SendGamerStateChange(command.Gamer);	
-		}
-		
-		private void ProcessSendData(CommandSendData command)
-		{
-			networkPeer.SendData(command.data, command.options);
-
-			CommandReceiveData crd = new CommandReceiveData (command.sender.RemoteUniqueIdentifier,
-								command.data);
-			crd.gamer = command.sender;
-			foreach(LocalNetworkGamer gamer in _localGamers) {
-				gamer.receivedData.Enqueue(crd);
-			}
-		}
-		
-		private void ProcessReceiveData(CommandReceiveData command)
-		{
-			
-			// first let's look up the gamer that sent the data
-			foreach (NetworkGamer gamer in _allGamers) {
-				if (gamer.RemoteUniqueIdentifier == command.remoteUniqueIdentifier)
-					command.gamer = gamer;
-			}
-			
-			// for some reason this is null sometimes
-			//  this needs to be looked into instead of the
-			//  check below
-			if (command.gamer == null)
-				return;
-			
-			// now we loop through each of our local gamers and add the command
-			// to be processed.
-			foreach (LocalNetworkGamer localGamer in LocalGamers) {
-				lock (localGamer.receivedData) {
-					localGamer.receivedData.Enqueue(command);
-				}
-			}
-			
-		}
-		
-		private void ProcessSessionStateChange(CommandSessionStateChange command)
-		{
-			if (sessionState == command.NewState)
-				return;
-			
-			sessionState = command.NewState;
-			
-			switch (command.NewState) {
-			case NetworkSessionState.Ended:
-				
-				ResetReady();
-
-                // Have to find an example of how this is used so that I can figure out how to pass
-                // the EndReason
-                EventHelpers.Raise(this, SessionEnded, new NetworkSessionEndedEventArgs(NetworkSessionEndReason.HostEndedSession));
-				break;
-			case NetworkSessionState.Playing:
-				
-				EventHelpers.Raise(this, GameStarted, new GameStartedEventArgs());
-				break;
-			}
-			
-			// if changing from playing to lobby
-			if (command.NewState == NetworkSessionState.Lobby && command.OldState == NetworkSessionState.Playing) {
-				ResetReady();
-				EventHelpers.Raise(this, GameEnded, new GameEndedEventArgs());
-			}
-		}
-		
-		private void ProcessGamerJoined(CommandGamerJoined command) 
-		{
-			NetworkGamer gamer;
-			
-			if ((command.State & GamerStates.Local) != 0) {
-				gamer = new LocalNetworkGamer(this, (byte)command.InternalIndex, command.State);
-				_allGamers.AddGamer(gamer);
-				_localGamers.AddGamer((LocalNetworkGamer)gamer);
-
-				// Note - This might be in the wrong place for certain connections
-				//  Take a look at HoneycombRush tut for debugging later.
-				if (Gamer.SignedInGamers.Count >= _localGamers.Count)
-					((LocalNetworkGamer)gamer).SignedInGamer = Gamer.SignedInGamers[_localGamers.Count - 1];
-				
-				// We will attach a property change handler to local gamers
-				//  se that we can broadcast the change to other peers.
-				gamer.PropertyChanged += HandleGamerPropertyChanged;				
-			}
-			else {
-				gamer = new NetworkGamer (this, (byte)command.InternalIndex, command.State);
-				gamer.DisplayName = command.DisplayName;
-				gamer.Gamertag = command.GamerTag;
-				gamer.RemoteUniqueIdentifier = command.remoteUniqueIdentifier;
-				_allGamers.AddGamer(gamer);
-				_remoteGamers.AddGamer(gamer);
-			}
-			
-			if ((command.State & GamerStates.Host) != 0)
-				hostingGamer = gamer;
-			
-			gamer.Machine = new NetworkMachine();
-			gamer.Machine.Gamers.AddGamer(gamer);
-			//gamer.IsReady = true;
-			
-			EventHelpers.Raise(this, GamerJoined, new GamerJoinedEventArgs(gamer));
-			
-			if (networkPeer !=  null && (command.State & GamerStates.Local) == 0) {
-				
-				networkPeer.SendPeerIntroductions(gamer);
-			}
-			
-			if (networkPeer != null)
-			{
-				networkPeer.UpdateLiveSession(this);
-			}
-			
-			
-		}
-		
-		private void ProcessGamerLeft(CommandGamerLeft command) 
-		{
-			NetworkGamer gamer;
-			
-			for (int x = 0; x < _remoteGamers.Count; x++) {
-				if (_remoteGamers[x].RemoteUniqueIdentifier == command.remoteUniqueIdentifier) {
-					gamer = _remoteGamers[x];
-					_remoteGamers.RemoveGamer(gamer);
-					_allGamers.RemoveGamer(gamer);
-					EventHelpers.Raise(this, GamerLeft, new GamerLeftEventArgs(gamer));
-				}
-				
-			}
-			
-			if (networkPeer != null)
-			{
-				networkPeer.UpdateLiveSession(this);
-			}
-		}		
-
-		void HandleGamerPropertyChanged (object sender, System.ComponentModel.PropertyChangedEventArgs e)
-		{
-			NetworkGamer gamer = sender as NetworkGamer;
-			if (gamer == null)
-				return;
-			
-			// If the gamer is local then we need to broadcast that change to all other
-			// connected peers.  This is a double check here as we should only be handling 
-			//  property changes for local gamers for now.
-			if (gamer.IsLocal) {
-				CommandGamerStateChange sc = new CommandGamerStateChange(gamer);
-				CommandEvent cmd = new CommandEvent(sc);
-				commandQueue.Enqueue(cmd);
-			}
-		}
-		
-		#region Properties
-		public GamerCollection<NetworkGamer> AllGamers { 
-			get {
-				return _allGamers;
-			}
-		}
-
-		bool _AllowHostMigration = false;
-
-		public bool AllowHostMigration { 
-			get {
-				return _AllowHostMigration;
-			}
-			set {
-				if (_AllowHostMigration != value) {
-					_AllowHostMigration = value;
-				}
-			}
-		}
-
-		bool _AllowJoinInProgress = false;
-
-		public bool AllowJoinInProgress { 
-			get {
-				return _AllowJoinInProgress;
-			}
-			set {
-				if (_AllowJoinInProgress != value) {
-					_AllowJoinInProgress = value;
-				}
-			}
-		}
-
-        /*
-		public int BytesPerSecondReceived { 
-			get {
-				throw new NotImplementedException ();
-			}
-		}
-
-		public int BytesPerSecondSent { 
-			get {
-				throw new NotImplementedException ();
-			}
-		}
-        */
-
-		public NetworkGamer Host { 
-			get {
-				return hostingGamer;
-			}
-		}
-
-		bool _isDisposed = false;
-
-		public bool IsDisposed { 
-			get {
-				return _isDisposed; // TODO (this.kernelHandle == 0);
-			}
-		}
-
-		public bool IsEveryoneReady { 
-			get {
-				if (_allGamers.Count == 0)
-					return false;
-				foreach (NetworkGamer gamer in _allGamers) {
-					if (!gamer.IsReady) {
-						return false;
-					}
-				}
-				return true;
-			}
-		}
-
-		public bool IsHost { 
-			get {
-				return isHost;
-			}
-		}
-
-		public GamerCollection<LocalNetworkGamer> LocalGamers { 
-			get {
-				return _localGamers;
-			}
-		}	
-
-		public int MaxGamers { 
-			get {
-				return maxGamers;
-			}
-			set {
-				maxGamers = value;
-			}
-		}		
-
-		public GamerCollection<NetworkGamer> PreviousGamers {
-			get {
-				return _previousGamers;
-			}
-		}
-
-		public int PrivateGamerSlots { 
-			get {
-				return privateGamerSlots;
-			}
-			set {
-				privateGamerSlots = value;
-			}
-		}	
-
-		public GamerCollection<NetworkGamer> RemoteGamers {
-			get {
-				return _remoteGamers;
-			}
-		}
-
-		public NetworkSessionProperties SessionProperties {
-			get {
-				return sessionProperties;
-			}
-		}	
-
-		public NetworkSessionState SessionState {
-			get {
-				return sessionState;
-			}
-		}
-
-		public NetworkSessionType SessionType {
-			get {
-				return sessionType;
-			}
-		}
-
-        private TimeSpan defaultSimulatedLatency = new TimeSpan(0, 0, 0);
-
-		public TimeSpan SimulatedLatency {
-			get {
-#if DEBUG
-                if (networkPeer != null)
-                {
-                    return networkPeer.SimulatedLatency;
-                }
-#endif
-                return defaultSimulatedLatency;				
-			}
-			set {
-                defaultSimulatedLatency = value;
-#if DEBUG
-                if (networkPeer != null)
-                {
-                    networkPeer.SimulatedLatency = value;
-                }
-#endif
-                
-			}
-		}
-
-        private float simulatedPacketLoss = 0.0f;
-
-		public float SimulatedPacketLoss {
-			get {
-                if (networkPeer != null)
-                {
-                    simulatedPacketLoss = networkPeer.SimulatedPacketLoss;                   
-                }
-                return simulatedPacketLoss;
-			}
-			set {
-                if (networkPeer != null) networkPeer.SimulatedPacketLoss = value;
-                simulatedPacketLoss = value;
-			}
-		}			
-
-		#endregion
-
-		#region Events
-		public event EventHandler<GameEndedEventArgs> GameEnded;
-		public event EventHandler<GamerJoinedEventArgs> GamerJoined;
-		public event EventHandler<GamerLeftEventArgs> GamerLeft;
-		public event EventHandler<GameStartedEventArgs> GameStarted;
-		public event EventHandler<HostChangedEventArgs> HostChanged;
-		public static event EventHandler<InviteAcceptedEventArgs> InviteAccepted;
-		public event EventHandler<NetworkSessionEndedEventArgs> SessionEnded;
-
-        private bool SuppressEventHandlerWarningsUntilEventsAreProperlyImplemented()
-        {
-            return
-                HostChanged != null &&
-                InviteAccepted != null;
-        }
-
-		#endregion
-
-        internal static void Exit()
-        {
-            if (Net.NetworkSession.activeSessions != null && Net.NetworkSession.activeSessions.Count > 0)
-            {
-                foreach (Net.NetworkSession session in Net.NetworkSession.activeSessions)
-                {
-                    if (!session.IsDisposed)
-                    {
-                        session.Dispose();
-                    }
-                }
-            }
-        }
-    }
-
-	public class GameEndedEventArgs : EventArgs
-	{
-	}
-
-	public class GamerJoinedEventArgs : EventArgs
-	{
-		private NetworkGamer gamer;
-
-		public GamerJoinedEventArgs (NetworkGamer aGamer)
-		{
-			gamer = aGamer;
-		}
-
-		public NetworkGamer Gamer { 
-			get {
-				return gamer;
-			}
-		}
-	}
-
-	public class GamerLeftEventArgs : EventArgs
-	{
-		private NetworkGamer gamer;
-
-		public GamerLeftEventArgs (NetworkGamer aGamer)
-		{
-			gamer = aGamer;
-		}
-
-		public NetworkGamer Gamer { 
-			get {
-				return gamer;
-			}
-		}
-	}
-
-	public class GameStartedEventArgs : EventArgs
-	{
-
-	}
-
-	public class HostChangedEventArgs : EventArgs
-	{
-		private NetworkGamer newHost;
-		private NetworkGamer oldHost;
-
-		public HostChangedEventArgs (NetworkGamer aNewHost, NetworkGamer aOldHost)
-		{
-			newHost = aNewHost;
-			oldHost = aOldHost;
-		}
-
-		public NetworkGamer NewHost { 
-			get {
-				return newHost;
-			}
-		}
-
-		public NetworkGamer OldHost { 
-			get {
-				return oldHost;
-			}
-		}
-	}
-
-	public class InviteAcceptedEventArgs : EventArgs
-	{
-		private SignedInGamer gamer;
-
-		public InviteAcceptedEventArgs (SignedInGamer aGamer)
-		{
-			gamer = aGamer;
-		}
-
-		public SignedInGamer Gamer { 
-			get {
-				return gamer;
-			}
-		}
-
-		public bool IsCurrentSession { 
-			get {
-				return false;
-			}
-		}
-	}
-
-	public class NetworkSessionEndedEventArgs : EventArgs
-	{
-		NetworkSessionEndReason endReason;
-
-		public NetworkSessionEndedEventArgs (NetworkSessionEndReason aEndReason)
-		{
-			endReason = aEndReason;
-		}
-
-		public NetworkSessionEndReason EndReason { 
-			get {
-				return endReason;
-			}
-		}
-
-	}
-}
->>>>>>> d1cfbd16
+}