﻿using System;
using System.Runtime.Serialization;

namespace Microsoft.Xna.Framework.Net
<<<<<<< HEAD
{
    public class NetworkSessionJoinException : NetworkException
    {
        public NetworkSessionJoinException()
        { }

        public NetworkSessionJoinException(string message) : base(message)
        { }

        public NetworkSessionJoinException(string message, Exception innerException) : base(message, innerException)
        { }

        public NetworkSessionJoinException(SerializationInfo info, StreamingContext context) : base(info, context)
        { }

        public NetworkSessionJoinException(string message, NetworkSessionJoinError joinError) : base(message)
        {
            this.JoinError = joinError;
        }

        public NetworkSessionJoinError JoinError { get; set; }
    }
=======
{
#if WINDOWS_UAP
    [DataContract]
#else
    [Serializable]
#endif
	public class NetworkSessionJoinException : NetworkException
	{
		#region Methods
		public NetworkSessionJoinException()
		{
		}
		
		public NetworkSessionJoinException( string message ): base(message)
		{
			
		}
		
		public NetworkSessionJoinException (string message, Exception innerException) : base( message, innerException)
		{
			
		}
		
		public NetworkSessionJoinException (string message, NetworkSessionJoinError joinError ):base(message)
		{
			_JoinError = JoinError;
		}
		#endregion
		
		#region Properties
		NetworkSessionJoinError _JoinError;
		public NetworkSessionJoinError JoinError 
		{ 
			get
			{
				return _JoinError;
			}
			
			set
			{
				if (_JoinError != value)
					JoinError = value;
			}
		}
		#endregion
	}
>>>>>>> d1cfbd16
}<|MERGE_RESOLUTION|>--- conflicted
+++ resolved
@@ -1,76 +1,32 @@
-﻿using System;
-using System.Runtime.Serialization;
-
-namespace Microsoft.Xna.Framework.Net
-<<<<<<< HEAD
-{
-    public class NetworkSessionJoinException : NetworkException
-    {
-        public NetworkSessionJoinException()
-        { }
-
-        public NetworkSessionJoinException(string message) : base(message)
-        { }
-
-        public NetworkSessionJoinException(string message, Exception innerException) : base(message, innerException)
-        { }
-
-        public NetworkSessionJoinException(SerializationInfo info, StreamingContext context) : base(info, context)
-        { }
-
-        public NetworkSessionJoinException(string message, NetworkSessionJoinError joinError) : base(message)
-        {
-            this.JoinError = joinError;
-        }
-
-        public NetworkSessionJoinError JoinError { get; set; }
-    }
-=======
-{
-#if WINDOWS_UAP
-    [DataContract]
-#else
-    [Serializable]
-#endif
-	public class NetworkSessionJoinException : NetworkException
-	{
-		#region Methods
-		public NetworkSessionJoinException()
-		{
-		}
-		
-		public NetworkSessionJoinException( string message ): base(message)
-		{
-			
-		}
-		
-		public NetworkSessionJoinException (string message, Exception innerException) : base( message, innerException)
-		{
-			
-		}
-		
-		public NetworkSessionJoinException (string message, NetworkSessionJoinError joinError ):base(message)
-		{
-			_JoinError = JoinError;
-		}
-		#endregion
-		
-		#region Properties
-		NetworkSessionJoinError _JoinError;
-		public NetworkSessionJoinError JoinError 
-		{ 
-			get
-			{
-				return _JoinError;
-			}
-			
-			set
-			{
-				if (_JoinError != value)
-					JoinError = value;
-			}
-		}
-		#endregion
-	}
->>>>>>> d1cfbd16
-}+﻿using System;
+using System.Runtime.Serialization;
+
+namespace Microsoft.Xna.Framework.Net
+{
+#if WINDOWS_UAP
+    [DataContract]
+#else
+    [Serializable]
+#endif
+    public class NetworkSessionJoinException : NetworkException
+    {
+        public NetworkSessionJoinException()
+        { }
+
+        public NetworkSessionJoinException(string message) : base(message)
+        { }
+
+        public NetworkSessionJoinException(string message, Exception innerException) : base(message, innerException)
+        { }
+
+        public NetworkSessionJoinException(SerializationInfo info, StreamingContext context) : base(info, context)
+        { }
+
+        public NetworkSessionJoinException(string message, NetworkSessionJoinError joinError) : base(message)
+        {
+            this.JoinError = joinError;
+        }
+
+        public NetworkSessionJoinError JoinError { get; set; }
+    }
+}