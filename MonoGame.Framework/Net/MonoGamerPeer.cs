--- conflicted
+++ resolved
@@ -21,16 +21,12 @@
 		string myLocalAddress = string.Empty;
 		IPEndPoint myLocalEndPoint = null;
 		Dictionary<long, NetConnection> pendingGamers = new Dictionary<long, NetConnection>();
-<<<<<<< HEAD
-		Dictionary<long, NetConnection> connectedGamers = new Dictionary<long, NetConnection>();
+		//Dictionary<long, NetConnection> connectedGamers = new Dictionary<long, NetConnection>();
         bool online = false;
         private static int port = 3074;
         private static IPEndPoint m_masterServer;
         private static int masterserverport = 6000;
         private static string masterServer = "86.19.223.140";
-=======
-		//Dictionary<long, NetConnection> connectedGamers = new Dictionary<long, NetConnection>();
->>>>>>> a71c3ded
 		
 		public MonoGamerPeer (NetworkSession session, AvailableNetworkSession availableSession) : this(session, availableSession, false)
 		{			
@@ -178,14 +174,10 @@
 						NetConnectionStatus status = (NetConnectionStatus)msg.ReadByte ();
 						if (status == NetConnectionStatus.Disconnected) {
 							Console.WriteLine (NetUtility.ToHexString (msg.SenderConnection.RemoteUniqueIdentifier) + " disconnected! from " + msg.SenderEndpoint);
-<<<<<<< HEAD
-						}                            
-=======
 							CommandGamerLeft cgj = new CommandGamerLeft(msg.SenderConnection.RemoteUniqueIdentifier);
 							CommandEvent cmde = new CommandEvent(cgj);
 							session.commandQueue.Enqueue(cmde);					
 						}
->>>>>>> a71c3ded
 						if (status == NetConnectionStatus.Connected) {
 							//
 							// A new player just connected!
@@ -253,14 +245,9 @@
 							SendProfile(msg.SenderConnection);
 							break;	
 						case NetworkMessageType.GamerStateChange:
-<<<<<<< HEAD
 							GamerStates gamerstate = (GamerStates)msg.ReadInt32();
                             gamerstate &= ~GamerStates.Local;
                             Console.WriteLine("State Change from: " + msg.SenderEndpoint + " new State: " + gamerstate);
-=======
-							GamerStates state = (GamerStates)msg.ReadInt32();
-							state &= ~GamerStates.Local;
->>>>>>> a71c3ded
 							foreach (var gamer in session.RemoteGamers) {
 								if (gamer.RemoteUniqueIdentifier == msg.SenderConnection.RemoteUniqueIdentifier)
                                     gamer.State = gamerstate;
