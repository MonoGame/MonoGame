// MonoGame - Copyright (C) The MonoGame Team
// This file is subject to the terms and conditions defined in
// file 'LICENSE.txt', which is part of this source code package.

using System;
using System.Collections.Generic;
using System.Collections.ObjectModel;
using SharpDX.Direct3D;

namespace Microsoft.Xna.Framework.Graphics
{
    partial class GraphicsAdapter
    {
        SharpDX.DXGI.Adapter1 _adapter;

        private static void PlatformInitializeAdapters(out ReadOnlyCollection<GraphicsAdapter> adapters)
        {
            var factory = new SharpDX.DXGI.Factory1();

            var adapterCount = factory.GetAdapterCount();
            var adapterList = new List<GraphicsAdapter>(adapterCount);

            for (var i = 0; i < adapterCount; i++)
            {
                var device = factory.GetAdapter1(i);

                var monitorCount = device.GetOutputCount();
                for (var j = 0; j < monitorCount; j++)
                {
                    var monitor = device.GetOutput(j);

                    var adapter = CreateAdapter(device, monitor);
                    adapterList.Add(adapter);

                    monitor.Dispose();
                }
            }

            factory.Dispose();

            adapters = new ReadOnlyCollection<GraphicsAdapter>(adapterList);
        }

        private static readonly Dictionary<SharpDX.DXGI.Format, SurfaceFormat> FormatTranslations = new Dictionary<SharpDX.DXGI.Format, SurfaceFormat>
        {
            { SharpDX.DXGI.Format.R8G8B8A8_UNorm, SurfaceFormat.Color },
            { SharpDX.DXGI.Format.B8G8R8A8_UNorm, SurfaceFormat.Color },
            { SharpDX.DXGI.Format.B5G6R5_UNorm, SurfaceFormat.Bgr565 },
        };

        private static GraphicsAdapter CreateAdapter(SharpDX.DXGI.Adapter1 device, SharpDX.DXGI.Output monitor)
        {            
            var adapter = new GraphicsAdapter();
            adapter._adapter = device;

            adapter.DeviceName = monitor.Description.DeviceName.TrimEnd(new char[] {'\0'});
            adapter.Description = device.Description1.Description.TrimEnd(new char[] {'\0'});
            adapter.DeviceId = device.Description1.DeviceId;
            adapter.Revision = device.Description1.Revision;
            adapter.VendorId = device.Description1.VendorId;
            adapter.SubSystemId = device.Description1.SubsystemId;
            adapter.MonitorHandle = monitor.Description.MonitorHandle;

            var desktopWidth = monitor.Description.DesktopBounds.Right - monitor.Description.DesktopBounds.Left;
            var desktopHeight = monitor.Description.DesktopBounds.Bottom - monitor.Description.DesktopBounds.Top;

            var modes = new List<DisplayMode>();

            foreach (var formatTranslation in FormatTranslations)
            {
                SharpDX.DXGI.ModeDescription[] displayModes;

                // This can fail on headless machines, so just assume the desktop size
                // is a valid mode and return that... so at least our unit tests work.
                try
                {
                    displayModes = monitor.GetDisplayModeList(formatTranslation.Key, 0);
                }
                catch (SharpDX.SharpDXException)
                {
                    var mode = new DisplayMode(desktopWidth, desktopHeight, SurfaceFormat.Color);
                    modes.Add(mode);
                    adapter._currentDisplayMode = mode;
                    break;
                }


                foreach (var displayMode in displayModes)
                {
                    var mode = new DisplayMode(displayMode.Width, displayMode.Height, formatTranslation.Value);

                    // Skip duplicate modes with the same width/height/formats.
                    if (modes.Contains(mode))
                        continue;

                    modes.Add(mode);

                    if (adapter._currentDisplayMode == null)
                    {
                        if (mode.Width == desktopWidth && mode.Height == desktopHeight && mode.Format == SurfaceFormat.Color)
                            adapter._currentDisplayMode = mode;
                    }
                }
            }

            adapter._supportedDisplayModes = new DisplayModeCollection(modes);

            if (adapter._currentDisplayMode == null) //(i.e. desktop mode wasn't found in the available modes)
                adapter._currentDisplayMode = new DisplayMode(desktopWidth, desktopHeight, SurfaceFormat.Color);

            return adapter;
        }

        private bool PlatformIsProfileSupported(GraphicsProfile graphicsProfile)
        {
            if(UseReferenceDevice)
                return true;

            FeatureLevel highestSupportedLevel;
            try
            {
                highestSupportedLevel = SharpDX.Direct3D11.Device.GetSupportedFeatureLevel(_adapter);
            }
            catch (SharpDX.SharpDXException ex)
            {
                if (ex.ResultCode == SharpDX.DXGI.ResultCode.Unsupported) // No supported feature levels!
                    return false;
                throw;
            }

            switch(graphicsProfile)
            {
                case GraphicsProfile.Reach:
                    return (highestSupportedLevel >= FeatureLevel.Level_9_1);
                case GraphicsProfile.HiDef:
<<<<<<< HEAD
                    // We've reduced our HiDef requirements to 9_3.
                    return SharpDX.Direct3D11.Device.IsSupportedFeatureLevel(_adapter, FeatureLevel.Level_9_3);
=======
                    return (highestSupportedLevel >= FeatureLevel.Level_10_0);
>>>>>>> d2b5cdc4
                default:
                    throw new InvalidOperationException();
            }
        }
    }
}<|MERGE_RESOLUTION|>--- conflicted
+++ resolved
@@ -133,12 +133,8 @@
                 case GraphicsProfile.Reach:
                     return (highestSupportedLevel >= FeatureLevel.Level_9_1);
                 case GraphicsProfile.HiDef:
-<<<<<<< HEAD
-                    // We've reduced our HiDef requirements to 9_3.
-                    return SharpDX.Direct3D11.Device.IsSupportedFeatureLevel(_adapter, FeatureLevel.Level_9_3);
-=======
-                    return (highestSupportedLevel >= FeatureLevel.Level_10_0);
->>>>>>> d2b5cdc4
+					// We've reduced our HiDef requirements to 9_3.
+                    return (highestSupportedLevel >= FeatureLevel.Level_9_3);
                 default:
                     throw new InvalidOperationException();
             }
