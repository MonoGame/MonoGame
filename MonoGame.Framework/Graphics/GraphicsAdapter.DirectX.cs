// MonoGame - Copyright (C) The MonoGame Team
// This file is subject to the terms and conditions defined in
// file 'LICENSE.txt', which is part of this source code package.

using SharpDX.Direct3D11;
using System;
using System.Collections.Generic;
using System.Collections.ObjectModel;
using SharpDX.Direct3D;
using SharpDX.DXGI;

namespace Microsoft.Xna.Framework.Graphics
{
    partial class GraphicsAdapter
    {
        SharpDX.DXGI.Adapter1 _adapter;

        private static void PlatformInitializeAdapters(out ReadOnlyCollection<GraphicsAdapter> adapters)
        {
            var factory = new SharpDX.DXGI.Factory1();

            var adapterCount = factory.GetAdapterCount();
            var adapterList = new List<GraphicsAdapter>(adapterCount);

            for (var i = 0; i < adapterCount; i++)
            {
                var device = factory.GetAdapter1(i);

                var monitorCount = device.GetOutputCount();
                for (var j = 0; j < monitorCount; j++)
                {
                    var monitor = device.GetOutput(j);

                    var adapter = CreateAdapter(device, monitor);
                    adapterList.Add(adapter);

                    monitor.Dispose();
                }
            }

            factory.Dispose();

            adapters = new ReadOnlyCollection<GraphicsAdapter>(adapterList);
        }

        private static readonly Dictionary<SharpDX.DXGI.Format, SurfaceFormat> FormatTranslations = new Dictionary<SharpDX.DXGI.Format, SurfaceFormat>
        {
            { SharpDX.DXGI.Format.R8G8B8A8_UNorm, SurfaceFormat.Color },
            { SharpDX.DXGI.Format.B8G8R8A8_UNorm, SurfaceFormat.Color },
            { SharpDX.DXGI.Format.B5G6R5_UNorm, SurfaceFormat.Bgr565 },
        };

        private static GraphicsAdapter CreateAdapter(SharpDX.DXGI.Adapter1 device, SharpDX.DXGI.Output monitor)
        {            
            var adapter = new GraphicsAdapter();
            adapter._adapter = device;

            adapter.DeviceName = monitor.Description.DeviceName.TrimEnd(new char[] {'\0'});
            adapter.Description = device.Description1.Description.TrimEnd(new char[] {'\0'});
            adapter.DeviceId = device.Description1.DeviceId;
            adapter.Revision = device.Description1.Revision;
            adapter.VendorId = device.Description1.VendorId;
            adapter.SubSystemId = device.Description1.SubsystemId;
            adapter.MonitorHandle = monitor.Description.MonitorHandle;

#if WINDOWS_UAP
            var desktopWidth = monitor.Description.DesktopBounds.Right - monitor.Description.DesktopBounds.Left;
            var desktopHeight = monitor.Description.DesktopBounds.Bottom - monitor.Description.DesktopBounds.Top;
#else
            var desktopWidth = monitor.Description.DesktopBounds.Width;
            var desktopHeight = monitor.Description.DesktopBounds.Height;
#endif

            var modes = new List<DisplayMode>();

            foreach (var formatTranslation in FormatTranslations)
            {
                SharpDX.DXGI.ModeDescription[] displayModes;

                // This can fail on headless machines, so just assume the desktop size
                // is a valid mode and return that... so at least our unit tests work.
                try
                {
                    displayModes = monitor.GetDisplayModeList(formatTranslation.Key, 0);
                }
                catch (SharpDX.SharpDXException)
                {
                    var mode = new DisplayMode(desktopWidth, desktopHeight, SurfaceFormat.Color);
                    modes.Add(mode);
                    adapter._currentDisplayMode = mode;
                    break;
                }


                foreach (var displayMode in displayModes)
                {
                    var mode = new DisplayMode(displayMode.Width, displayMode.Height, formatTranslation.Value);

                    // Skip duplicate modes with the same width/height/formats.
                    if (modes.Contains(mode))
                        continue;

                    modes.Add(mode);

                    if (mode.Width == desktopWidth && mode.Height == desktopHeight && mode.Format == SurfaceFormat.Color)
                    {
                        if (adapter._currentDisplayMode == null)
                            adapter._currentDisplayMode = mode;
                    }
                }
            }

            adapter._supportedDisplayModes = new DisplayModeCollection(modes);

            return adapter;
        }

<<<<<<< HEAD
        bool PlatformQueryBackBufferFormat(
            GraphicsProfile graphicsProfile,
            SurfaceFormat format,
            DepthFormat depthFormat,
            int multiSampleCount,
            out SurfaceFormat selectedFormat,
            out DepthFormat selectedDepthFormat,
            out int selectedMultiSampleCount)
        {
            selectedFormat = format;
            selectedDepthFormat = depthFormat;
            selectedMultiSampleCount = multiSampleCount;

            SharpDX.DXGI.Adapter adapter;
            adapter.Outputs[0].

            // Fallbacks for formats that may not be supported for back buffers
            var formatSupport = _d3dDevice.CheckFormatSupport(SharpDXHelper.ToFormat(format));
            if (((long)formatSupport & (long)FormatSupport.Display) == 0)
                selectedFormat = SurfaceFormat.Color;
            if (depthFormat != DepthFormat.None)
            {
                formatSupport = _d3dDevice.CheckFormatSupport(SharpDXHelper.ToFormat(depthFormat));
                if (((long)formatSupport & (long)FormatSupport.DepthStencil) == 0)
                    selectedDepthFormat = DepthFormat.Depth24Stencil8;
            }

            return true;
        }

        bool PlatformQueryRenderTargetFormat(
            GraphicsProfile graphicsProfile,
            SurfaceFormat format,
            DepthFormat depthFormat,
            int multiSampleCount,
            out SurfaceFormat selectedFormat,
            out DepthFormat selectedDepthFormat,
            out int selectedMultiSampleCount)
        {
            bool result = true;
            selectedFormat = format;
            selectedDepthFormat = depthFormat;
            selectedMultiSampleCount = multiSampleCount;

            if (multiSampleCount > 0)
            {
                // Fallbacks for formats that may not be supported for render targets
                var formatSupport = _d3dDevice.CheckFormatSupport(SharpDXHelper.ToFormat(format));
                if (((long)formatSupport & (long)FormatSupport.RenderTarget) == 0)
                {
                    selectedFormat = SurfaceFormat.Color;
                    result = false;
                }
            }
            else
            {
                // Fallbacks for formats that may not be supported for render targets
                var formatSupport = _d3dDevice.CheckFormatSupport(SharpDXHelper.ToFormat(format));
                if (((long)formatSupport & (long)FormatSupport.MultisampleRenderTarget) == 0)
                {
                    selectedFormat = SurfaceFormat.Color;
                    result = false;
                }
            }

            if (depthFormat != DepthFormat.None)
            {
                var formatSupport = _d3dDevice.CheckFormatSupport(SharpDXHelper.ToFormat(depthFormat));
                if (((long)formatSupport & (long)FormatSupport.DepthStencil) == 0)
                {
                    selectedDepthFormat = DepthFormat.Depth24Stencil8;
                    result = false;
                }
            }

            return result;
=======
        protected bool PlatformIsProfileSupported(GraphicsProfile graphicsProfile)
        {
            if(UseReferenceDevice)
                return true;

            switch(graphicsProfile)
            {
                case GraphicsProfile.Reach:
                    return SharpDX.Direct3D11.Device.IsSupportedFeatureLevel(_adapter, FeatureLevel.Level_9_1);
                case GraphicsProfile.HiDef:
                    return SharpDX.Direct3D11.Device.IsSupportedFeatureLevel(_adapter, FeatureLevel.Level_10_0);
                default:
                    throw new InvalidOperationException();
            }
>>>>>>> 781c4963
        }
    }
}<|MERGE_RESOLUTION|>--- conflicted
+++ resolved
@@ -115,7 +115,22 @@
             return adapter;
         }
 
-<<<<<<< HEAD
+        protected bool PlatformIsProfileSupported(GraphicsProfile graphicsProfile)
+        {
+            if(UseReferenceDevice)
+                return true;
+
+            switch(graphicsProfile)
+            {
+                case GraphicsProfile.Reach:
+                    return SharpDX.Direct3D11.Device.IsSupportedFeatureLevel(_adapter, FeatureLevel.Level_9_1);
+                case GraphicsProfile.HiDef:
+                    return SharpDX.Direct3D11.Device.IsSupportedFeatureLevel(_adapter, FeatureLevel.Level_10_0);
+                default:
+                    throw new InvalidOperationException();
+            }
+        }
+
         bool PlatformQueryBackBufferFormat(
             GraphicsProfile graphicsProfile,
             SurfaceFormat format,
@@ -192,22 +207,6 @@
             }
 
             return result;
-=======
-        protected bool PlatformIsProfileSupported(GraphicsProfile graphicsProfile)
-        {
-            if(UseReferenceDevice)
-                return true;
-
-            switch(graphicsProfile)
-            {
-                case GraphicsProfile.Reach:
-                    return SharpDX.Direct3D11.Device.IsSupportedFeatureLevel(_adapter, FeatureLevel.Level_9_1);
-                case GraphicsProfile.HiDef:
-                    return SharpDX.Direct3D11.Device.IsSupportedFeatureLevel(_adapter, FeatureLevel.Level_10_0);
-                default:
-                    throw new InvalidOperationException();
-            }
->>>>>>> 781c4963
         }
     }
 }