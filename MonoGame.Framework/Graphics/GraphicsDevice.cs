--- conflicted
+++ resolved
@@ -1,95 +1,94 @@
-// MonoGame - Copyright (C) MonoGame Foundation, Inc
-// This file is subject to the terms and conditions defined in
-// file 'LICENSE.txt', which is part of this source code package.
-
-using System;
-using System.Collections.Generic;
-using System.Diagnostics;
-using System.Globalization;
-using MonoGame.Framework.Utilities;
-using System.Runtime.InteropServices;
-
-
-namespace Microsoft.Xna.Framework.Graphics
-{
-    /// <summary>
-    /// Performs primitive-based rendering, creates resources,
-    /// handles system-level variables, adjusts gamma ramp levels, and creates shaders.
-    /// </summary>
-    public partial class GraphicsDevice : IDisposable
-    {
-        /// <summary>
-        /// Indicates if DX9 style pixel addressing or current standard
-        /// pixel addressing should be used. This flag is set to
-        /// <c>false</c> by default. If `UseHalfPixelOffset` is
-        /// `true` you have to add half-pixel offset to a Projection matrix.
-        /// See also <see cref="GraphicsDeviceManager.PreferHalfPixelOffset"/>.
-        /// </summary>
-        /// <remarks>
-        /// XNA uses DirectX9 for its graphics. DirectX9 interprets UV
-        /// coordinates differently from other graphics API's. This is
-        /// typically referred to as the half-pixel offset. MonoGame
-        /// replicates XNA behavior if this flag is set to <c>true</c>.
-        /// </remarks>
-        public bool UseHalfPixelOffset { get; private set; }
-
-        private Viewport _viewport;
-
-        private bool _isDisposed;
-
-        // On Intel Integrated graphics, there is a fast hw unit for doing
-        // clears to colors where all components are either 0 or 255.
-        // Despite XNA4 using Purple here, we use black (in Release) to avoid
-        // performance warnings on Intel/Mesa
-#if DEBUG
-        private static Color _discardColor = new Color(68, 34, 136, 255);
-#else
-        private static Color _discardColor = new Color(0, 0, 0, 255);
-#endif
-
-        private Color _blendFactor = Color.White;
-        private bool _blendFactorDirty;
-
-        private BlendState _blendState;
-        private BlendState _actualBlendState;
-        private bool _blendStateDirty;
-
-        private BlendState _blendStateAdditive;
-        private BlendState _blendStateAlphaBlend;
-        private BlendState _blendStateNonPremultiplied;
-        private BlendState _blendStateOpaque;
-
-        private DepthStencilState _depthStencilState;
-        private DepthStencilState _actualDepthStencilState;
-        private bool _depthStencilStateDirty;
-
-        private DepthStencilState _depthStencilStateDefault;
-        private DepthStencilState _depthStencilStateDepthRead;
-        private DepthStencilState _depthStencilStateNone;
-
-        private RasterizerState _rasterizerState;
-        private RasterizerState _actualRasterizerState;
-        private bool _rasterizerStateDirty;
-
-        private RasterizerState _rasterizerStateCullClockwise;
-        private RasterizerState _rasterizerStateCullCounterClockwise;
-        private RasterizerState _rasterizerStateCullNone;
-
-        private Rectangle _scissorRectangle;
-        private bool _scissorRectangleDirty;
-
-        private VertexBufferBindings _vertexBuffers;
-        private bool _vertexBuffersDirty;
-
-        private IndexBuffer _indexBuffer;
-        private bool _indexBufferDirty;
-
-        private readonly RenderTargetBinding[] _currentRenderTargetBindings = new RenderTargetBinding[8];
-        private int _currentRenderTargetCount;
-        private readonly RenderTargetBinding[] _tempRenderTargetBinding = new RenderTargetBinding[1];
-
-<<<<<<< HEAD
-        internal GraphicsCapabilities GraphicsCapabilities { get; private set; }
+// MonoGame - Copyright (C) MonoGame Foundation, Inc
+// This file is subject to the terms and conditions defined in
+// file 'LICENSE.txt', which is part of this source code package.
+
+using System;
+using System.Collections.Generic;
+using System.Diagnostics;
+using System.Globalization;
+using MonoGame.Framework.Utilities;
+using System.Runtime.InteropServices;
+
+
+namespace Microsoft.Xna.Framework.Graphics
+{
+    /// <summary>
+    /// Performs primitive-based rendering, creates resources,
+    /// handles system-level variables, adjusts gamma ramp levels, and creates shaders.
+    /// </summary>
+    public partial class GraphicsDevice : IDisposable
+    {
+        /// <summary>
+        /// Indicates if DX9 style pixel addressing or current standard
+        /// pixel addressing should be used. This flag is set to
+        /// <c>false</c> by default. If `UseHalfPixelOffset` is
+        /// `true` you have to add half-pixel offset to a Projection matrix.
+        /// See also <see cref="GraphicsDeviceManager.PreferHalfPixelOffset"/>.
+        /// </summary>
+        /// <remarks>
+        /// XNA uses DirectX9 for its graphics. DirectX9 interprets UV
+        /// coordinates differently from other graphics API's. This is
+        /// typically referred to as the half-pixel offset. MonoGame
+        /// replicates XNA behavior if this flag is set to <c>true</c>.
+        /// </remarks>
+        public bool UseHalfPixelOffset { get; private set; }
+
+        private Viewport _viewport;
+
+        private bool _isDisposed;
+
+        // On Intel Integrated graphics, there is a fast hw unit for doing
+        // clears to colors where all components are either 0 or 255.
+        // Despite XNA4 using Purple here, we use black (in Release) to avoid
+        // performance warnings on Intel/Mesa
+#if DEBUG
+        private static Color _discardColor = new Color(68, 34, 136, 255);
+#else
+        private static Color _discardColor = new Color(0, 0, 0, 255);
+#endif
+
+        private Color _blendFactor = Color.White;
+        private bool _blendFactorDirty;
+
+        private BlendState _blendState;
+        private BlendState _actualBlendState;
+        private bool _blendStateDirty;
+
+        private BlendState _blendStateAdditive;
+        private BlendState _blendStateAlphaBlend;
+        private BlendState _blendStateNonPremultiplied;
+        private BlendState _blendStateOpaque;
+
+        private DepthStencilState _depthStencilState;
+        private DepthStencilState _actualDepthStencilState;
+        private bool _depthStencilStateDirty;
+
+        private DepthStencilState _depthStencilStateDefault;
+        private DepthStencilState _depthStencilStateDepthRead;
+        private DepthStencilState _depthStencilStateNone;
+
+        private RasterizerState _rasterizerState;
+        private RasterizerState _actualRasterizerState;
+        private bool _rasterizerStateDirty;
+
+        private RasterizerState _rasterizerStateCullClockwise;
+        private RasterizerState _rasterizerStateCullCounterClockwise;
+        private RasterizerState _rasterizerStateCullNone;
+
+        private Rectangle _scissorRectangle;
+        private bool _scissorRectangleDirty;
+
+        private VertexBufferBindings _vertexBuffers;
+        private bool _vertexBuffersDirty;
+
+        private IndexBuffer _indexBuffer;
+        private bool _indexBufferDirty;
+
+        private readonly RenderTargetBinding[] _currentRenderTargetBindings = new RenderTargetBinding[8];
+        private int _currentRenderTargetCount;
+        private readonly RenderTargetBinding[] _tempRenderTargetBinding = new RenderTargetBinding[1];
+
+        internal GraphicsCapabilities GraphicsCapabilities { get; private set; }
        
         public ShaderResourceCollection VertexShaderResources { get; private set; }
         public ShaderResourceCollection PixelShaderResources { get; private set; }
@@ -97,1228 +96,1197 @@
         public ShaderResourceCollection DomainShaderResources { get; private set; }
         public ShaderResourceCollection GeometryShaderResources { get; private set; }
         public ShaderResourceCollection ComputeShaderResources { get; private set; }
-
+
         // For backwards compatibility. TextureCollection was replaced with ShaderResourceCollection
         public ShaderResourceCollection Textures { get { return PixelShaderResources; } }
         // For backwards compatibility. TextureCollection was replaced with ShaderResourceCollection
         public ShaderResourceCollection VertexTextures { get { return VertexShaderResources; } }
-
-=======
-        internal GraphicsCapabilities GraphicsCapabilities { get; private set; }
-
-        /// <summary>
-        /// Gets the collection of vertex textures that support texture lookup
-        /// in the vertex shader using the texldl statement.
-        /// The vertex engine contains four texture sampler stages.
-        /// </summary>
-        public TextureCollection VertexTextures { get; private set; }
-
-        /// <summary>
-        /// Returns the collection of vertex sampler states.
-        /// </summary>
+
+        public SamplerStateCollection SamplerStates { get; private set; }
         public SamplerStateCollection VertexSamplerStates { get; private set; }
-
-        /// <summary>
-        /// Returns the collection of textures that have been assigned to the texture stages of the device.
-        /// </summary>
-        public TextureCollection Textures { get; private set; }
-
-        /// <summary>
-        /// Retrieves a collection of <see cref="SamplerState"/> objects for the current <see cref="GraphicsDevice"/>.
-        /// </summary>
->>>>>>> 9d415cc1
-        public SamplerStateCollection SamplerStates { get; private set; }
-        public SamplerStateCollection VertexSamplerStates { get; private set; }
-        public SamplerStateCollection HullSamplerStates { get; private set; }
-        public SamplerStateCollection DomainSamplerStates { get; private set; }
+        public SamplerStateCollection HullSamplerStates { get; private set; }
+        public SamplerStateCollection DomainSamplerStates { get; private set; }
         public SamplerStateCollection GeometrySamplerStates { get; private set; }
         public SamplerStateCollection ComputeSamplerStates { get; private set; }
-
-
-        /// <summary>
-        /// Get or set the color a <see cref="RenderTarget2D"/> is cleared to when it is set.
-        /// </summary>
-        public static Color DiscardColor {
-			get { return _discardColor; }
-			set { _discardColor = value; }
-		}
-
-        /// <summary>
-        /// The active vertex shader.
-        /// </summary>
-        private Shader _vertexShader;
-        private bool _vertexShaderDirty;
-        private bool VertexShaderDirty
-        {
-            get { return _vertexShaderDirty; }
-        }
-
-        /// <summary>
-        /// The active pixel shader.
-        /// </summary>
-        private Shader _pixelShader;
-        private bool _pixelShaderDirty;
-        private bool PixelShaderDirty
-        {
-            get { return _pixelShaderDirty; }
-        }
-
-        /// <summary>
-        /// The active domain shader.
-        /// </summary>
-        private Shader _domainShader;
-        private bool _domainShaderDirty;
-        private bool DomainShaderDirty
-        {
-            get { return _domainShaderDirty; }
-        }
-
-        /// <summary>
-        /// The active hull shader.
-        /// </summary>
-        private Shader _hullShader;
-        private bool _hullShaderDirty;
-        private bool HullShaderDirty
-        {
-            get { return _hullShaderDirty; }
-        }
-
-        /// <summary>
-        /// The active geometry shader.
-        /// </summary>
-        private Shader _geometryShader;
-        private bool _geometryShaderDirty;
-        private bool GeometryShaderDirty
-        {
-            get { return _geometryShaderDirty; }
-        }
-
-        /// <summary>
-        /// The active compute shader.
-        /// </summary>
-        private Shader _computeShader;
-        private bool _computeShaderDirty;
-        private bool ComputeShaderDirty
-        {
-            get { return _computeShaderDirty; }
-        }
-
-        private readonly ConstantBufferCollection _vertexConstantBuffers = new ConstantBufferCollection(ShaderStage.Vertex, 16);
-        private readonly ConstantBufferCollection _pixelConstantBuffers = new ConstantBufferCollection(ShaderStage.Pixel, 16);
-        private readonly ConstantBufferCollection _hullConstantBuffers = new ConstantBufferCollection(ShaderStage.Hull, 16);
-        private readonly ConstantBufferCollection _domainConstantBuffers = new ConstantBufferCollection(ShaderStage.Domain, 16);
-        private readonly ConstantBufferCollection _geometryConstantBuffers = new ConstantBufferCollection(ShaderStage.Geometry, 16);
+
+
+        /// <summary>
+        /// Get or set the color a <see cref="RenderTarget2D"/> is cleared to when it is set.
+        /// </summary>
+        public static Color DiscardColor {
+			get { return _discardColor; }
+			set { _discardColor = value; }
+		}
+
+        /// <summary>
+        /// The active vertex shader.
+        /// </summary>
+        private Shader _vertexShader;
+        private bool _vertexShaderDirty;
+        private bool VertexShaderDirty
+        {
+            get { return _vertexShaderDirty; }
+        }
+
+        /// <summary>
+        /// The active pixel shader.
+        /// </summary>
+        private Shader _pixelShader;
+        private bool _pixelShaderDirty;
+        private bool PixelShaderDirty
+        {
+            get { return _pixelShaderDirty; }
+        }
+
+        /// <summary>
+        /// The active domain shader.
+        /// </summary>
+        private Shader _domainShader;
+        private bool _domainShaderDirty;
+        private bool DomainShaderDirty
+        {
+            get { return _domainShaderDirty; }
+        }
+
+        /// <summary>
+        /// The active hull shader.
+        /// </summary>
+        private Shader _hullShader;
+        private bool _hullShaderDirty;
+        private bool HullShaderDirty
+        {
+            get { return _hullShaderDirty; }
+        }
+
+        /// <summary>
+        /// The active geometry shader.
+        /// </summary>
+        private Shader _geometryShader;
+        private bool _geometryShaderDirty;
+        private bool GeometryShaderDirty
+        {
+            get { return _geometryShaderDirty; }
+        }
+
+        /// <summary>
+        /// The active compute shader.
+        /// </summary>
+        private Shader _computeShader;
+        private bool _computeShaderDirty;
+        private bool ComputeShaderDirty
+        {
+            get { return _computeShaderDirty; }
+        }
+
+        private readonly ConstantBufferCollection _vertexConstantBuffers = new ConstantBufferCollection(ShaderStage.Vertex, 16);
+        private readonly ConstantBufferCollection _pixelConstantBuffers = new ConstantBufferCollection(ShaderStage.Pixel, 16);
+        private readonly ConstantBufferCollection _hullConstantBuffers = new ConstantBufferCollection(ShaderStage.Hull, 16);
+        private readonly ConstantBufferCollection _domainConstantBuffers = new ConstantBufferCollection(ShaderStage.Domain, 16);
+        private readonly ConstantBufferCollection _geometryConstantBuffers = new ConstantBufferCollection(ShaderStage.Geometry, 16);
         private readonly ConstantBufferCollection _computeConstantBuffers = new ConstantBufferCollection(ShaderStage.Compute, 16);
-
-
-        /// <summary>
-        /// The cache of effects from unique byte streams.
-        /// </summary>
-        internal Dictionary<int, Effect> EffectCache;
-
-        // Resources may be added to and removed from the list from many threads.
-        private readonly object _resourcesLock = new object();
-
-        // Use WeakReference for the global resources list as we do not know when a resource
-        // may be disposed and collected. We do not want to prevent a resource from being
-        // collected by holding a strong reference to it in this list.
-        private readonly List<WeakReference> _resources = new List<WeakReference>();
-
-        // TODO Graphics Device events need implementing
-        /// <summary>
-        /// Occurs when a GraphicsDevice is about to be lost (for example, immediately before a reset).
-        /// </summary>
-        public event EventHandler<EventArgs> DeviceLost;
-
-        /// <summary>
-        /// Occurs after a GraphicsDevice is reset, allowing an application to recreate all resources.
-        /// </summary>
-		public event EventHandler<EventArgs> DeviceReset;
-
-        /// <summary>
-        /// Occurs when a GraphicsDevice is resetting,
-        /// allowing the application to cancel the default handling of the reset.
-        /// </summary>
-		public event EventHandler<EventArgs> DeviceResetting;
-
-        /// <summary>
-        /// Occurs when a resource is created.
-        /// </summary>
-		public event EventHandler<ResourceCreatedEventArgs> ResourceCreated;
-
-        /// <summary>
-        /// Occurs when a resource is destroyed.
-        /// </summary>
-		public event EventHandler<ResourceDestroyedEventArgs> ResourceDestroyed;
-
-        /// <summary>
-        /// Occurs when <see cref="Dispose()"/> is called
-        /// or when this object is finalized and collected by the garbage collector.
-        /// </summary>
-        public event EventHandler<EventArgs> Disposing;
-
-        internal event EventHandler<PresentationEventArgs> PresentationChanged;
-
-<<<<<<< HEAD
-        private int _maxVertexBufferSlots;
-
+
+
+        /// <summary>
+        /// The cache of effects from unique byte streams.
+        /// </summary>
+        internal Dictionary<int, Effect> EffectCache;
+
+        // Resources may be added to and removed from the list from many threads.
+        private readonly object _resourcesLock = new object();
+
+        // Use WeakReference for the global resources list as we do not know when a resource
+        // may be disposed and collected. We do not want to prevent a resource from being
+        // collected by holding a strong reference to it in this list.
+        private readonly List<WeakReference> _resources = new List<WeakReference>();
+
+        // TODO Graphics Device events need implementing
+        /// <summary>
+        /// Occurs when a GraphicsDevice is about to be lost (for example, immediately before a reset).
+        /// </summary>
+        public event EventHandler<EventArgs> DeviceLost;
+
+        /// <summary>
+        /// Occurs after a GraphicsDevice is reset, allowing an application to recreate all resources.
+        /// </summary>
+		public event EventHandler<EventArgs> DeviceReset;
+
+        /// <summary>
+        /// Occurs when a GraphicsDevice is resetting,
+        /// allowing the application to cancel the default handling of the reset.
+        /// </summary>
+		public event EventHandler<EventArgs> DeviceResetting;
+
+        /// <summary>
+        /// Occurs when a resource is created.
+        /// </summary>
+		public event EventHandler<ResourceCreatedEventArgs> ResourceCreated;
+
+        /// <summary>
+        /// Occurs when a resource is destroyed.
+        /// </summary>
+		public event EventHandler<ResourceDestroyedEventArgs> ResourceDestroyed;
+
+        /// <summary>
+        /// Occurs when <see cref="Dispose()"/> is called
+        /// or when this object is finalized and collected by the garbage collector.
+        /// </summary>
+        public event EventHandler<EventArgs> Disposing;
+
+        internal event EventHandler<PresentationEventArgs> PresentationChanged;
+
+        private int _maxVertexBufferSlots;
+
         internal const int MaxResourceSlotsPerStage = 16;
         internal const int MaxUavSlotsPerStage = 8;
-        internal const int UavRegisterShiftMGFXC = 128; // this number is used in MGFXC to shift u-register bindings (see ShaderData.conductor.cs)
-=======
-        /// <summary>
-        /// Gets a value that indicates whether the object is disposed.
-        /// </summary>
->>>>>>> 9d415cc1
-        public bool IsDisposed
-        {
-            get
-            {
-                return _isDisposed;
-            }
-        }
-
-        /// <summary>
-        /// Gets a value that indicates whether the associated content was lost.
-        /// </summary>
-		public bool IsContentLost {
-			get {
-				// We will just return IsDisposed for now
-				// as that is the only case I can see for now
-				return IsDisposed;
-			}
-		}
-
-        internal bool IsRenderTargetBound
-        {
-            get
-            {
-                return _currentRenderTargetCount > 0;
-            }
-        }
-
-        internal DepthFormat ActiveDepthFormat
-        {
-            get
-            {
-                return IsRenderTargetBound
-                    ? _currentRenderTargetBindings[0].DepthFormat
-                    : PresentationParameters.DepthStencilFormat;
-            }
-        }
-
-        /// <summary>
-        /// Gets the graphics adapter.
-        /// </summary>
-        public GraphicsAdapter Adapter
-        {
-            get;
-            private set;
-        }
-
-        internal GraphicsMetrics _graphicsMetrics;
-
-        /// <summary>
-        /// The rendering information for debugging and profiling.
-        /// The metrics are reset every frame after draw within <see cref="GraphicsDevice.Present"/>. 
-        /// </summary>
-        public GraphicsMetrics Metrics { get { return _graphicsMetrics; } set { _graphicsMetrics = value; } }
-
-        private GraphicsDebug _graphicsDebug;
-
-        /// <summary>
-        /// Access debugging APIs for the graphics subsystem.
-        /// </summary>
-        public GraphicsDebug GraphicsDebug { get { return _graphicsDebug; } set { _graphicsDebug = value; } }
-
-        internal GraphicsDevice()
-		{
-            PresentationParameters = new PresentationParameters();
-            PresentationParameters.DepthStencilFormat = DepthFormat.Depth24;
-            Setup();
-            GraphicsCapabilities = new GraphicsCapabilities();
-            GraphicsCapabilities.Initialize(this);
-            Initialize();
-        }
-
-        /// <summary>
-        /// Initializes a new instance of the <see cref="GraphicsDevice" /> class.
-        /// </summary>
-        /// <param name="adapter">The graphics adapter.</param>
-        /// <param name="graphicsProfile">The graphics profile.</param>
-        /// <param name="presentationParameters">The presentation options.</param>
-        /// <exception cref="ArgumentNullException">
-        /// <paramref name="presentationParameters"/> is <see langword="null"/>.
-        /// </exception>
-        public GraphicsDevice(GraphicsAdapter adapter, GraphicsProfile graphicsProfile, PresentationParameters presentationParameters)
-        {
-            if (adapter == null)
-                throw new ArgumentNullException("adapter");
-            if (!adapter.IsProfileSupported(graphicsProfile))
-                throw new NoSuitableGraphicsDeviceException(String.Format("Adapter '{0}' does not support the {1} profile.", adapter.Description, graphicsProfile));
-            if (presentationParameters == null)
-                throw new ArgumentNullException("presentationParameters");
-            Adapter = adapter;
-            PresentationParameters = presentationParameters;
-            _graphicsProfile = graphicsProfile;
-            Setup();
-            GraphicsCapabilities = new GraphicsCapabilities();
-            GraphicsCapabilities.Initialize(this);
-
-            Initialize();
-        }
-
-        /// <summary>
-        /// Initializes a new instance of the <see cref="GraphicsDevice" /> class.
-        /// </summary>
-        /// <param name="adapter">The graphics adapter.</param>
-        /// <param name="graphicsProfile">The graphics profile.</param>
-        /// <param name="preferHalfPixelOffset"> Indicates if DX9 style pixel addressing or current standard pixel addressing should be used. This value is passed to <see cref="GraphicsDevice.UseHalfPixelOffset"/></param>
-        /// <param name="presentationParameters">The presentation options.</param>
-        /// <exception cref="ArgumentNullException">
-        /// <paramref name="presentationParameters"/> is <see langword="null"/>.
-        /// </exception>
-        public GraphicsDevice(GraphicsAdapter adapter, GraphicsProfile graphicsProfile, bool preferHalfPixelOffset, PresentationParameters presentationParameters)
-        {
-            if (adapter == null)
-                throw new ArgumentNullException("adapter");
-            if (!adapter.IsProfileSupported(graphicsProfile))
-                throw new NoSuitableGraphicsDeviceException(String.Format("Adapter '{0}' does not support the {1} profile.", adapter.Description, graphicsProfile));
-            if (presentationParameters == null)
-                throw new ArgumentNullException("presentationParameters");
-#if DIRECTX
-            // TODO we need to figure out how to inject the half pixel offset into DX shaders
-            preferHalfPixelOffset = false;
-#endif
-            Adapter = adapter;
-            _graphicsProfile = graphicsProfile;
-            UseHalfPixelOffset = preferHalfPixelOffset;
-            PresentationParameters = presentationParameters;
-            Setup();
-            GraphicsCapabilities = new GraphicsCapabilities();
-            GraphicsCapabilities.Initialize(this);
-
-            Initialize();
-        }
-
-        private void Setup()
-        {
-#if DEBUG
-            if (DisplayMode == null)
-            {
-                throw new Exception(
-                    "Unable to determine the current display mode.  This can indicate that the " +
-                    "game is not configured to be HiDPI aware under Windows 10 or later.  See " +
-                    "https://github.com/MonoGame/MonoGame/issues/5040 for more information.");
-            }
-#endif
-
-            // Initialize the main viewport
-            _viewport = new Viewport (0, 0, DisplayMode.Width, DisplayMode.Height);
-			_viewport.MaxDepth = 1.0f;
-
-            PlatformSetup();
-
+        internal const int UavRegisterShiftMGFXC = 128; // this number is used in MGFXC to shift u-register bindings (see ShaderData.conductor.cs)
+
+        /// <summary>
+        /// Gets a value that indicates whether the object is disposed.
+        /// </summary>
+        public bool IsDisposed
+        {
+            get
+            {
+                return _isDisposed;
+            }
+        }
+
+        /// <summary>
+        /// Gets a value that indicates whether the associated content was lost.
+        /// </summary>
+		public bool IsContentLost {
+			get {
+				// We will just return IsDisposed for now
+				// as that is the only case I can see for now
+				return IsDisposed;
+			}
+		}
+
+        internal bool IsRenderTargetBound
+        {
+            get
+            {
+                return _currentRenderTargetCount > 0;
+            }
+        }
+
+        internal DepthFormat ActiveDepthFormat
+        {
+            get
+            {
+                return IsRenderTargetBound
+                    ? _currentRenderTargetBindings[0].DepthFormat
+                    : PresentationParameters.DepthStencilFormat;
+            }
+        }
+
+        /// <summary>
+        /// Gets the graphics adapter.
+        /// </summary>
+        public GraphicsAdapter Adapter
+        {
+            get;
+            private set;
+        }
+
+        internal GraphicsMetrics _graphicsMetrics;
+
+        /// <summary>
+        /// The rendering information for debugging and profiling.
+        /// The metrics are reset every frame after draw within <see cref="GraphicsDevice.Present"/>. 
+        /// </summary>
+        public GraphicsMetrics Metrics { get { return _graphicsMetrics; } set { _graphicsMetrics = value; } }
+
+        private GraphicsDebug _graphicsDebug;
+
+        /// <summary>
+        /// Access debugging APIs for the graphics subsystem.
+        /// </summary>
+        public GraphicsDebug GraphicsDebug { get { return _graphicsDebug; } set { _graphicsDebug = value; } }
+
+        internal GraphicsDevice()
+		{
+            PresentationParameters = new PresentationParameters();
+            PresentationParameters.DepthStencilFormat = DepthFormat.Depth24;
+            Setup();
+            GraphicsCapabilities = new GraphicsCapabilities();
+            GraphicsCapabilities.Initialize(this);
+            Initialize();
+        }
+
+        /// <summary>
+        /// Initializes a new instance of the <see cref="GraphicsDevice" /> class.
+        /// </summary>
+        /// <param name="adapter">The graphics adapter.</param>
+        /// <param name="graphicsProfile">The graphics profile.</param>
+        /// <param name="presentationParameters">The presentation options.</param>
+        /// <exception cref="ArgumentNullException">
+        /// <paramref name="presentationParameters"/> is <see langword="null"/>.
+        /// </exception>
+        public GraphicsDevice(GraphicsAdapter adapter, GraphicsProfile graphicsProfile, PresentationParameters presentationParameters)
+        {
+            if (adapter == null)
+                throw new ArgumentNullException("adapter");
+            if (!adapter.IsProfileSupported(graphicsProfile))
+                throw new NoSuitableGraphicsDeviceException(String.Format("Adapter '{0}' does not support the {1} profile.", adapter.Description, graphicsProfile));
+            if (presentationParameters == null)
+                throw new ArgumentNullException("presentationParameters");
+            Adapter = adapter;
+            PresentationParameters = presentationParameters;
+            _graphicsProfile = graphicsProfile;
+            Setup();
+            GraphicsCapabilities = new GraphicsCapabilities();
+            GraphicsCapabilities.Initialize(this);
+
+            Initialize();
+        }
+
+        /// <summary>
+        /// Initializes a new instance of the <see cref="GraphicsDevice" /> class.
+        /// </summary>
+        /// <param name="adapter">The graphics adapter.</param>
+        /// <param name="graphicsProfile">The graphics profile.</param>
+        /// <param name="preferHalfPixelOffset"> Indicates if DX9 style pixel addressing or current standard pixel addressing should be used. This value is passed to <see cref="GraphicsDevice.UseHalfPixelOffset"/></param>
+        /// <param name="presentationParameters">The presentation options.</param>
+        /// <exception cref="ArgumentNullException">
+        /// <paramref name="presentationParameters"/> is <see langword="null"/>.
+        /// </exception>
+        public GraphicsDevice(GraphicsAdapter adapter, GraphicsProfile graphicsProfile, bool preferHalfPixelOffset, PresentationParameters presentationParameters)
+        {
+            if (adapter == null)
+                throw new ArgumentNullException("adapter");
+            if (!adapter.IsProfileSupported(graphicsProfile))
+                throw new NoSuitableGraphicsDeviceException(String.Format("Adapter '{0}' does not support the {1} profile.", adapter.Description, graphicsProfile));
+            if (presentationParameters == null)
+                throw new ArgumentNullException("presentationParameters");
+#if DIRECTX
+            // TODO we need to figure out how to inject the half pixel offset into DX shaders
+            preferHalfPixelOffset = false;
+#endif
+            Adapter = adapter;
+            _graphicsProfile = graphicsProfile;
+            UseHalfPixelOffset = preferHalfPixelOffset;
+            PresentationParameters = presentationParameters;
+            Setup();
+            GraphicsCapabilities = new GraphicsCapabilities();
+            GraphicsCapabilities.Initialize(this);
+
+            Initialize();
+        }
+
+        private void Setup()
+        {
+#if DEBUG
+            if (DisplayMode == null)
+            {
+                throw new Exception(
+                    "Unable to determine the current display mode.  This can indicate that the " +
+                    "game is not configured to be HiDPI aware under Windows 10 or later.  See " +
+                    "https://github.com/MonoGame/MonoGame/issues/5040 for more information.");
+            }
+#endif
+
+            // Initialize the main viewport
+            _viewport = new Viewport (0, 0, DisplayMode.Width, DisplayMode.Height);
+			_viewport.MaxDepth = 1.0f;
+
+            PlatformSetup();
+
             SamplerStates = new SamplerStateCollection(this, MaxResourceSlotsPerStage);
             VertexSamplerStates = new SamplerStateCollection(this, MaxResourceSlotsPerStage);
-            HullSamplerStates = new SamplerStateCollection(this, MaxResourceSlotsPerStage);
-            DomainSamplerStates = new SamplerStateCollection(this, MaxResourceSlotsPerStage);
-            GeometrySamplerStates = new SamplerStateCollection(this, MaxResourceSlotsPerStage);
+            HullSamplerStates = new SamplerStateCollection(this, MaxResourceSlotsPerStage);
+            DomainSamplerStates = new SamplerStateCollection(this, MaxResourceSlotsPerStage);
+            GeometrySamplerStates = new SamplerStateCollection(this, MaxResourceSlotsPerStage);
             ComputeSamplerStates = new SamplerStateCollection(this, MaxResourceSlotsPerStage);
-
+
             VertexShaderResources = new ShaderResourceCollection(ShaderStage.Vertex, MaxResourceSlotsPerStage, 0);
             PixelShaderResources = new ShaderResourceCollection(ShaderStage.Pixel, MaxResourceSlotsPerStage, MaxUavSlotsPerStage);
             HullShaderResources = new ShaderResourceCollection(ShaderStage.Hull, MaxResourceSlotsPerStage, 0);
             DomainShaderResources = new ShaderResourceCollection(ShaderStage.Domain, MaxResourceSlotsPerStage, 0);
             GeometryShaderResources = new ShaderResourceCollection(ShaderStage.Geometry, MaxResourceSlotsPerStage, 0);
             ComputeShaderResources = new ShaderResourceCollection(ShaderStage.Compute, MaxResourceSlotsPerStage, MaxUavSlotsPerStage);
-
-            _blendStateAdditive = BlendState.Additive.Clone();
-            _blendStateAlphaBlend = BlendState.AlphaBlend.Clone();
-            _blendStateNonPremultiplied = BlendState.NonPremultiplied.Clone();
-            _blendStateOpaque = BlendState.Opaque.Clone();
-
-            BlendState = BlendState.Opaque;
-
-            _depthStencilStateDefault = DepthStencilState.Default.Clone();
-            _depthStencilStateDepthRead = DepthStencilState.DepthRead.Clone();
-            _depthStencilStateNone = DepthStencilState.None.Clone();
-
-            DepthStencilState = DepthStencilState.Default;
-
-            _rasterizerStateCullClockwise = RasterizerState.CullClockwise.Clone();
-            _rasterizerStateCullCounterClockwise = RasterizerState.CullCounterClockwise.Clone();
-            _rasterizerStateCullNone = RasterizerState.CullNone.Clone();
-
-            RasterizerState = RasterizerState.CullCounterClockwise;
-
-            EffectCache = new Dictionary<int, Effect>();
-        }
-
-        /// <summary/>
-        ~GraphicsDevice()
-        {
-            Dispose(false);
-        }
-
-        internal int GetClampedMultisampleCount(int multiSampleCount)
-        {
-            if (multiSampleCount > 1)
-            {
-                // Round down MultiSampleCount to the nearest power of two
-                // hack from http://stackoverflow.com/a/2681094
-                // Note: this will return an incorrect, but large value
-                // for very large numbers. That doesn't matter because
-                // the number will get clamped below anyway in this case.
-                var msc = multiSampleCount;
-                msc = msc | (msc >> 1);
-                msc = msc | (msc >> 2);
-                msc = msc | (msc >> 4);
-                msc -= (msc >> 1);
-                // and clamp it to what the device can handle
-                if (msc > GraphicsCapabilities.MaxMultiSampleCount)
-                    msc = GraphicsCapabilities.MaxMultiSampleCount;
-
-                return msc;
-            }
-            else return 0;
-        }
-
-        internal void Initialize()
-        {
-            PlatformInitialize();
-
-            // Force set the default render states.
-            _blendStateDirty = _depthStencilStateDirty = _rasterizerStateDirty = true;
-            BlendState = BlendState.Opaque;
-            DepthStencilState = DepthStencilState.Default;
-            RasterizerState = RasterizerState.CullCounterClockwise;
-
-            // Clear sampler collections forcing
-            // the state to be reapplied.
-            SamplerStates.Clear();
-            VertexSamplerStates.Clear();
+
+            _blendStateAdditive = BlendState.Additive.Clone();
+            _blendStateAlphaBlend = BlendState.AlphaBlend.Clone();
+            _blendStateNonPremultiplied = BlendState.NonPremultiplied.Clone();
+            _blendStateOpaque = BlendState.Opaque.Clone();
+
+            BlendState = BlendState.Opaque;
+
+            _depthStencilStateDefault = DepthStencilState.Default.Clone();
+            _depthStencilStateDepthRead = DepthStencilState.DepthRead.Clone();
+            _depthStencilStateNone = DepthStencilState.None.Clone();
+
+            DepthStencilState = DepthStencilState.Default;
+
+            _rasterizerStateCullClockwise = RasterizerState.CullClockwise.Clone();
+            _rasterizerStateCullCounterClockwise = RasterizerState.CullCounterClockwise.Clone();
+            _rasterizerStateCullNone = RasterizerState.CullNone.Clone();
+
+            RasterizerState = RasterizerState.CullCounterClockwise;
+
+            EffectCache = new Dictionary<int, Effect>();
+        }
+
+        /// <summary/>
+        ~GraphicsDevice()
+        {
+            Dispose(false);
+        }
+
+        internal int GetClampedMultisampleCount(int multiSampleCount)
+        {
+            if (multiSampleCount > 1)
+            {
+                // Round down MultiSampleCount to the nearest power of two
+                // hack from http://stackoverflow.com/a/2681094
+                // Note: this will return an incorrect, but large value
+                // for very large numbers. That doesn't matter because
+                // the number will get clamped below anyway in this case.
+                var msc = multiSampleCount;
+                msc = msc | (msc >> 1);
+                msc = msc | (msc >> 2);
+                msc = msc | (msc >> 4);
+                msc -= (msc >> 1);
+                // and clamp it to what the device can handle
+                if (msc > GraphicsCapabilities.MaxMultiSampleCount)
+                    msc = GraphicsCapabilities.MaxMultiSampleCount;
+
+                return msc;
+            }
+            else return 0;
+        }
+
+        internal void Initialize()
+        {
+            PlatformInitialize();
+
+            // Force set the default render states.
+            _blendStateDirty = _depthStencilStateDirty = _rasterizerStateDirty = true;
+            BlendState = BlendState.Opaque;
+            DepthStencilState = DepthStencilState.Default;
+            RasterizerState = RasterizerState.CullCounterClockwise;
+
+            // Clear sampler collections forcing
+            // the state to be reapplied.
+            SamplerStates.Clear();
+            VertexSamplerStates.Clear();
             HullSamplerStates.Clear();
             DomainSamplerStates.Clear();
             GeometrySamplerStates.Clear();
             ComputeSamplerStates.Clear();
-
-            // Clear constant buffers
-            _vertexConstantBuffers.Clear();
-            _pixelConstantBuffers.Clear();
+
+            // Clear constant buffers
+            _vertexConstantBuffers.Clear();
+            _pixelConstantBuffers.Clear();
             _hullConstantBuffers.Clear();
             _domainConstantBuffers.Clear();
-            _geometryConstantBuffers.Clear();
+            _geometryConstantBuffers.Clear();
             _computeConstantBuffers.Clear();
-
+
             // Clear shader resources
             VertexShaderResources.Clear();
             PixelShaderResources.Clear();
             HullShaderResources.Clear();
             DomainShaderResources.Clear();
             GeometryShaderResources.Clear();
-            ComputeShaderResources.Clear();
-
-            // Force set the buffers and shaders on next ApplyState() call
-            _vertexBuffers = new VertexBufferBindings(_maxVertexBufferSlots);
-            _vertexBuffersDirty = true;
-            _indexBufferDirty = true;
-            _vertexShaderDirty = true;
-            _pixelShaderDirty = true;
+            ComputeShaderResources.Clear();
+
+            // Force set the buffers and shaders on next ApplyState() call
+            _vertexBuffers = new VertexBufferBindings(_maxVertexBufferSlots);
+            _vertexBuffersDirty = true;
+            _indexBufferDirty = true;
+            _vertexShaderDirty = true;
+            _pixelShaderDirty = true;
             _hullShaderDirty = true;
             _domainShaderDirty = true;
-            _geometryShaderDirty = true;
-            _computeShaderDirty = true;
-
-            // Set the default scissor rect.
-            _scissorRectangleDirty = true;
-            ScissorRectangle = _viewport.Bounds;
-
-            // Set the default render target.
-            ApplyRenderTargets(null);
-        }
-
-        /// <summary>
-        /// Gets or sets rasterizer state.
-        /// The default value is <see cref="RasterizerState.CullCounterClockwise"/>.
-        /// </summary>
-        public RasterizerState RasterizerState
-        {
-            get
-            {
-                return _rasterizerState;
-            }
-
-            set
-            {
-                if (value == null)
-                    throw new ArgumentNullException("value");
-
-                // Don't set the same state twice!
-                if (_rasterizerState == value)
-                    return;
-
-                if (!value.DepthClipEnable && !GraphicsCapabilities.SupportsDepthClamp)
-                    throw new InvalidOperationException("Cannot set RasterizerState.DepthClipEnable to false on this graphics device");
-
-                _rasterizerState = value;
-
-                // Static state properties never actually get bound;
-                // instead we use our GraphicsDevice-specific version of them.
-                var newRasterizerState = _rasterizerState;
-                if (ReferenceEquals(_rasterizerState, RasterizerState.CullClockwise))
-                    newRasterizerState = _rasterizerStateCullClockwise;
-                else if (ReferenceEquals(_rasterizerState, RasterizerState.CullCounterClockwise))
-                    newRasterizerState = _rasterizerStateCullCounterClockwise;
-                else if (ReferenceEquals(_rasterizerState, RasterizerState.CullNone))
-                    newRasterizerState = _rasterizerStateCullNone;
-
-                newRasterizerState.BindToGraphicsDevice(this);
-
-                _actualRasterizerState = newRasterizerState;
-
-                _rasterizerStateDirty = true;
-            }
-        }
-
-        /// <summary>
-        /// The color used as blend factor when alpha blending.
-        /// </summary>
-        /// <remarks>
-        /// When only changing BlendFactor, use this rather than <see cref="Graphics.BlendState.BlendFactor"/> to
-        /// only update BlendFactor so the whole BlendState does not have to be updated.
-        /// </remarks>
-        public Color BlendFactor
-        {
-            get { return _blendFactor; }
-            set
-            {
-                if (_blendFactor == value)
-                    return;
-                _blendFactor = value;
-                _blendFactorDirty = true;
-            }
-        }
-
-        /// <summary>
-        /// Gets or sets a system-defined instance of a blend state object initialized for alpha blending.
-        /// The default value is <see cref="BlendState.Opaque"/>.
-        /// </summary>
-        public BlendState BlendState
-        {
-			get { return _blendState; }
-			set
-            {
-                if (value == null)
-                    throw new ArgumentNullException("value");
-
-                // Don't set the same state twice!
-                if (_blendState == value)
-                    return;
-
-				_blendState = value;
-
-                // Static state properties never actually get bound;
-                // instead we use our GraphicsDevice-specific version of them.
-                var newBlendState = _blendState;
-                if (ReferenceEquals(_blendState, BlendState.Additive))
-                    newBlendState = _blendStateAdditive;
-                else if (ReferenceEquals(_blendState, BlendState.AlphaBlend))
-                    newBlendState = _blendStateAlphaBlend;
-                else if (ReferenceEquals(_blendState, BlendState.NonPremultiplied))
-                    newBlendState = _blendStateNonPremultiplied;
-                else if (ReferenceEquals(_blendState, BlendState.Opaque))
-                    newBlendState = _blendStateOpaque;
-
-                if (newBlendState.IndependentBlendEnable && !GraphicsCapabilities.SupportsSeparateBlendStates)
-                    throw new PlatformNotSupportedException("Independent blend states requires at least OpenGL 4.0 or GL_ARB_draw_buffers_blend. Try upgrading your graphics drivers.");
-
-                // Blend state is now bound to a device... no one should
-                // be changing the state of the blend state object now!
-                newBlendState.BindToGraphicsDevice(this);
-
-                _actualBlendState = newBlendState;
-
-                BlendFactor = _actualBlendState.BlendFactor;
-
-                _blendStateDirty = true;
-            }
-		}
-
-        /// <summary>
-        /// Gets or sets a system-defined instance of a depth-stencil state object.
-        /// The default value is <see cref="DepthStencilState.Default"/>.
-        /// </summary>
-        public DepthStencilState DepthStencilState
-        {
-            get { return _depthStencilState; }
-            set
-            {
-                if (value == null)
-                    throw new ArgumentNullException("value");
-
-                // Don't set the same state twice!
-                if (_depthStencilState == value)
-                    return;
-
-                _depthStencilState = value;
-
-                // Static state properties never actually get bound;
-                // instead we use our GraphicsDevice-specific version of them.
-                var newDepthStencilState = _depthStencilState;
-                if (ReferenceEquals(_depthStencilState, DepthStencilState.Default))
-                    newDepthStencilState = _depthStencilStateDefault;
-                else if (ReferenceEquals(_depthStencilState, DepthStencilState.DepthRead))
-                    newDepthStencilState = _depthStencilStateDepthRead;
-                else if (ReferenceEquals(_depthStencilState, DepthStencilState.None))
-                    newDepthStencilState = _depthStencilStateNone;
-
-                newDepthStencilState.BindToGraphicsDevice(this);
-
-                _actualDepthStencilState = newDepthStencilState;
-
-                _depthStencilStateDirty = true;
-            }
-        }
-
-        internal void ApplyState(bool applyShaders)
-        {
-            PlatformBeginApplyState();
-
-            PlatformApplyBlend();
-
-            if (_depthStencilStateDirty)
-            {
-                _actualDepthStencilState.PlatformApplyState(this);
-                _depthStencilStateDirty = false;
-            }
-
-            if (_rasterizerStateDirty)
-            {
-                _actualRasterizerState.PlatformApplyState(this);
-                _rasterizerStateDirty = false;
-            }
-
-            PlatformApplyState(applyShaders);
-        }
-
-        /// <summary>
-        /// Clears resource buffers.
-        /// </summary>
-        /// <param name="color">Set this color value in all buffers.</param>
-        public void Clear(Color color)
-        {
-            var options = ClearOptions.Target;
-            options |= ClearOptions.DepthBuffer;
-            options |= ClearOptions.Stencil;
-            PlatformClear(options, color.ToVector4(), _viewport.MaxDepth, 0);
-
-            unchecked
-            {
-                _graphicsMetrics._clearCount++;
-            }
-        }
-
-        /// <inheritdoc cref="Clear(Color)"/>
-        /// <param name="color">Set this color value in all buffers.</param>
-        /// <param name="options">Options for clearing a buffer.</param>
-        /// <param name="depth">Set this depth value in the buffer.</param>
-        /// <param name="stencil">Set this stencil value in the buffer.</param>
-        public void Clear(ClearOptions options, Color color, float depth, int stencil)
-        {
-            PlatformClear(options, color.ToVector4(), depth, stencil);
-
-            unchecked
-            {
-                _graphicsMetrics._clearCount++;
-            }
-        }
-
-        /// <inheritdoc cref="Clear(ClearOptions, Color, float, int)"/>
-        public void Clear(ClearOptions options, Vector4 color, float depth, int stencil)
-		{
-            PlatformClear(options, color, depth, stencil);
-
-            unchecked
-            {
-                _graphicsMetrics._clearCount++;
-            }
-        }
-
-        /// <inheritoc cref="IDisposable.Dispose()"/>
-        public void Dispose()
-        {
-            Dispose(true);
-            GC.SuppressFinalize(this);
-        }
-
-        /// <summary/>
-        protected virtual void Dispose(bool disposing)
-        {
-            if (!_isDisposed)
-            {
-                if (disposing)
-                {
-                    // Dispose of all remaining graphics resources before disposing of the graphics device
-                    lock (_resourcesLock)
-                    {
-                        foreach (var resource in _resources.ToArray())
-                        {
-                            var target = resource.Target as IDisposable;
-                            if (target != null)
-                                target.Dispose();
-                        }
-                        _resources.Clear();
-                    }
-
-                    // Clear the effect cache.
-                    EffectCache.Clear();
-
-                    _blendState = null;
-                    _actualBlendState = null;
-                    _blendStateAdditive.Dispose();
-                    _blendStateAlphaBlend.Dispose();
-                    _blendStateNonPremultiplied.Dispose();
-                    _blendStateOpaque.Dispose();
-
-                    _depthStencilState = null;
-                    _actualDepthStencilState = null;
-                    _depthStencilStateDefault.Dispose();
-                    _depthStencilStateDepthRead.Dispose();
-                    _depthStencilStateNone.Dispose();
-
-                    _rasterizerState = null;
-                    _actualRasterizerState = null;
-                    _rasterizerStateCullClockwise.Dispose();
-                    _rasterizerStateCullCounterClockwise.Dispose();
-                    _rasterizerStateCullNone.Dispose();
-
-                    PlatformDispose();
-                }
-
-                _isDisposed = true;
-                EventHelpers.Raise(this, Disposing, EventArgs.Empty);
-            }
-        }
-
-        internal void AddResourceReference(WeakReference resourceReference)
-        {
-            lock (_resourcesLock)
-            {
-                _resources.Add(resourceReference);
-            }
-        }
-
-        internal void RemoveResourceReference(WeakReference resourceReference)
-        {
-            lock (_resourcesLock)
-            {
-                _resources.Remove(resourceReference);
-            }
-        }
-
-        /// <summary>
-        /// Presents the display with the contents of the next buffer
-        /// in the sequence of back buffers owned by the <see cref="GraphicsDevice"/>.
-        /// </summary>
-        /// <exception cref="InvalidOperationException">A render target is active.</exception>
-        public void Present()
-        {
-            // We cannot present with a RT set on the device.
-            if (_currentRenderTargetCount != 0)
-                throw new InvalidOperationException("Cannot call Present when a render target is active.");
-
-            _graphicsMetrics = new GraphicsMetrics();
-            PlatformPresent();
-        }
-
-        /*
-        public void Present(Rectangle? sourceRectangle, Rectangle? destinationRectangle, IntPtr overrideWindowHandle)
-        {
-            throw new NotImplementedException();
-        }
-        */
-
-<<<<<<< HEAD
-        partial void PlatformReset();
-
-=======
-        partial void PlatformReset();
-
-        /// <summary>
-        /// Resets the presentation parameters for the current <see cref="GraphicsDevice"/>.
-        /// </summary>
->>>>>>> 9d415cc1
-        public void Reset()
-        {
-            PlatformReset();
-
-            EventHelpers.Raise(this, DeviceResetting, EventArgs.Empty);
-
-            // Update the back buffer.
-            OnPresentationChanged();
-            
-            EventHelpers.Raise(this, PresentationChanged, new PresentationEventArgs(PresentationParameters));
-            EventHelpers.Raise(this, DeviceReset, EventArgs.Empty);
-       }
-
-        /// <summary>
-        /// Resets the current <see cref="GraphicsDevice"/> with the specified <see cref="PresentationParameters"/>.
-        /// </summary>
-        /// <param name="presentationParameters">Presentation parameters to set.</param>
-        /// <exception cref="ArgumentNullException">
-        /// <paramref name="presentationParameters"/> is <see langword="null"/>
-        /// </exception>
-        public void Reset(PresentationParameters presentationParameters)
-        {
-            if (presentationParameters == null)
-                throw new ArgumentNullException("presentationParameters");
-
-            PresentationParameters = presentationParameters;
-            Reset();
-        }
-
-        /// <summary>
-        /// Trigger the DeviceResetting event
-        /// Currently internal to allow the various platforms to send the event at the appropriate time.
-        /// </summary>
-        internal void OnDeviceResetting()
-        {
-            EventHelpers.Raise(this, DeviceResetting, EventArgs.Empty);
-
-            lock (_resourcesLock)
-            {
-                foreach (var resource in _resources)
-                {
-                    var target = resource.Target as GraphicsResource;
-                    if (target != null)
-                        target.GraphicsDeviceResetting();
-                }
-
-                // Remove references to resources that have been garbage collected.
-                _resources.RemoveAll(wr => !wr.IsAlive);
-            }
-        }
-
-        /// <summary>
-        /// Trigger the DeviceReset event to allow games to be notified of a device reset.
-        /// Currently internal to allow the various platforms to send the event at the appropriate time.
-        /// </summary>
-        internal void OnDeviceReset()
-        {
-            EventHelpers.Raise(this, DeviceReset, EventArgs.Empty);
-        }
-
-        /// <summary>
-        /// Retrieves the display mode's spatial resolution, color resolution, and refresh frequency.
-        /// </summary>
-        public DisplayMode DisplayMode
-        {
-            get
-            {
-                return Adapter.CurrentDisplayMode;
-            }
-        }
-
-        /// <summary>
-        /// Retrieves the status of the device.
-        /// </summary>
-        public GraphicsDeviceStatus GraphicsDeviceStatus
-        {
-            get
-            {
-                return GraphicsDeviceStatus.Normal;
-            }
-        }
-
-        /// <summary>
-        /// Gets the presentation parameters associated with this graphics device.
-        /// </summary>
-        public PresentationParameters PresentationParameters
-        {
-            get;
-            private set;
-        }
-
-        /// <summary>
-        /// Gets or sets a viewport identifying the portion of the render target to receive draw calls.
-        /// </summary>
-        public Viewport Viewport
-        {
-            get
-            {
-                return _viewport;
-            }
-
-            set
-            {
-                _viewport = value;
-                PlatformSetViewport(ref value);
-            }
-        }
-
-        private readonly GraphicsProfile _graphicsProfile;
-        /// <summary>
-        /// Gets the graphics profile.
-        /// The default value is <see cref="GraphicsProfile.Reach"/>.
-        /// </summary>
-        public GraphicsProfile GraphicsProfile
-        {
-            get { return _graphicsProfile; }
-        }
-
-        /// <summary>
-        /// Gets or sets the rectangle used for scissor testing. By default, the size matches the render target size.
-        /// </summary>
-        public Rectangle ScissorRectangle
-        {
-            get
-            {
-                return _scissorRectangle;
-            }
-
-            set
-            {
-                if (_scissorRectangle == value)
-                    return;
-
-                _scissorRectangle = value;
-                _scissorRectangleDirty = true;
-            }
-        }
-
-        /// <summary>
-        /// Gets the amount of render targets bound to this device.
-        /// </summary>
-        public int RenderTargetCount
-        {
-            get
-            {
-                return _currentRenderTargetCount;
-            }
-        }
-
-        /// <summary>
-        /// Sets a new render target for this <see cref="GraphicsDevice"/>.
-        /// </summary>
-        /// <param name="renderTarget">
-        /// A new render target for the device, or <see langword="null"/>
-        /// to set the device render target to the back buffer of the device.
-        /// </param>
-		public void SetRenderTarget(RenderTarget2D renderTarget)
-		{
-			if (renderTarget == null)
-		    {
-                SetRenderTargets(null);
-		    }
-			else
-			{
-				_tempRenderTargetBinding[0] = new RenderTargetBinding(renderTarget);
-				SetRenderTargets(_tempRenderTargetBinding);
-			}
-		}
-
-        /// <inheritdoc cref="SetRenderTarget(RenderTarget2D)"/>
-        /// <param name="renderTarget"/>
-        /// <param name="cubeMapFace">The cube map face type.</param>
-        public void SetRenderTarget(RenderTargetCube renderTarget, CubeMapFace cubeMapFace)
-        {
-            if (renderTarget == null)
-            {
-                SetRenderTargets(null);
-            }
-            else
-            {
-                _tempRenderTargetBinding[0] = new RenderTargetBinding(renderTarget, cubeMapFace);
-                SetRenderTargets(_tempRenderTargetBinding);
-            }
-        }
-
-        /// <summary>
-        /// Sets an array of render targets.
-        /// </summary>
-        /// <param name="renderTargets">An array of render targets.</param>
-		public void SetRenderTargets(params RenderTargetBinding[] renderTargets)
-		{
-            // Avoid having to check for null and zero length.
-            var renderTargetCount = 0;
-            if (renderTargets != null)
-            {
-                renderTargetCount = renderTargets.Length;
-                if (renderTargetCount == 0)
-                {
-                    renderTargets = null;
-                }
-            }
-
-            // Try to early out if the current and new bindings are equal.
-            if (_currentRenderTargetCount == renderTargetCount)
-            {
-                var isEqual = true;
-                for (var i = 0; i < _currentRenderTargetCount; i++)
-                {
-                    if (_currentRenderTargetBindings[i].RenderTarget != renderTargets[i].RenderTarget ||
-                        _currentRenderTargetBindings[i].ArraySlice != renderTargets[i].ArraySlice)
-                    {
-                        isEqual = false;
-                        break;
-                    }
-                }
-
-                if (isEqual)
-                    return;
-            }
-
-            ApplyRenderTargets(renderTargets);
-
-            if (renderTargetCount == 0)
-            {
-                unchecked
-                {
-                    _graphicsMetrics._targetCount++;
-                }
-            }
-            else
-            {
-                unchecked
-                {
-                    _graphicsMetrics._targetCount += renderTargetCount;
-                }
-            }
-        }
-
-        internal void ApplyRenderTargets(RenderTargetBinding[] renderTargets)
-        {
-            var clearTarget = false;
-
-            PlatformResolveRenderTargets();
-
-            // Clear the current bindings.
-            Array.Clear(_currentRenderTargetBindings, 0, _currentRenderTargetBindings.Length);
-
-            int renderTargetWidth;
-            int renderTargetHeight;
-            if (renderTargets == null)
-            {
-                _currentRenderTargetCount = 0;
-
-                PlatformApplyDefaultRenderTarget();
-                clearTarget = PresentationParameters.RenderTargetUsage == RenderTargetUsage.DiscardContents;
-
-                renderTargetWidth = PresentationParameters.BackBufferWidth;
-                renderTargetHeight = PresentationParameters.BackBufferHeight;
-            }
-			else
-			{
-                // Copy the new bindings.
-                Array.Copy(renderTargets, _currentRenderTargetBindings, renderTargets.Length);
-                _currentRenderTargetCount = renderTargets.Length;
-
-                var renderTarget = PlatformApplyRenderTargets();
-
-                // We clear the render target if asked.
-                clearTarget = renderTarget.RenderTargetUsage == RenderTargetUsage.DiscardContents;
-
-                renderTargetWidth = renderTarget.Width;
-                renderTargetHeight = renderTarget.Height;
-            }
-
-            // Set the viewport to the size of the first render target.
-            Viewport = new Viewport(0, 0, renderTargetWidth, renderTargetHeight);
-
-            // Set the scissor rectangle to the size of the first render target.
-            ScissorRectangle = new Rectangle(0, 0, renderTargetWidth, renderTargetHeight);
-
-            // In XNA 4, because of hardware limitations on Xbox, when
-            // a render target doesn't have PreserveContents as its usage
-            // it is cleared before being rendered to.
-            if (clearTarget)
-                Clear(DiscardColor);
-        }
-
-        /// <summary>
-        /// Gets render target surfaces.
-        /// </summary>
-        /// <returns>An array of bound render targets.</returns>
-		public RenderTargetBinding[] GetRenderTargets()
-		{
-            // Return a correctly sized copy our internal array.
-            var bindings = new RenderTargetBinding[_currentRenderTargetCount];
-            Array.Copy(_currentRenderTargetBindings, bindings, _currentRenderTargetCount);
-            return bindings;
-		}
-
-        /// <summary>
-        /// Gets render target surfaces.
-        /// </summary>
-        /// <param name="outTargets">
-        /// When this method returns, contains an array of that description of bound render targets.
-        /// This parameter is treated as uninitialized.
-        /// </param>
-        public void GetRenderTargets(RenderTargetBinding[] outTargets)
-        {
-            Debug.Assert(outTargets.Length == _currentRenderTargetCount, "Invalid outTargets array length!");
-            Array.Copy(_currentRenderTargetBindings, outTargets, _currentRenderTargetCount);
-        }
-
-        /// <summary>
-        /// Sets or binds a vertex buffer to a device. 
-        /// </summary>
-        /// <param name="vertexBuffer">A vertex buffer.</param>
-        public void SetVertexBuffer(VertexBuffer vertexBuffer)
-        {
-            _vertexBuffersDirty |= (vertexBuffer == null)
-                                   ? _vertexBuffers.Clear()
-                                   : _vertexBuffers.Set(vertexBuffer, 0);
-        }
-
-        /// <inheritdoc cref="SetVertexBuffer(VertexBuffer)"/>
-        /// <param name="vertexBuffer"/>
-        /// <param name="vertexOffset">The offset (in bytes) from the beginning of the buffer.</param>
-        /// <exception cref="ArgumentOutOfRangeException">
-        /// <paramref name="vertexOffset"/> is less than 0
-        /// OR is greater than or equal to <paramref name="vertexBuffer"/>.VertexCount.
-        /// </exception>
-        public void SetVertexBuffer(VertexBuffer vertexBuffer, int vertexOffset)
-        {
-            // Validate vertexOffset.
-            if (vertexOffset < 0
-                || vertexBuffer == null && vertexOffset != 0
-                || vertexBuffer != null && vertexOffset >= vertexBuffer.VertexCount)
-            {
-                throw new ArgumentOutOfRangeException("vertexOffset");
-            }
-
-            _vertexBuffersDirty |= (vertexBuffer == null)
-                                   ? _vertexBuffers.Clear()
-                                   : _vertexBuffers.Set(vertexBuffer, vertexOffset);
-        }
-
-        /// <summary>
-        /// Sets the vertex buffers.
-        /// </summary>
-        /// <param name="vertexBuffers">An array of vertex buffers.</param>
-        /// <exception cref="ArgumentOutOfRangeException">
-        /// Length of <paramref name="vertexBuffers"/> is more than max allowed number of vertex buffers. 
-        /// </exception>
-        public void SetVertexBuffers(params VertexBufferBinding[] vertexBuffers)
-        {
-            if (vertexBuffers == null || vertexBuffers.Length == 0)
-            {
-                _vertexBuffersDirty |= _vertexBuffers.Clear();
-            }
-            else
-            {
-                if (vertexBuffers.Length > _maxVertexBufferSlots)
-                {
-                    var message = string.Format(CultureInfo.InvariantCulture, "Max number of vertex buffers is {0}.", _maxVertexBufferSlots);
-                    throw new ArgumentOutOfRangeException("vertexBuffers", message);
-                }
-
-                _vertexBuffersDirty |= _vertexBuffers.Set(vertexBuffers);
-            }
-        }
-
-        private void SetIndexBuffer(IndexBuffer indexBuffer)
-        {
-            if (_indexBuffer == indexBuffer)
-                return;
-
-            _indexBuffer = indexBuffer;
-            _indexBufferDirty = true;
-        }
-
-        /// <summary>
-        /// Gets or sets index data. The default value is <see langword="null"/>.
-        /// </summary>
-        public IndexBuffer Indices { set { SetIndexBuffer(value); } get { return _indexBuffer; } }
-
-        internal Shader VertexShader
-        {
-            get { return _vertexShader; }
-            set
-            {
-                if (_vertexShader == value)
-                    return;
-
-                _vertexShader = value;
-                _vertexConstantBuffers.Clear();
-                _vertexShaderDirty = true;
-            }
-        }
-
-        internal Shader PixelShader
-        {
-            get { return _pixelShader; }
-            set
-            {
-                if (_pixelShader == value)
-                    return;
-
-                _pixelShader = value;
-                _pixelConstantBuffers.Clear();
-                _pixelShaderDirty = true;
-            }
-        }
-
-        internal Shader HullShader
-        {
-            get { return _hullShader; }
-            set
-            {
-                if (_hullShader == value)
-                    return;
-
-                _hullShader = value;
-                _hullConstantBuffers.Clear();
-                _hullShaderDirty = true;
-            }
-        }
-
-        internal Shader DomainShader
-        {
-            get { return _domainShader; }
-            set
-            {
-                if (_domainShader == value)
-                    return;
-
-                _domainShader = value;
-                _domainConstantBuffers.Clear();
-                _domainShaderDirty = true;
-            }
-        }
-
-        internal Shader GeometryShader
-        {
-            get { return _geometryShader; }
-            set
-            {
-                if (_geometryShader == value)
-                    return;
-
-                _geometryShader = value;
-                _geometryConstantBuffers.Clear();
-                _geometryShaderDirty = true;
-            }
-        }
-
-        internal Shader ComputeShader
-        {
-            get { return _computeShader; }
-            set
-            {
-                if (_computeShader == value)
-                    return;
-
-                _computeShader = value;
-                _computeConstantBuffers.Clear();
-                _computeShaderDirty = true;
-            }
-        }
-
-        internal void SetConstantBuffer(ShaderStage stage, int slot, ConstantBuffer buffer)
-        {
+            _geometryShaderDirty = true;
+            _computeShaderDirty = true;
+
+            // Set the default scissor rect.
+            _scissorRectangleDirty = true;
+            ScissorRectangle = _viewport.Bounds;
+
+            // Set the default render target.
+            ApplyRenderTargets(null);
+        }
+
+        /// <summary>
+        /// Gets or sets rasterizer state.
+        /// The default value is <see cref="RasterizerState.CullCounterClockwise"/>.
+        /// </summary>
+        public RasterizerState RasterizerState
+        {
+            get
+            {
+                return _rasterizerState;
+            }
+
+            set
+            {
+                if (value == null)
+                    throw new ArgumentNullException("value");
+
+                // Don't set the same state twice!
+                if (_rasterizerState == value)
+                    return;
+
+                if (!value.DepthClipEnable && !GraphicsCapabilities.SupportsDepthClamp)
+                    throw new InvalidOperationException("Cannot set RasterizerState.DepthClipEnable to false on this graphics device");
+
+                _rasterizerState = value;
+
+                // Static state properties never actually get bound;
+                // instead we use our GraphicsDevice-specific version of them.
+                var newRasterizerState = _rasterizerState;
+                if (ReferenceEquals(_rasterizerState, RasterizerState.CullClockwise))
+                    newRasterizerState = _rasterizerStateCullClockwise;
+                else if (ReferenceEquals(_rasterizerState, RasterizerState.CullCounterClockwise))
+                    newRasterizerState = _rasterizerStateCullCounterClockwise;
+                else if (ReferenceEquals(_rasterizerState, RasterizerState.CullNone))
+                    newRasterizerState = _rasterizerStateCullNone;
+
+                newRasterizerState.BindToGraphicsDevice(this);
+
+                _actualRasterizerState = newRasterizerState;
+
+                _rasterizerStateDirty = true;
+            }
+        }
+
+        /// <summary>
+        /// The color used as blend factor when alpha blending.
+        /// </summary>
+        /// <remarks>
+        /// When only changing BlendFactor, use this rather than <see cref="Graphics.BlendState.BlendFactor"/> to
+        /// only update BlendFactor so the whole BlendState does not have to be updated.
+        /// </remarks>
+        public Color BlendFactor
+        {
+            get { return _blendFactor; }
+            set
+            {
+                if (_blendFactor == value)
+                    return;
+                _blendFactor = value;
+                _blendFactorDirty = true;
+            }
+        }
+
+        /// <summary>
+        /// Gets or sets a system-defined instance of a blend state object initialized for alpha blending.
+        /// The default value is <see cref="BlendState.Opaque"/>.
+        /// </summary>
+        public BlendState BlendState
+        {
+			get { return _blendState; }
+			set
+            {
+                if (value == null)
+                    throw new ArgumentNullException("value");
+
+                // Don't set the same state twice!
+                if (_blendState == value)
+                    return;
+
+				_blendState = value;
+
+                // Static state properties never actually get bound;
+                // instead we use our GraphicsDevice-specific version of them.
+                var newBlendState = _blendState;
+                if (ReferenceEquals(_blendState, BlendState.Additive))
+                    newBlendState = _blendStateAdditive;
+                else if (ReferenceEquals(_blendState, BlendState.AlphaBlend))
+                    newBlendState = _blendStateAlphaBlend;
+                else if (ReferenceEquals(_blendState, BlendState.NonPremultiplied))
+                    newBlendState = _blendStateNonPremultiplied;
+                else if (ReferenceEquals(_blendState, BlendState.Opaque))
+                    newBlendState = _blendStateOpaque;
+
+                if (newBlendState.IndependentBlendEnable && !GraphicsCapabilities.SupportsSeparateBlendStates)
+                    throw new PlatformNotSupportedException("Independent blend states requires at least OpenGL 4.0 or GL_ARB_draw_buffers_blend. Try upgrading your graphics drivers.");
+
+                // Blend state is now bound to a device... no one should
+                // be changing the state of the blend state object now!
+                newBlendState.BindToGraphicsDevice(this);
+
+                _actualBlendState = newBlendState;
+
+                BlendFactor = _actualBlendState.BlendFactor;
+
+                _blendStateDirty = true;
+            }
+		}
+
+        /// <summary>
+        /// Gets or sets a system-defined instance of a depth-stencil state object.
+        /// The default value is <see cref="DepthStencilState.Default"/>.
+        /// </summary>
+        public DepthStencilState DepthStencilState
+        {
+            get { return _depthStencilState; }
+            set
+            {
+                if (value == null)
+                    throw new ArgumentNullException("value");
+
+                // Don't set the same state twice!
+                if (_depthStencilState == value)
+                    return;
+
+                _depthStencilState = value;
+
+                // Static state properties never actually get bound;
+                // instead we use our GraphicsDevice-specific version of them.
+                var newDepthStencilState = _depthStencilState;
+                if (ReferenceEquals(_depthStencilState, DepthStencilState.Default))
+                    newDepthStencilState = _depthStencilStateDefault;
+                else if (ReferenceEquals(_depthStencilState, DepthStencilState.DepthRead))
+                    newDepthStencilState = _depthStencilStateDepthRead;
+                else if (ReferenceEquals(_depthStencilState, DepthStencilState.None))
+                    newDepthStencilState = _depthStencilStateNone;
+
+                newDepthStencilState.BindToGraphicsDevice(this);
+
+                _actualDepthStencilState = newDepthStencilState;
+
+                _depthStencilStateDirty = true;
+            }
+        }
+
+        internal void ApplyState(bool applyShaders)
+        {
+            PlatformBeginApplyState();
+
+            PlatformApplyBlend();
+
+            if (_depthStencilStateDirty)
+            {
+                _actualDepthStencilState.PlatformApplyState(this);
+                _depthStencilStateDirty = false;
+            }
+
+            if (_rasterizerStateDirty)
+            {
+                _actualRasterizerState.PlatformApplyState(this);
+                _rasterizerStateDirty = false;
+            }
+
+            PlatformApplyState(applyShaders);
+        }
+
+        /// <summary>
+        /// Clears resource buffers.
+        /// </summary>
+        /// <param name="color">Set this color value in all buffers.</param>
+        public void Clear(Color color)
+        {
+            var options = ClearOptions.Target;
+            options |= ClearOptions.DepthBuffer;
+            options |= ClearOptions.Stencil;
+            PlatformClear(options, color.ToVector4(), _viewport.MaxDepth, 0);
+
+            unchecked
+            {
+                _graphicsMetrics._clearCount++;
+            }
+        }
+
+        /// <inheritdoc cref="Clear(Color)"/>
+        /// <param name="color">Set this color value in all buffers.</param>
+        /// <param name="options">Options for clearing a buffer.</param>
+        /// <param name="depth">Set this depth value in the buffer.</param>
+        /// <param name="stencil">Set this stencil value in the buffer.</param>
+        public void Clear(ClearOptions options, Color color, float depth, int stencil)
+        {
+            PlatformClear(options, color.ToVector4(), depth, stencil);
+
+            unchecked
+            {
+                _graphicsMetrics._clearCount++;
+            }
+        }
+
+        /// <inheritdoc cref="Clear(ClearOptions, Color, float, int)"/>
+        public void Clear(ClearOptions options, Vector4 color, float depth, int stencil)
+		{
+            PlatformClear(options, color, depth, stencil);
+
+            unchecked
+            {
+                _graphicsMetrics._clearCount++;
+            }
+        }
+
+        /// <inheritoc cref="IDisposable.Dispose()"/>
+        public void Dispose()
+        {
+            Dispose(true);
+            GC.SuppressFinalize(this);
+        }
+
+        /// <summary/>
+        protected virtual void Dispose(bool disposing)
+        {
+            if (!_isDisposed)
+            {
+                if (disposing)
+                {
+                    // Dispose of all remaining graphics resources before disposing of the graphics device
+                    lock (_resourcesLock)
+                    {
+                        foreach (var resource in _resources.ToArray())
+                        {
+                            var target = resource.Target as IDisposable;
+                            if (target != null)
+                                target.Dispose();
+                        }
+                        _resources.Clear();
+                    }
+
+                    // Clear the effect cache.
+                    EffectCache.Clear();
+
+                    _blendState = null;
+                    _actualBlendState = null;
+                    _blendStateAdditive.Dispose();
+                    _blendStateAlphaBlend.Dispose();
+                    _blendStateNonPremultiplied.Dispose();
+                    _blendStateOpaque.Dispose();
+
+                    _depthStencilState = null;
+                    _actualDepthStencilState = null;
+                    _depthStencilStateDefault.Dispose();
+                    _depthStencilStateDepthRead.Dispose();
+                    _depthStencilStateNone.Dispose();
+
+                    _rasterizerState = null;
+                    _actualRasterizerState = null;
+                    _rasterizerStateCullClockwise.Dispose();
+                    _rasterizerStateCullCounterClockwise.Dispose();
+                    _rasterizerStateCullNone.Dispose();
+
+                    PlatformDispose();
+                }
+
+                _isDisposed = true;
+                EventHelpers.Raise(this, Disposing, EventArgs.Empty);
+            }
+        }
+
+        internal void AddResourceReference(WeakReference resourceReference)
+        {
+            lock (_resourcesLock)
+            {
+                _resources.Add(resourceReference);
+            }
+        }
+
+        internal void RemoveResourceReference(WeakReference resourceReference)
+        {
+            lock (_resourcesLock)
+            {
+                _resources.Remove(resourceReference);
+            }
+        }
+
+        /// <summary>
+        /// Presents the display with the contents of the next buffer
+        /// in the sequence of back buffers owned by the <see cref="GraphicsDevice"/>.
+        /// </summary>
+        /// <exception cref="InvalidOperationException">A render target is active.</exception>
+        public void Present()
+        {
+            // We cannot present with a RT set on the device.
+            if (_currentRenderTargetCount != 0)
+                throw new InvalidOperationException("Cannot call Present when a render target is active.");
+
+            _graphicsMetrics = new GraphicsMetrics();
+            PlatformPresent();
+        }
+
+        /*
+        public void Present(Rectangle? sourceRectangle, Rectangle? destinationRectangle, IntPtr overrideWindowHandle)
+        {
+            throw new NotImplementedException();
+        }
+        */
+
+        partial void PlatformReset();
+
+        /// <summary>
+        /// Resets the presentation parameters for the current <see cref="GraphicsDevice"/>.
+        /// </summary>
+        public void Reset()
+        {
+            PlatformReset();
+
+            EventHelpers.Raise(this, DeviceResetting, EventArgs.Empty);
+
+            // Update the back buffer.
+            OnPresentationChanged();
+            
+            EventHelpers.Raise(this, PresentationChanged, new PresentationEventArgs(PresentationParameters));
+            EventHelpers.Raise(this, DeviceReset, EventArgs.Empty);
+       }
+
+        /// <summary>
+        /// Resets the current <see cref="GraphicsDevice"/> with the specified <see cref="PresentationParameters"/>.
+        /// </summary>
+        /// <param name="presentationParameters">Presentation parameters to set.</param>
+        /// <exception cref="ArgumentNullException">
+        /// <paramref name="presentationParameters"/> is <see langword="null"/>
+        /// </exception>
+        public void Reset(PresentationParameters presentationParameters)
+        {
+            if (presentationParameters == null)
+                throw new ArgumentNullException("presentationParameters");
+
+            PresentationParameters = presentationParameters;
+            Reset();
+        }
+
+        /// <summary>
+        /// Trigger the DeviceResetting event
+        /// Currently internal to allow the various platforms to send the event at the appropriate time.
+        /// </summary>
+        internal void OnDeviceResetting()
+        {
+            EventHelpers.Raise(this, DeviceResetting, EventArgs.Empty);
+
+            lock (_resourcesLock)
+            {
+                foreach (var resource in _resources)
+                {
+                    var target = resource.Target as GraphicsResource;
+                    if (target != null)
+                        target.GraphicsDeviceResetting();
+                }
+
+                // Remove references to resources that have been garbage collected.
+                _resources.RemoveAll(wr => !wr.IsAlive);
+            }
+        }
+
+        /// <summary>
+        /// Trigger the DeviceReset event to allow games to be notified of a device reset.
+        /// Currently internal to allow the various platforms to send the event at the appropriate time.
+        /// </summary>
+        internal void OnDeviceReset()
+        {
+            EventHelpers.Raise(this, DeviceReset, EventArgs.Empty);
+        }
+
+        /// <summary>
+        /// Retrieves the display mode's spatial resolution, color resolution, and refresh frequency.
+        /// </summary>
+        public DisplayMode DisplayMode
+        {
+            get
+            {
+                return Adapter.CurrentDisplayMode;
+            }
+        }
+
+        /// <summary>
+        /// Retrieves the status of the device.
+        /// </summary>
+        public GraphicsDeviceStatus GraphicsDeviceStatus
+        {
+            get
+            {
+                return GraphicsDeviceStatus.Normal;
+            }
+        }
+
+        /// <summary>
+        /// Gets the presentation parameters associated with this graphics device.
+        /// </summary>
+        public PresentationParameters PresentationParameters
+        {
+            get;
+            private set;
+        }
+
+        /// <summary>
+        /// Gets or sets a viewport identifying the portion of the render target to receive draw calls.
+        /// </summary>
+        public Viewport Viewport
+        {
+            get
+            {
+                return _viewport;
+            }
+
+            set
+            {
+                _viewport = value;
+                PlatformSetViewport(ref value);
+            }
+        }
+
+        private readonly GraphicsProfile _graphicsProfile;
+        /// <summary>
+        /// Gets the graphics profile.
+        /// The default value is <see cref="GraphicsProfile.Reach"/>.
+        /// </summary>
+        public GraphicsProfile GraphicsProfile
+        {
+            get { return _graphicsProfile; }
+        }
+
+        /// <summary>
+        /// Gets or sets the rectangle used for scissor testing. By default, the size matches the render target size.
+        /// </summary>
+        public Rectangle ScissorRectangle
+        {
+            get
+            {
+                return _scissorRectangle;
+            }
+
+            set
+            {
+                if (_scissorRectangle == value)
+                    return;
+
+                _scissorRectangle = value;
+                _scissorRectangleDirty = true;
+            }
+        }
+
+        /// <summary>
+        /// Gets the amount of render targets bound to this device.
+        /// </summary>
+        public int RenderTargetCount
+        {
+            get
+            {
+                return _currentRenderTargetCount;
+            }
+        }
+
+        /// <summary>
+        /// Sets a new render target for this <see cref="GraphicsDevice"/>.
+        /// </summary>
+        /// <param name="renderTarget">
+        /// A new render target for the device, or <see langword="null"/>
+        /// to set the device render target to the back buffer of the device.
+        /// </param>
+		public void SetRenderTarget(RenderTarget2D renderTarget)
+		{
+			if (renderTarget == null)
+		    {
+                SetRenderTargets(null);
+		    }
+			else
+			{
+				_tempRenderTargetBinding[0] = new RenderTargetBinding(renderTarget);
+				SetRenderTargets(_tempRenderTargetBinding);
+			}
+		}
+
+        /// <inheritdoc cref="SetRenderTarget(RenderTarget2D)"/>
+        /// <param name="renderTarget"/>
+        /// <param name="cubeMapFace">The cube map face type.</param>
+        public void SetRenderTarget(RenderTargetCube renderTarget, CubeMapFace cubeMapFace)
+        {
+            if (renderTarget == null)
+            {
+                SetRenderTargets(null);
+            }
+            else
+            {
+                _tempRenderTargetBinding[0] = new RenderTargetBinding(renderTarget, cubeMapFace);
+                SetRenderTargets(_tempRenderTargetBinding);
+            }
+        }
+
+        /// <summary>
+        /// Sets an array of render targets.
+        /// </summary>
+        /// <param name="renderTargets">An array of render targets.</param>
+		public void SetRenderTargets(params RenderTargetBinding[] renderTargets)
+		{
+            // Avoid having to check for null and zero length.
+            var renderTargetCount = 0;
+            if (renderTargets != null)
+            {
+                renderTargetCount = renderTargets.Length;
+                if (renderTargetCount == 0)
+                {
+                    renderTargets = null;
+                }
+            }
+
+            // Try to early out if the current and new bindings are equal.
+            if (_currentRenderTargetCount == renderTargetCount)
+            {
+                var isEqual = true;
+                for (var i = 0; i < _currentRenderTargetCount; i++)
+                {
+                    if (_currentRenderTargetBindings[i].RenderTarget != renderTargets[i].RenderTarget ||
+                        _currentRenderTargetBindings[i].ArraySlice != renderTargets[i].ArraySlice)
+                    {
+                        isEqual = false;
+                        break;
+                    }
+                }
+
+                if (isEqual)
+                    return;
+            }
+
+            ApplyRenderTargets(renderTargets);
+
+            if (renderTargetCount == 0)
+            {
+                unchecked
+                {
+                    _graphicsMetrics._targetCount++;
+                }
+            }
+            else
+            {
+                unchecked
+                {
+                    _graphicsMetrics._targetCount += renderTargetCount;
+                }
+            }
+        }
+
+        internal void ApplyRenderTargets(RenderTargetBinding[] renderTargets)
+        {
+            var clearTarget = false;
+
+            PlatformResolveRenderTargets();
+
+            // Clear the current bindings.
+            Array.Clear(_currentRenderTargetBindings, 0, _currentRenderTargetBindings.Length);
+
+            int renderTargetWidth;
+            int renderTargetHeight;
+            if (renderTargets == null)
+            {
+                _currentRenderTargetCount = 0;
+
+                PlatformApplyDefaultRenderTarget();
+                clearTarget = PresentationParameters.RenderTargetUsage == RenderTargetUsage.DiscardContents;
+
+                renderTargetWidth = PresentationParameters.BackBufferWidth;
+                renderTargetHeight = PresentationParameters.BackBufferHeight;
+            }
+			else
+			{
+                // Copy the new bindings.
+                Array.Copy(renderTargets, _currentRenderTargetBindings, renderTargets.Length);
+                _currentRenderTargetCount = renderTargets.Length;
+
+                var renderTarget = PlatformApplyRenderTargets();
+
+                // We clear the render target if asked.
+                clearTarget = renderTarget.RenderTargetUsage == RenderTargetUsage.DiscardContents;
+
+                renderTargetWidth = renderTarget.Width;
+                renderTargetHeight = renderTarget.Height;
+            }
+
+            // Set the viewport to the size of the first render target.
+            Viewport = new Viewport(0, 0, renderTargetWidth, renderTargetHeight);
+
+            // Set the scissor rectangle to the size of the first render target.
+            ScissorRectangle = new Rectangle(0, 0, renderTargetWidth, renderTargetHeight);
+
+            // In XNA 4, because of hardware limitations on Xbox, when
+            // a render target doesn't have PreserveContents as its usage
+            // it is cleared before being rendered to.
+            if (clearTarget)
+                Clear(DiscardColor);
+        }
+
+        /// <summary>
+        /// Gets render target surfaces.
+        /// </summary>
+        /// <returns>An array of bound render targets.</returns>
+		public RenderTargetBinding[] GetRenderTargets()
+		{
+            // Return a correctly sized copy our internal array.
+            var bindings = new RenderTargetBinding[_currentRenderTargetCount];
+            Array.Copy(_currentRenderTargetBindings, bindings, _currentRenderTargetCount);
+            return bindings;
+		}
+
+        /// <summary>
+        /// Gets render target surfaces.
+        /// </summary>
+        /// <param name="outTargets">
+        /// When this method returns, contains an array of that description of bound render targets.
+        /// This parameter is treated as uninitialized.
+        /// </param>
+        public void GetRenderTargets(RenderTargetBinding[] outTargets)
+        {
+            Debug.Assert(outTargets.Length == _currentRenderTargetCount, "Invalid outTargets array length!");
+            Array.Copy(_currentRenderTargetBindings, outTargets, _currentRenderTargetCount);
+        }
+
+        /// <summary>
+        /// Sets or binds a vertex buffer to a device. 
+        /// </summary>
+        /// <param name="vertexBuffer">A vertex buffer.</param>
+        public void SetVertexBuffer(VertexBuffer vertexBuffer)
+        {
+            _vertexBuffersDirty |= (vertexBuffer == null)
+                                   ? _vertexBuffers.Clear()
+                                   : _vertexBuffers.Set(vertexBuffer, 0);
+        }
+
+        /// <inheritdoc cref="SetVertexBuffer(VertexBuffer)"/>
+        /// <param name="vertexBuffer"/>
+        /// <param name="vertexOffset">The offset (in bytes) from the beginning of the buffer.</param>
+        /// <exception cref="ArgumentOutOfRangeException">
+        /// <paramref name="vertexOffset"/> is less than 0
+        /// OR is greater than or equal to <paramref name="vertexBuffer"/>.VertexCount.
+        /// </exception>
+        public void SetVertexBuffer(VertexBuffer vertexBuffer, int vertexOffset)
+        {
+            // Validate vertexOffset.
+            if (vertexOffset < 0
+                || vertexBuffer == null && vertexOffset != 0
+                || vertexBuffer != null && vertexOffset >= vertexBuffer.VertexCount)
+            {
+                throw new ArgumentOutOfRangeException("vertexOffset");
+            }
+
+            _vertexBuffersDirty |= (vertexBuffer == null)
+                                   ? _vertexBuffers.Clear()
+                                   : _vertexBuffers.Set(vertexBuffer, vertexOffset);
+        }
+
+        /// <summary>
+        /// Sets the vertex buffers.
+        /// </summary>
+        /// <param name="vertexBuffers">An array of vertex buffers.</param>
+        /// <exception cref="ArgumentOutOfRangeException">
+        /// Length of <paramref name="vertexBuffers"/> is more than max allowed number of vertex buffers. 
+        /// </exception>
+        public void SetVertexBuffers(params VertexBufferBinding[] vertexBuffers)
+        {
+            if (vertexBuffers == null || vertexBuffers.Length == 0)
+            {
+                _vertexBuffersDirty |= _vertexBuffers.Clear();
+            }
+            else
+            {
+                if (vertexBuffers.Length > _maxVertexBufferSlots)
+                {
+                    var message = string.Format(CultureInfo.InvariantCulture, "Max number of vertex buffers is {0}.", _maxVertexBufferSlots);
+                    throw new ArgumentOutOfRangeException("vertexBuffers", message);
+                }
+
+                _vertexBuffersDirty |= _vertexBuffers.Set(vertexBuffers);
+            }
+        }
+
+        private void SetIndexBuffer(IndexBuffer indexBuffer)
+        {
+            if (_indexBuffer == indexBuffer)
+                return;
+
+            _indexBuffer = indexBuffer;
+            _indexBufferDirty = true;
+        }
+
+        /// <summary>
+        /// Gets or sets index data. The default value is <see langword="null"/>.
+        /// </summary>
+        public IndexBuffer Indices { set { SetIndexBuffer(value); } get { return _indexBuffer; } }
+
+        internal Shader VertexShader
+        {
+            get { return _vertexShader; }
+            set
+            {
+                if (_vertexShader == value)
+                    return;
+
+                _vertexShader = value;
+                _vertexConstantBuffers.Clear();
+                _vertexShaderDirty = true;
+            }
+        }
+
+        internal Shader PixelShader
+        {
+            get { return _pixelShader; }
+            set
+            {
+                if (_pixelShader == value)
+                    return;
+
+                _pixelShader = value;
+                _pixelConstantBuffers.Clear();
+                _pixelShaderDirty = true;
+            }
+        }
+
+        internal Shader HullShader
+        {
+            get { return _hullShader; }
+            set
+            {
+                if (_hullShader == value)
+                    return;
+
+                _hullShader = value;
+                _hullConstantBuffers.Clear();
+                _hullShaderDirty = true;
+            }
+        }
+
+        internal Shader DomainShader
+        {
+            get { return _domainShader; }
+            set
+            {
+                if (_domainShader == value)
+                    return;
+
+                _domainShader = value;
+                _domainConstantBuffers.Clear();
+                _domainShaderDirty = true;
+            }
+        }
+
+        internal Shader GeometryShader
+        {
+            get { return _geometryShader; }
+            set
+            {
+                if (_geometryShader == value)
+                    return;
+
+                _geometryShader = value;
+                _geometryConstantBuffers.Clear();
+                _geometryShaderDirty = true;
+            }
+        }
+
+        internal Shader ComputeShader
+        {
+            get { return _computeShader; }
+            set
+            {
+                if (_computeShader == value)
+                    return;
+
+                _computeShader = value;
+                _computeConstantBuffers.Clear();
+                _computeShaderDirty = true;
+            }
+        }
+
+        internal void SetConstantBuffer(ShaderStage stage, int slot, ConstantBuffer buffer)
+        {
             switch (stage)
             {
                 case ShaderStage.Vertex:
@@ -1341,7 +1309,7 @@
                     break;
                 default:
                     throw new ArgumentException();
-            }
+            }
         }
 
         internal ShaderResourceCollection GetResourceCollectionForShaderStage(ShaderStage stage)
@@ -1363,390 +1331,459 @@
                 default:
                     throw new ArgumentException();
             }
-        }
-
-        /// <summary>
-        /// Gets a value that indicates whether the resources were lost.
-        /// </summary>
-        public bool ResourcesLost { get; set; }
-
-        /// <summary>
-        /// Draw geometry by indexing into the vertex buffer.
-        /// </summary>
-        /// <param name="primitiveType">The type of primitives in the index buffer.</param>
-        /// <param name="baseVertex">Used to offset the vertex range indexed from the vertex buffer.</param>
-        /// <param name="minVertexIndex">This is unused and remains here only for XNA API compatibility.</param>
-        /// <param name="numVertices">This is unused and remains here only for XNA API compatibility.</param>
-        /// <param name="startIndex">The index within the index buffer to start drawing from.</param>
-        /// <param name="primitiveCount">The number of primitives to render from the index buffer.</param>
-        /// <remarks>Note that minVertexIndex and numVertices are unused in MonoGame and will be ignored.</remarks>
-        [Obsolete("Use DrawIndexedPrimitives(PrimitiveType primitiveType, int baseVertex, int startIndex, int primitiveCount) instead. In future versions this method can be removed.")]
-        public void DrawIndexedPrimitives(PrimitiveType primitiveType, int baseVertex, int minVertexIndex, int numVertices, int startIndex, int primitiveCount)
-        {
-            DrawIndexedPrimitives(primitiveType, baseVertex, startIndex, primitiveCount);
-        }
-
-        /// <summary>
-        /// Draw geometry by indexing into the vertex buffer.
-        /// </summary>
-        /// <param name="primitiveType">The type of primitives in the index buffer.</param>
-        /// <param name="baseVertex">Used to offset the vertex range indexed from the vertex buffer.</param>
-        /// <param name="startIndex">The index within the index buffer to start drawing from.</param>
-        /// <param name="primitiveCount">The number of primitives to render from the index buffer.</param>
-        public void DrawIndexedPrimitives(PrimitiveType primitiveType, int baseVertex, int startIndex, int primitiveCount)
-        {
-            if (_vertexShader == null)
-                throw new InvalidOperationException("Vertex shader must be set before calling DrawIndexedPrimitives.");
-
-            if (_vertexBuffers.Count == 0)
-                throw new InvalidOperationException("Vertex buffer must be set before calling DrawIndexedPrimitives.");
-
-            if (_indexBuffer == null)
-                throw new InvalidOperationException("Index buffer must be set before calling DrawIndexedPrimitives.");
-
+        }
+
+        /// <summary>
+        /// Gets a value that indicates whether the resources were lost.
+        /// </summary>
+        public bool ResourcesLost { get; set; }
+
+        /// <summary>
+        /// Draw geometry by indexing into the vertex buffer.
+        /// </summary>
+        /// <param name="primitiveType">The type of primitives in the index buffer.</param>
+        /// <param name="baseVertex">Used to offset the vertex range indexed from the vertex buffer.</param>
+        /// <param name="minVertexIndex">This is unused and remains here only for XNA API compatibility.</param>
+        /// <param name="numVertices">This is unused and remains here only for XNA API compatibility.</param>
+        /// <param name="startIndex">The index within the index buffer to start drawing from.</param>
+        /// <param name="primitiveCount">The number of primitives to render from the index buffer.</param>
+        /// <remarks>Note that minVertexIndex and numVertices are unused in MonoGame and will be ignored.</remarks>
+        [Obsolete("Use DrawIndexedPrimitives(PrimitiveType primitiveType, int baseVertex, int startIndex, int primitiveCount) instead. In future versions this method can be removed.")]
+        public void DrawIndexedPrimitives(PrimitiveType primitiveType, int baseVertex, int minVertexIndex, int numVertices, int startIndex, int primitiveCount)
+        {
+            DrawIndexedPrimitives(primitiveType, baseVertex, startIndex, primitiveCount);
+        }
+
+        /// <summary>
+        /// Draw geometry by indexing into the vertex buffer.
+        /// </summary>
+        /// <param name="primitiveType">The type of primitives in the index buffer.</param>
+        /// <param name="baseVertex">Used to offset the vertex range indexed from the vertex buffer.</param>
+        /// <param name="startIndex">The index within the index buffer to start drawing from.</param>
+        /// <param name="primitiveCount">The number of primitives to render from the index buffer.</param>
+        public void DrawIndexedPrimitives(PrimitiveType primitiveType, int baseVertex, int startIndex, int primitiveCount)
+        {
+            if (_vertexShader == null)
+                throw new InvalidOperationException("Vertex shader must be set before calling DrawIndexedPrimitives.");
+
+            if (_vertexBuffers.Count == 0)
+                throw new InvalidOperationException("Vertex buffer must be set before calling DrawIndexedPrimitives.");
+
+            if (_indexBuffer == null)
+                throw new InvalidOperationException("Index buffer must be set before calling DrawIndexedPrimitives.");
+
             bool isPatchPrimitives = primitiveType >= PrimitiveType.PatchListWith1ControlPoints && primitiveType <= PrimitiveType.PatchListWith32ControlPoints;
 
             if (_hullShader == null && isPatchPrimitives)
                 throw new ArgumentException("Patch primitives can only be drawn when a hull shader is active");
 
             if (_hullShader != null && !isPatchPrimitives)
-                throw new ArgumentException("If a hull shader is active the primitive type must be one of the patch types");
-
-            if (primitiveCount <= 0)
-                throw new ArgumentOutOfRangeException("primitiveCount");
-
-            PlatformDrawIndexedPrimitives(primitiveType, baseVertex, startIndex, primitiveCount);
-
-            unchecked
-            {
-                _graphicsMetrics._drawCount++;
-                _graphicsMetrics._primitiveCount += primitiveCount;
-            }
-        }
-
-        /// <summary>
-        /// Draw primitives of the specified type from the data in an array of vertices without indexing.
-        /// </summary>
-        /// <typeparam name="T">The type of the vertices.</typeparam>
-        /// <param name="primitiveType">The type of primitives to draw with the vertices.</param>
-        /// <param name="vertexData">An array of vertices to draw.</param>
-        /// <param name="vertexOffset">The index in the array of the first vertex that should be rendered.</param>
-        /// <param name="primitiveCount">The number of primitives to draw.</param>
-        /// <remarks>The <see cref="VertexDeclaration"/> will be found by getting <see cref="IVertexType.VertexDeclaration"/>
-        /// from an instance of <typeparamref name="T"/> and cached for subsequent calls.</remarks>
-        public void DrawUserPrimitives<T>(PrimitiveType primitiveType, T[] vertexData, int vertexOffset, int primitiveCount) where T : struct, IVertexType
-        {
-            DrawUserPrimitives(primitiveType, vertexData, vertexOffset, primitiveCount, VertexDeclarationCache<T>.VertexDeclaration);
-        }
-
-        /// <summary>
-        /// Draw primitives of the specified type from the data in the given array of vertices without indexing.
-        /// </summary>
-        /// <typeparam name="T">The type of the vertices.</typeparam>
-        /// <param name="primitiveType">The type of primitives to draw with the vertices.</param>
-        /// <param name="vertexData">An array of vertices to draw.</param>
-        /// <param name="vertexOffset">The index in the array of the first vertex that should be rendered.</param>
-        /// <param name="primitiveCount">The number of primitives to draw.</param>
-        /// <param name="vertexDeclaration">The layout of the vertices.</param>
-        public void DrawUserPrimitives<T>(PrimitiveType primitiveType, T[] vertexData, int vertexOffset, int primitiveCount, VertexDeclaration vertexDeclaration) where T : struct
-        {
-            if (vertexData == null)
-                throw new ArgumentNullException("vertexData");
-
-            if (vertexData.Length == 0)
-                throw new ArgumentOutOfRangeException("vertexData");
-
-            if (vertexOffset < 0 || vertexOffset >= vertexData.Length)
-                throw new ArgumentOutOfRangeException("vertexOffset");
-
-            if (primitiveCount <= 0)
-                throw new ArgumentOutOfRangeException("primitiveCount");
-
+                throw new ArgumentException("If a hull shader is active the primitive type must be one of the patch types");
+
+            if (primitiveCount <= 0)
+                throw new ArgumentOutOfRangeException("primitiveCount");
+
+            PlatformDrawIndexedPrimitives(primitiveType, baseVertex, startIndex, primitiveCount);
+
+            unchecked
+            {
+                _graphicsMetrics._drawCount++;
+                _graphicsMetrics._primitiveCount += primitiveCount;
+            }
+        }
+
+        /// <summary>
+        /// Draw primitives of the specified type from the data in an array of vertices without indexing.
+        /// </summary>
+        /// <typeparam name="T">The type of the vertices.</typeparam>
+        /// <param name="primitiveType">The type of primitives to draw with the vertices.</param>
+        /// <param name="vertexData">An array of vertices to draw.</param>
+        /// <param name="vertexOffset">The index in the array of the first vertex that should be rendered.</param>
+        /// <param name="primitiveCount">The number of primitives to draw.</param>
+        /// <remarks>The <see cref="VertexDeclaration"/> will be found by getting <see cref="IVertexType.VertexDeclaration"/>
+        /// from an instance of <typeparamref name="T"/> and cached for subsequent calls.</remarks>
+        public void DrawUserPrimitives<T>(PrimitiveType primitiveType, T[] vertexData, int vertexOffset, int primitiveCount) where T : struct, IVertexType
+        {
+            DrawUserPrimitives(primitiveType, vertexData, vertexOffset, primitiveCount, VertexDeclarationCache<T>.VertexDeclaration);
+        }
+
+        /// <summary>
+        /// Draw primitives of the specified type from the data in the given array of vertices without indexing.
+        /// </summary>
+        /// <typeparam name="T">The type of the vertices.</typeparam>
+        /// <param name="primitiveType">The type of primitives to draw with the vertices.</param>
+        /// <param name="vertexData">An array of vertices to draw.</param>
+        /// <param name="vertexOffset">The index in the array of the first vertex that should be rendered.</param>
+        /// <param name="primitiveCount">The number of primitives to draw.</param>
+        /// <param name="vertexDeclaration">The layout of the vertices.</param>
+        public void DrawUserPrimitives<T>(PrimitiveType primitiveType, T[] vertexData, int vertexOffset, int primitiveCount, VertexDeclaration vertexDeclaration) where T : struct
+        {
+            if (vertexData == null)
+                throw new ArgumentNullException("vertexData");
+
+            if (vertexData.Length == 0)
+                throw new ArgumentOutOfRangeException("vertexData");
+
+            if (vertexOffset < 0 || vertexOffset >= vertexData.Length)
+                throw new ArgumentOutOfRangeException("vertexOffset");
+
+            if (primitiveCount <= 0)
+                throw new ArgumentOutOfRangeException("primitiveCount");
+
             bool isPatchPrimitives = primitiveType >= PrimitiveType.PatchListWith1ControlPoints && primitiveType <= PrimitiveType.PatchListWith32ControlPoints;
 
             if (_hullShader == null && isPatchPrimitives)
                 throw new ArgumentException("Patch primitives can only be drawn when a hull shader is active");
 
             if (_hullShader != null && !isPatchPrimitives)
-                throw new ArgumentException("If a hull shader is active the primitive type must be one of the patch types");
-
-            var vertexCount = GetElementCountArray(primitiveType, primitiveCount);
-
-            if (vertexOffset + vertexCount > vertexData.Length)
-                throw new ArgumentOutOfRangeException("primitiveCount");
-
-            if (vertexDeclaration == null)
-                throw new ArgumentNullException("vertexDeclaration");
-
-            PlatformDrawUserPrimitives<T>(primitiveType, vertexData, vertexOffset, vertexDeclaration, vertexCount);
-
-            unchecked
-            {
-                _graphicsMetrics._drawCount++;
-                _graphicsMetrics._primitiveCount += primitiveCount;
-            }
-        }
-
-        /// <summary>
-        /// Draw primitives of the specified type from the currently bound vertexbuffers without indexing.
-        /// </summary>
-        /// <param name="primitiveType">The type of primitives to draw.</param>
-        /// <param name="vertexStart">Index of the vertex to start at.</param>
-        /// <param name="primitiveCount">The number of primitives to draw.</param>
-        public void DrawPrimitives(PrimitiveType primitiveType, int vertexStart, int primitiveCount)
-        {
-            if (_vertexShader == null)
-                throw new InvalidOperationException("Vertex shader must be set before calling DrawPrimitives.");
-
-            if (_vertexBuffers.Count == 0)
-                throw new InvalidOperationException("Vertex buffer must be set before calling DrawPrimitives.");
-
-            if (primitiveCount <= 0)
-                throw new ArgumentOutOfRangeException("primitiveCount");
-
+                throw new ArgumentException("If a hull shader is active the primitive type must be one of the patch types");
+
+            var vertexCount = GetElementCountArray(primitiveType, primitiveCount);
+
+            if (vertexOffset + vertexCount > vertexData.Length)
+                throw new ArgumentOutOfRangeException("primitiveCount");
+
+            if (vertexDeclaration == null)
+                throw new ArgumentNullException("vertexDeclaration");
+
+            PlatformDrawUserPrimitives<T>(primitiveType, vertexData, vertexOffset, vertexDeclaration, vertexCount);
+
+            unchecked
+            {
+                _graphicsMetrics._drawCount++;
+                _graphicsMetrics._primitiveCount += primitiveCount;
+            }
+        }
+
+        /// <summary>
+        /// Draw primitives of the specified type from the currently bound vertexbuffers without indexing.
+        /// </summary>
+        /// <param name="primitiveType">The type of primitives to draw.</param>
+        /// <param name="vertexStart">Index of the vertex to start at.</param>
+        /// <param name="primitiveCount">The number of primitives to draw.</param>
+        public void DrawPrimitives(PrimitiveType primitiveType, int vertexStart, int primitiveCount)
+        {
+            if (_vertexShader == null)
+                throw new InvalidOperationException("Vertex shader must be set before calling DrawPrimitives.");
+
+            if (_vertexBuffers.Count == 0)
+                throw new InvalidOperationException("Vertex buffer must be set before calling DrawPrimitives.");
+
+            if (primitiveCount <= 0)
+                throw new ArgumentOutOfRangeException("primitiveCount");
+
             bool isPatchPrimitives = primitiveType >= PrimitiveType.PatchListWith1ControlPoints && primitiveType <= PrimitiveType.PatchListWith32ControlPoints;
 
             if (_hullShader == null && isPatchPrimitives)
                 throw new ArgumentException("Patch primitives can only be drawn when a hull shader is active");
 
             if (_hullShader != null && !isPatchPrimitives)
-                throw new ArgumentException("If a hull shader is active the primitive type must be one of the patch types");
-
-            var vertexCount = GetElementCountArray(primitiveType, primitiveCount);
-
-            PlatformDrawPrimitives(primitiveType, vertexStart, vertexCount);
-
-            unchecked
-            {
-                _graphicsMetrics._drawCount++;
-                _graphicsMetrics._primitiveCount +=  primitiveCount;
-            }
-        }
-
-        /// <summary>
-        /// Draw primitives of the specified type by indexing into the given array of vertices with 16-bit indices.
-        /// </summary>
-        /// <typeparam name="T">The type of the vertices.</typeparam>
-        /// <param name="primitiveType">The type of primitives to draw with the vertices.</param>
-        /// <param name="vertexData">An array of vertices to draw.</param>
-        /// <param name="vertexOffset">The index in the array of the first vertex to draw.</param>
-        /// <param name="indexOffset">The index in the array of indices of the first index to use</param>
-        /// <param name="primitiveCount">The number of primitives to draw.</param>
-        /// <param name="numVertices">The number of vertices to draw.</param>
-        /// <param name="indexData">The index data.</param>
-        /// <remarks>The <see cref="VertexDeclaration"/> will be found by getting <see cref="IVertexType.VertexDeclaration"/>
-        /// from an instance of <typeparamref name="T"/> and cached for subsequent calls.</remarks>
-        /// <remarks>All indices in the vertex buffer are interpreted relative to the specified <paramref name="vertexOffset"/>.
-        /// For example a value of zero in the array of indices points to the vertex at index <paramref name="vertexOffset"/>
-        /// in the array of vertices.</remarks>
-        public void DrawUserIndexedPrimitives<T>(PrimitiveType primitiveType, T[] vertexData, int vertexOffset, int numVertices, short[] indexData, int indexOffset, int primitiveCount) where T : struct, IVertexType
-        {
-            DrawUserIndexedPrimitives<T>(primitiveType, vertexData, vertexOffset, numVertices, indexData, indexOffset, primitiveCount, VertexDeclarationCache<T>.VertexDeclaration);
-        }
-
-        /// <summary>
-        /// Draw primitives of the specified type by indexing into the given array of vertices with 16-bit indices.
-        /// </summary>
-        /// <typeparam name="T">The type of the vertices.</typeparam>
-        /// <param name="primitiveType">The type of primitives to draw with the vertices.</param>
-        /// <param name="vertexData">An array of vertices to draw.</param>
-        /// <param name="vertexOffset">The index in the array of the first vertex to draw.</param>
-        /// <param name="indexOffset">The index in the array of indices of the first index to use</param>
-        /// <param name="primitiveCount">The number of primitives to draw.</param>
-        /// <param name="numVertices">The number of vertices to draw.</param>
-        /// <param name="indexData">The index data.</param>
-        /// <param name="vertexDeclaration">The layout of the vertices.</param>
-        /// <remarks>All indices in the vertex buffer are interpreted relative to the specified <paramref name="vertexOffset"/>.
-        /// For example a value of zero in the array of indices points to the vertex at index <paramref name="vertexOffset"/>
-        /// in the array of vertices.</remarks>
-        public void DrawUserIndexedPrimitives<T>(PrimitiveType primitiveType, T[] vertexData, int vertexOffset, int numVertices, short[] indexData, int indexOffset, int primitiveCount, VertexDeclaration vertexDeclaration) where T : struct
-        {
-            // These parameter checks are a duplicate of the checks in the int[] overload of DrawUserIndexedPrimitives.
-            // Inlined here for efficiency.
-
-            if (vertexData == null || vertexData.Length == 0)
-                throw new ArgumentNullException("vertexData");
-
-            if (vertexOffset < 0 || vertexOffset >= vertexData.Length)
-                throw new ArgumentOutOfRangeException("vertexOffset");
-
-            if (numVertices <= 0 || numVertices > vertexData.Length)
-                throw new ArgumentOutOfRangeException("numVertices");
-
-            if (vertexOffset + numVertices > vertexData.Length)
-                throw new ArgumentOutOfRangeException("numVertices");
-
-            if (indexData == null || indexData.Length == 0)
-                throw new ArgumentNullException("indexData");
-
-            if (indexOffset < 0 || indexOffset >= indexData.Length)
-                throw new ArgumentOutOfRangeException("indexOffset");
-
-            if (primitiveCount <= 0)
-                throw new ArgumentOutOfRangeException("primitiveCount");
-
+                throw new ArgumentException("If a hull shader is active the primitive type must be one of the patch types");
+
+            var vertexCount = GetElementCountArray(primitiveType, primitiveCount);
+
+            PlatformDrawPrimitives(primitiveType, vertexStart, vertexCount);
+
+            unchecked
+            {
+                _graphicsMetrics._drawCount++;
+                _graphicsMetrics._primitiveCount +=  primitiveCount;
+            }
+        }
+
+        /// <summary>
+        /// Draw primitives of the specified type by indexing into the given array of vertices with 16-bit indices.
+        /// </summary>
+        /// <typeparam name="T">The type of the vertices.</typeparam>
+        /// <param name="primitiveType">The type of primitives to draw with the vertices.</param>
+        /// <param name="vertexData">An array of vertices to draw.</param>
+        /// <param name="vertexOffset">The index in the array of the first vertex to draw.</param>
+        /// <param name="indexOffset">The index in the array of indices of the first index to use</param>
+        /// <param name="primitiveCount">The number of primitives to draw.</param>
+        /// <param name="numVertices">The number of vertices to draw.</param>
+        /// <param name="indexData">The index data.</param>
+        /// <remarks>The <see cref="VertexDeclaration"/> will be found by getting <see cref="IVertexType.VertexDeclaration"/>
+        /// from an instance of <typeparamref name="T"/> and cached for subsequent calls.</remarks>
+        /// <remarks>All indices in the vertex buffer are interpreted relative to the specified <paramref name="vertexOffset"/>.
+        /// For example a value of zero in the array of indices points to the vertex at index <paramref name="vertexOffset"/>
+        /// in the array of vertices.</remarks>
+        public void DrawUserIndexedPrimitives<T>(PrimitiveType primitiveType, T[] vertexData, int vertexOffset, int numVertices, short[] indexData, int indexOffset, int primitiveCount) where T : struct, IVertexType
+        {
+            DrawUserIndexedPrimitives<T>(primitiveType, vertexData, vertexOffset, numVertices, indexData, indexOffset, primitiveCount, VertexDeclarationCache<T>.VertexDeclaration);
+        }
+
+        /// <summary>
+        /// Draw primitives of the specified type by indexing into the given array of vertices with 16-bit indices.
+        /// </summary>
+        /// <typeparam name="T">The type of the vertices.</typeparam>
+        /// <param name="primitiveType">The type of primitives to draw with the vertices.</param>
+        /// <param name="vertexData">An array of vertices to draw.</param>
+        /// <param name="vertexOffset">The index in the array of the first vertex to draw.</param>
+        /// <param name="indexOffset">The index in the array of indices of the first index to use</param>
+        /// <param name="primitiveCount">The number of primitives to draw.</param>
+        /// <param name="numVertices">The number of vertices to draw.</param>
+        /// <param name="indexData">The index data.</param>
+        /// <param name="vertexDeclaration">The layout of the vertices.</param>
+        /// <remarks>All indices in the vertex buffer are interpreted relative to the specified <paramref name="vertexOffset"/>.
+        /// For example a value of zero in the array of indices points to the vertex at index <paramref name="vertexOffset"/>
+        /// in the array of vertices.</remarks>
+        public void DrawUserIndexedPrimitives<T>(PrimitiveType primitiveType, T[] vertexData, int vertexOffset, int numVertices, short[] indexData, int indexOffset, int primitiveCount, VertexDeclaration vertexDeclaration) where T : struct
+        {
+            // These parameter checks are a duplicate of the checks in the int[] overload of DrawUserIndexedPrimitives.
+            // Inlined here for efficiency.
+
+            if (vertexData == null || vertexData.Length == 0)
+                throw new ArgumentNullException("vertexData");
+
+            if (vertexOffset < 0 || vertexOffset >= vertexData.Length)
+                throw new ArgumentOutOfRangeException("vertexOffset");
+
+            if (numVertices <= 0 || numVertices > vertexData.Length)
+                throw new ArgumentOutOfRangeException("numVertices");
+
+            if (vertexOffset + numVertices > vertexData.Length)
+                throw new ArgumentOutOfRangeException("numVertices");
+
+            if (indexData == null || indexData.Length == 0)
+                throw new ArgumentNullException("indexData");
+
+            if (indexOffset < 0 || indexOffset >= indexData.Length)
+                throw new ArgumentOutOfRangeException("indexOffset");
+
+            if (primitiveCount <= 0)
+                throw new ArgumentOutOfRangeException("primitiveCount");
+
             bool isPatchPrimitives = primitiveType >= PrimitiveType.PatchListWith1ControlPoints && primitiveType <= PrimitiveType.PatchListWith32ControlPoints;
 
             if (_hullShader == null && isPatchPrimitives)
                 throw new ArgumentException("Patch primitives can only be drawn when a hull shader is active");
 
             if (_hullShader != null && !isPatchPrimitives)
-                throw new ArgumentException("If a hull shader is active the primitive type must be one of the patch types");
-
-            if (indexOffset + GetElementCountArray(primitiveType, primitiveCount) > indexData.Length)
-                throw new ArgumentOutOfRangeException("primitiveCount");
-
-            if (vertexDeclaration == null)
-                throw new ArgumentNullException("vertexDeclaration");
-
-            if (vertexDeclaration.VertexStride < ReflectionHelpers.SizeOf<T>.Get())
-                throw new ArgumentOutOfRangeException("vertexDeclaration", "Vertex stride of vertexDeclaration should be at least as big as the stride of the actual vertices.");
-
-            PlatformDrawUserIndexedPrimitives<T>(primitiveType, vertexData, vertexOffset, numVertices, indexData, indexOffset, primitiveCount, vertexDeclaration);
-
-            unchecked
-            {
-                _graphicsMetrics._drawCount++;
-                _graphicsMetrics._primitiveCount +=  primitiveCount;
-            }
-        }
-
-        /// <summary>
-        /// Draw primitives of the specified type by indexing into the given array of vertices with 32-bit indices.
-        /// </summary>
-        /// <typeparam name="T">The type of the vertices.</typeparam>
-        /// <param name="primitiveType">The type of primitives to draw with the vertices.</param>
-        /// <param name="vertexData">An array of vertices to draw.</param>
-        /// <param name="vertexOffset">The index in the array of the first vertex to draw.</param>
-        /// <param name="indexOffset">The index in the array of indices of the first index to use</param>
-        /// <param name="primitiveCount">The number of primitives to draw.</param>
-        /// <param name="numVertices">The number of vertices to draw.</param>
-        /// <param name="indexData">The index data.</param>
-        /// <remarks>The <see cref="VertexDeclaration"/> will be found by getting <see cref="IVertexType.VertexDeclaration"/>
-        /// from an instance of <typeparamref name="T"/> and cached for subsequent calls.</remarks>
-        /// <remarks>All indices in the vertex buffer are interpreted relative to the specified <paramref name="vertexOffset"/>.
-        /// For example a value of zero in the array of indices points to the vertex at index <paramref name="vertexOffset"/>
-        /// in the array of vertices.</remarks>
-        public void DrawUserIndexedPrimitives<T>(PrimitiveType primitiveType, T[] vertexData, int vertexOffset, int numVertices, int[] indexData, int indexOffset, int primitiveCount) where T : struct, IVertexType
-        {
-            DrawUserIndexedPrimitives<T>(primitiveType, vertexData, vertexOffset, numVertices, indexData, indexOffset, primitiveCount, VertexDeclarationCache<T>.VertexDeclaration);
-        }
-
-        /// <summary>
-        /// Draw primitives of the specified type by indexing into the given array of vertices with 32-bit indices.
-        /// </summary>
-        /// <typeparam name="T">The type of the vertices.</typeparam>
-        /// <param name="primitiveType">The type of primitives to draw with the vertices.</param>
-        /// <param name="vertexData">An array of vertices to draw.</param>
-        /// <param name="vertexOffset">The index in the array of the first vertex to draw.</param>
-        /// <param name="indexOffset">The index in the array of indices of the first index to use</param>
-        /// <param name="primitiveCount">The number of primitives to draw.</param>
-        /// <param name="numVertices">The number of vertices to draw.</param>
-        /// <param name="indexData">The index data.</param>
-        /// <param name="vertexDeclaration">The layout of the vertices.</param>
-        /// <remarks>All indices in the vertex buffer are interpreted relative to the specified <paramref name="vertexOffset"/>.
-        /// For example value of zero in the array of indices points to the vertex at index <paramref name="vertexOffset"/>
-        /// in the array of vertices.</remarks>
-        public void DrawUserIndexedPrimitives<T>(PrimitiveType primitiveType, T[] vertexData, int vertexOffset, int numVertices, int[] indexData, int indexOffset, int primitiveCount, VertexDeclaration vertexDeclaration) where T : struct
-        {
-            // These parameter checks are a duplicate of the checks in the short[] overload of DrawUserIndexedPrimitives.
-            // Inlined here for efficiency.
-
-            if (vertexData == null || vertexData.Length == 0)
-                throw new ArgumentNullException("vertexData");
-
-            if (vertexOffset < 0 || vertexOffset >= vertexData.Length)
-                throw new ArgumentOutOfRangeException("vertexOffset");
-
-            if (numVertices <= 0 || numVertices > vertexData.Length)
-                throw new ArgumentOutOfRangeException("numVertices");
-
-            if (vertexOffset + numVertices > vertexData.Length)
-                throw new ArgumentOutOfRangeException("numVertices");
-
-            if (indexData == null || indexData.Length == 0)
-                throw new ArgumentNullException("indexData");
-
-            if (indexOffset < 0 || indexOffset >= indexData.Length)
-                throw new ArgumentOutOfRangeException("indexOffset");
-
-            if (primitiveCount <= 0)
-                throw new ArgumentOutOfRangeException("primitiveCount");
-
+                throw new ArgumentException("If a hull shader is active the primitive type must be one of the patch types");
+
+            if (indexOffset + GetElementCountArray(primitiveType, primitiveCount) > indexData.Length)
+                throw new ArgumentOutOfRangeException("primitiveCount");
+
+            if (vertexDeclaration == null)
+                throw new ArgumentNullException("vertexDeclaration");
+
+            if (vertexDeclaration.VertexStride < ReflectionHelpers.SizeOf<T>.Get())
+                throw new ArgumentOutOfRangeException("vertexDeclaration", "Vertex stride of vertexDeclaration should be at least as big as the stride of the actual vertices.");
+
+            PlatformDrawUserIndexedPrimitives<T>(primitiveType, vertexData, vertexOffset, numVertices, indexData, indexOffset, primitiveCount, vertexDeclaration);
+
+            unchecked
+            {
+                _graphicsMetrics._drawCount++;
+                _graphicsMetrics._primitiveCount +=  primitiveCount;
+            }
+        }
+
+        /// <summary>
+        /// Draw primitives of the specified type by indexing into the given array of vertices with 32-bit indices.
+        /// </summary>
+        /// <typeparam name="T">The type of the vertices.</typeparam>
+        /// <param name="primitiveType">The type of primitives to draw with the vertices.</param>
+        /// <param name="vertexData">An array of vertices to draw.</param>
+        /// <param name="vertexOffset">The index in the array of the first vertex to draw.</param>
+        /// <param name="indexOffset">The index in the array of indices of the first index to use</param>
+        /// <param name="primitiveCount">The number of primitives to draw.</param>
+        /// <param name="numVertices">The number of vertices to draw.</param>
+        /// <param name="indexData">The index data.</param>
+        /// <remarks>The <see cref="VertexDeclaration"/> will be found by getting <see cref="IVertexType.VertexDeclaration"/>
+        /// from an instance of <typeparamref name="T"/> and cached for subsequent calls.</remarks>
+        /// <remarks>All indices in the vertex buffer are interpreted relative to the specified <paramref name="vertexOffset"/>.
+        /// For example a value of zero in the array of indices points to the vertex at index <paramref name="vertexOffset"/>
+        /// in the array of vertices.</remarks>
+        public void DrawUserIndexedPrimitives<T>(PrimitiveType primitiveType, T[] vertexData, int vertexOffset, int numVertices, int[] indexData, int indexOffset, int primitiveCount) where T : struct, IVertexType
+        {
+            DrawUserIndexedPrimitives<T>(primitiveType, vertexData, vertexOffset, numVertices, indexData, indexOffset, primitiveCount, VertexDeclarationCache<T>.VertexDeclaration);
+        }
+
+        /// <summary>
+        /// Draw primitives of the specified type by indexing into the given array of vertices with 32-bit indices.
+        /// </summary>
+        /// <typeparam name="T">The type of the vertices.</typeparam>
+        /// <param name="primitiveType">The type of primitives to draw with the vertices.</param>
+        /// <param name="vertexData">An array of vertices to draw.</param>
+        /// <param name="vertexOffset">The index in the array of the first vertex to draw.</param>
+        /// <param name="indexOffset">The index in the array of indices of the first index to use</param>
+        /// <param name="primitiveCount">The number of primitives to draw.</param>
+        /// <param name="numVertices">The number of vertices to draw.</param>
+        /// <param name="indexData">The index data.</param>
+        /// <param name="vertexDeclaration">The layout of the vertices.</param>
+        /// <remarks>All indices in the vertex buffer are interpreted relative to the specified <paramref name="vertexOffset"/>.
+        /// For example value of zero in the array of indices points to the vertex at index <paramref name="vertexOffset"/>
+        /// in the array of vertices.</remarks>
+        public void DrawUserIndexedPrimitives<T>(PrimitiveType primitiveType, T[] vertexData, int vertexOffset, int numVertices, int[] indexData, int indexOffset, int primitiveCount, VertexDeclaration vertexDeclaration) where T : struct
+        {
+            // These parameter checks are a duplicate of the checks in the short[] overload of DrawUserIndexedPrimitives.
+            // Inlined here for efficiency.
+
+            if (vertexData == null || vertexData.Length == 0)
+                throw new ArgumentNullException("vertexData");
+
+            if (vertexOffset < 0 || vertexOffset >= vertexData.Length)
+                throw new ArgumentOutOfRangeException("vertexOffset");
+
+            if (numVertices <= 0 || numVertices > vertexData.Length)
+                throw new ArgumentOutOfRangeException("numVertices");
+
+            if (vertexOffset + numVertices > vertexData.Length)
+                throw new ArgumentOutOfRangeException("numVertices");
+
+            if (indexData == null || indexData.Length == 0)
+                throw new ArgumentNullException("indexData");
+
+            if (indexOffset < 0 || indexOffset >= indexData.Length)
+                throw new ArgumentOutOfRangeException("indexOffset");
+
+            if (primitiveCount <= 0)
+                throw new ArgumentOutOfRangeException("primitiveCount");
+
             bool isPatchPrimitives = primitiveType >= PrimitiveType.PatchListWith1ControlPoints && primitiveType <= PrimitiveType.PatchListWith32ControlPoints;
 
             if (_hullShader == null && isPatchPrimitives)
                 throw new ArgumentException("Patch primitives can only be drawn when a hull shader is active");
 
             if (_hullShader != null && !isPatchPrimitives)
-                throw new ArgumentException("If a hull shader is active the primitive type must be one of the patch types");
-
-            if (indexOffset + GetElementCountArray(primitiveType, primitiveCount) > indexData.Length)
-                throw new ArgumentOutOfRangeException("primitiveCount");
-
-            if (vertexDeclaration == null)
-                throw new ArgumentNullException("vertexDeclaration");
-
-            if (vertexDeclaration.VertexStride < ReflectionHelpers.SizeOf<T>.Get())
-                throw new ArgumentOutOfRangeException("vertexDeclaration", "Vertex stride of vertexDeclaration should be at least as big as the stride of the actual vertices.");
-
-            PlatformDrawUserIndexedPrimitives<T>(primitiveType, vertexData, vertexOffset, numVertices, indexData, indexOffset, primitiveCount, vertexDeclaration);
-            
-            unchecked
-            {
-                _graphicsMetrics._drawCount++;
-                _graphicsMetrics._primitiveCount +=  primitiveCount;
-            }
+                throw new ArgumentException("If a hull shader is active the primitive type must be one of the patch types");
+
+            if (indexOffset + GetElementCountArray(primitiveType, primitiveCount) > indexData.Length)
+                throw new ArgumentOutOfRangeException("primitiveCount");
+
+            if (vertexDeclaration == null)
+                throw new ArgumentNullException("vertexDeclaration");
+
+            if (vertexDeclaration.VertexStride < ReflectionHelpers.SizeOf<T>.Get())
+                throw new ArgumentOutOfRangeException("vertexDeclaration", "Vertex stride of vertexDeclaration should be at least as big as the stride of the actual vertices.");
+
+            PlatformDrawUserIndexedPrimitives<T>(primitiveType, vertexData, vertexOffset, numVertices, indexData, indexOffset, primitiveCount, vertexDeclaration);
+            
+            unchecked
+            {
+                _graphicsMetrics._drawCount++;
+                _graphicsMetrics._primitiveCount +=  primitiveCount;
+            }
+        }
+
+        /// <summary>
+        /// Draw instanced geometry from the bound vertex buffers and index buffer.
+        /// </summary>
+        /// <param name="primitiveType">The type of primitives in the index buffer.</param>
+        /// <param name="baseVertex">Used to offset the vertex range indexed from the vertex buffer.</param>
+        /// <param name="minVertexIndex">This is unused and remains here only for XNA API compatibility.</param>
+        /// <param name="numVertices">This is unused and remains here only for XNA API compatibility.</param>
+        /// <param name="startIndex">The index within the index buffer to start drawing from.</param>
+        /// <param name="primitiveCount">The number of primitives in a single instance.</param>
+        /// <param name="instanceCount">The number of instances to render.</param>
+        /// <remarks>Note that minVertexIndex and numVertices are unused in MonoGame and will be ignored.</remarks>
+        [Obsolete("Use DrawInstancedPrimitives(PrimitiveType primitiveType, int baseVertex, int startIndex, int primitiveCount, int instanceCount) instead. In future versions this method can be removed.")]
+        public void DrawInstancedPrimitives(PrimitiveType primitiveType, int baseVertex, int minVertexIndex,
+                                            int numVertices, int startIndex, int primitiveCount, int instanceCount)
+        {
+            DrawInstancedPrimitives(primitiveType, baseVertex, startIndex, primitiveCount, 0, instanceCount);
+        }
+
+        /// <summary>
+        /// Draw instanced geometry from the bound vertex buffers and index buffer.
+        /// </summary>
+        /// <param name="primitiveType">The type of primitives in the index buffer.</param>
+        /// <param name="baseVertex">Used to offset the vertex range indexed from the vertex buffer.</param>
+        /// <param name="startIndex">The index within the index buffer to start drawing from.</param>
+        /// <param name="primitiveCount">The number of primitives in a single instance.</param>
+        /// <param name="instanceCount">The number of instances to render.</param>
+        /// <remarks>Draw geometry with data from multiple bound vertex streams at different frequencies.</remarks>
+        public void DrawInstancedPrimitives(PrimitiveType primitiveType, int baseVertex, int startIndex, int primitiveCount, int instanceCount)
+        {
+            DrawInstancedPrimitives(primitiveType, baseVertex, startIndex, primitiveCount, 0, instanceCount);
+        }
+
+        /// <summary>
+        /// Draw instanced geometry from the bound vertex buffers and index buffer.
+        /// </summary>
+        /// <param name="primitiveType">The type of primitives in the index buffer.</param>
+        /// <param name="baseVertex">Used to offset the vertex range indexed from the vertex buffer.</param>
+        /// <param name="startIndex">The index within the index buffer to start drawing from.</param>
+        /// <param name="primitiveCount">The number of primitives in a single instance.</param>
+        /// <param name="baseInstance">Used to offset the instance range indexed from the instance buffer.</param>
+        /// <param name="instanceCount">The number of instances to render.</param>
+        /// <remarks>Draw geometry with data from multiple bound vertex streams at different frequencies.</remarks>
+        public void DrawInstancedPrimitives(PrimitiveType primitiveType, int baseVertex, int startIndex, int primitiveCount, int baseInstance, int instanceCount)
+        {
+            if (_vertexShader == null)
+                throw new InvalidOperationException("Vertex shader must be set before calling DrawInstancedPrimitives.");
+
+            if (_vertexBuffers.Count == 0)
+                throw new InvalidOperationException("Vertex buffer must be set before calling DrawInstancedPrimitives.");
+
+            if (_indexBuffer == null)
+                throw new InvalidOperationException("Index buffer must be set before calling DrawInstancedPrimitives.");
+
+            bool isPatchPrimitives = primitiveType >= PrimitiveType.PatchListWith1ControlPoints && primitiveType <= PrimitiveType.PatchListWith32ControlPoints;
+
+            if (_hullShader == null && isPatchPrimitives)
+                throw new ArgumentException("Patch primitives can only be drawn when a hull shader is active");
+
+            if (_hullShader != null && !isPatchPrimitives)
+                throw new ArgumentException("If a hull shader is active the primitive type must be one of the patch types");
+
+            if (primitiveCount <= 0)
+                throw new ArgumentOutOfRangeException("primitiveCount");
+
+            PlatformDrawInstancedPrimitives(primitiveType, baseVertex, startIndex, primitiveCount, baseInstance, instanceCount);
+
+            unchecked
+            {
+                _graphicsMetrics._drawCount++;
+                _graphicsMetrics._primitiveCount += (primitiveCount * instanceCount);
+            }
+        }
+
+        /// <summary>
+        /// Draw instanced geometry from the bound vertex buffers.
+        /// The draw parameters are provided by a buffer, rather than passed directly as function parameters.
+        /// </summary>
+        /// <param name="primitiveType">The type of primitives to draw.</param>
+        /// <param name="indirectDrawBuffer">The buffer containing the draw arguments (VertexCountPerInstance, InstanceCount, ...) 
+        /// <param name="alignedByteOffsetForArgs">The offset for the indirect draw buffer in bytes from where to start reading the parameters.</param>
+        public void DrawInstancedPrimitivesIndirect(PrimitiveType primitiveType, IndirectDrawBuffer indirectDrawBuffer, int alignedByteOffsetForArgs = 0)
+        {
+            if (_vertexShader == null)
+                throw new InvalidOperationException("Vertex shader must be set before calling DrawInstancedPrimitivesIndirect.");
+
+            if (_vertexBuffers.Count == 0)
+                throw new InvalidOperationException("Vertex buffer must be set before calling DrawInstancedPrimitives.");
+
+            bool isPatchPrimitives = primitiveType >= PrimitiveType.PatchListWith1ControlPoints && primitiveType <= PrimitiveType.PatchListWith32ControlPoints;
+
+            if (_hullShader == null && isPatchPrimitives)
+                throw new ArgumentException("Patch primitives can only be drawn when a hull shader is active");
+
+            if (_hullShader != null && !isPatchPrimitives)
+                throw new ArgumentException("If a hull shader is active the primitive type must be one of the patch types");
+
+            PlatformDrawInstancedPrimitivesIndirect(primitiveType, indirectDrawBuffer, alignedByteOffsetForArgs);
+
+            unchecked
+            {
+                _graphicsMetrics._drawCount++;
+            }
         }
 
-        /// <summary>
-        /// Draw instanced geometry from the bound vertex buffers and index buffer.
-        /// </summary>
-        /// <param name="primitiveType">The type of primitives in the index buffer.</param>
-        /// <param name="baseVertex">Used to offset the vertex range indexed from the vertex buffer.</param>
-        /// <param name="minVertexIndex">This is unused and remains here only for XNA API compatibility.</param>
-        /// <param name="numVertices">This is unused and remains here only for XNA API compatibility.</param>
-        /// <param name="startIndex">The index within the index buffer to start drawing from.</param>
-        /// <param name="primitiveCount">The number of primitives in a single instance.</param>
-        /// <param name="instanceCount">The number of instances to render.</param>
-        /// <remarks>Note that minVertexIndex and numVertices are unused in MonoGame and will be ignored.</remarks>
-        [Obsolete("Use DrawInstancedPrimitives(PrimitiveType primitiveType, int baseVertex, int startIndex, int primitiveCount, int instanceCount) instead. In future versions this method can be removed.")]
-        public void DrawInstancedPrimitives(PrimitiveType primitiveType, int baseVertex, int minVertexIndex,
-                                            int numVertices, int startIndex, int primitiveCount, int instanceCount)
-        {
-            DrawInstancedPrimitives(primitiveType, baseVertex, startIndex, primitiveCount, 0, instanceCount);
-        }
-
-        /// <summary>
-        /// Draw instanced geometry from the bound vertex buffers and index buffer.
-        /// </summary>
-        /// <param name="primitiveType">The type of primitives in the index buffer.</param>
-        /// <param name="baseVertex">Used to offset the vertex range indexed from the vertex buffer.</param>
-        /// <param name="startIndex">The index within the index buffer to start drawing from.</param>
-        /// <param name="primitiveCount">The number of primitives in a single instance.</param>
-        /// <param name="instanceCount">The number of instances to render.</param>
-        /// <remarks>Draw geometry with data from multiple bound vertex streams at different frequencies.</remarks>
-        public void DrawInstancedPrimitives(PrimitiveType primitiveType, int baseVertex, int startIndex, int primitiveCount, int instanceCount)
-        {
-            DrawInstancedPrimitives(primitiveType, baseVertex, startIndex, primitiveCount, 0, instanceCount);
-        }
-
-        /// <summary>
-        /// Draw instanced geometry from the bound vertex buffers and index buffer.
-        /// </summary>
-        /// <param name="primitiveType">The type of primitives in the index buffer.</param>
-        /// <param name="baseVertex">Used to offset the vertex range indexed from the vertex buffer.</param>
-        /// <param name="startIndex">The index within the index buffer to start drawing from.</param>
-        /// <param name="primitiveCount">The number of primitives in a single instance.</param>
-        /// <param name="baseInstance">Used to offset the instance range indexed from the instance buffer.</param>
-        /// <param name="instanceCount">The number of instances to render.</param>
-        /// <remarks>Draw geometry with data from multiple bound vertex streams at different frequencies.</remarks>
-        public void DrawInstancedPrimitives(PrimitiveType primitiveType, int baseVertex, int startIndex, int primitiveCount, int baseInstance, int instanceCount)
-        {
-            if (_vertexShader == null)
-                throw new InvalidOperationException("Vertex shader must be set before calling DrawInstancedPrimitives.");
-
-            if (_vertexBuffers.Count == 0)
+        /// <summary>
+        /// Draw instanced geometry from the bound vertex and index buffer.
+        /// The draw parameters are provided by a buffer, rather than passed directly as function parameters.
+        /// </summary>
+        /// <param name="primitiveType">The type of primitives in the index buffer.</param>
+        /// <param name="indirectDrawBuffer">The buffer containing the draw arguments (IndexCountPerInstance, InstanceCount, ...) 
+        /// <param name="alignedByteOffsetForArgs">The offset for the indirect draw buffer in bytes from where to start reading the parameters.</param>
+        public void DrawIndexedInstancedPrimitivesIndirect(PrimitiveType primitiveType, IndirectDrawBuffer indirectDrawBuffer, int alignedByteOffsetForArgs = 0)
+        {
+            if (_vertexShader == null)
+                throw new InvalidOperationException("Vertex shader must be set before calling DrawInstancedPrimitives.");
+
+            if (_vertexBuffers.Count == 0)
                 throw new InvalidOperationException("Vertex buffer must be set before calling DrawInstancedPrimitives.");
 
             if (_indexBuffer == null)
@@ -1755,200 +1792,131 @@
             bool isPatchPrimitives = primitiveType >= PrimitiveType.PatchListWith1ControlPoints && primitiveType <= PrimitiveType.PatchListWith32ControlPoints;
 
             if (_hullShader == null && isPatchPrimitives)
-                throw new ArgumentException("Patch primitives can only be drawn when a hull shader is active");
-
-            if (_hullShader != null && !isPatchPrimitives)
-                throw new ArgumentException("If a hull shader is active the primitive type must be one of the patch types");
-
-            if (primitiveCount <= 0)
-                throw new ArgumentOutOfRangeException("primitiveCount");
-
-            PlatformDrawInstancedPrimitives(primitiveType, baseVertex, startIndex, primitiveCount, baseInstance, instanceCount);
-
-            unchecked
-            {
-                _graphicsMetrics._drawCount++;
-                _graphicsMetrics._primitiveCount += (primitiveCount * instanceCount);
-            }
-        }
-
-        /// <summary>
-        /// Draw instanced geometry from the bound vertex buffers.
-        /// The draw parameters are provided by a buffer, rather than passed directly as function parameters.
-        /// </summary>
-        /// <param name="primitiveType">The type of primitives to draw.</param>
-        /// <param name="indirectDrawBuffer">The buffer containing the draw arguments (VertexCountPerInstance, InstanceCount, ...) 
-        /// <param name="alignedByteOffsetForArgs">The offset for the indirect draw buffer in bytes from where to start reading the parameters.</param>
-        public void DrawInstancedPrimitivesIndirect(PrimitiveType primitiveType, IndirectDrawBuffer indirectDrawBuffer, int alignedByteOffsetForArgs = 0)
-        {
-            if (_vertexShader == null)
-                throw new InvalidOperationException("Vertex shader must be set before calling DrawInstancedPrimitivesIndirect.");
-
-            if (_vertexBuffers.Count == 0)
-                throw new InvalidOperationException("Vertex buffer must be set before calling DrawInstancedPrimitives.");
-
-            bool isPatchPrimitives = primitiveType >= PrimitiveType.PatchListWith1ControlPoints && primitiveType <= PrimitiveType.PatchListWith32ControlPoints;
-
-            if (_hullShader == null && isPatchPrimitives)
-                throw new ArgumentException("Patch primitives can only be drawn when a hull shader is active");
-
-            if (_hullShader != null && !isPatchPrimitives)
-                throw new ArgumentException("If a hull shader is active the primitive type must be one of the patch types");
-
-            PlatformDrawInstancedPrimitivesIndirect(primitiveType, indirectDrawBuffer, alignedByteOffsetForArgs);
-
-            unchecked
-            {
-                _graphicsMetrics._drawCount++;
-            }
-        }
-
-        /// <summary>
-        /// Draw instanced geometry from the bound vertex and index buffer.
-        /// The draw parameters are provided by a buffer, rather than passed directly as function parameters.
-        /// </summary>
-        /// <param name="primitiveType">The type of primitives in the index buffer.</param>
-        /// <param name="indirectDrawBuffer">The buffer containing the draw arguments (IndexCountPerInstance, InstanceCount, ...) 
-        /// <param name="alignedByteOffsetForArgs">The offset for the indirect draw buffer in bytes from where to start reading the parameters.</param>
-        public void DrawIndexedInstancedPrimitivesIndirect(PrimitiveType primitiveType, IndirectDrawBuffer indirectDrawBuffer, int alignedByteOffsetForArgs = 0)
-        {
-            if (_vertexShader == null)
-                throw new InvalidOperationException("Vertex shader must be set before calling DrawInstancedPrimitives.");
-
-            if (_vertexBuffers.Count == 0)
-                throw new InvalidOperationException("Vertex buffer must be set before calling DrawInstancedPrimitives.");
-
-            if (_indexBuffer == null)
-                throw new InvalidOperationException("Index buffer must be set before calling DrawInstancedPrimitives.");
-
-            bool isPatchPrimitives = primitiveType >= PrimitiveType.PatchListWith1ControlPoints && primitiveType <= PrimitiveType.PatchListWith32ControlPoints;
-
-            if (_hullShader == null && isPatchPrimitives)
                  throw new ArgumentException("Patch primitives can only be drawn when a hull shader is active");
 
             if (_hullShader != null && !isPatchPrimitives)
                  throw new ArgumentException("If a hull shader is active the primitive type must be one of the patch types");
 
-            PlatformDrawIndexedInstancedPrimitivesIndirect(primitiveType, indirectDrawBuffer, alignedByteOffsetForArgs);
-
-            unchecked
-            {
+            PlatformDrawIndexedInstancedPrimitivesIndirect(primitiveType, indirectDrawBuffer, alignedByteOffsetForArgs);
+
+            unchecked
+            {
                 _graphicsMetrics._drawCount++;
-            }
+            }
         }
 
-        /// <summary>
-        /// Execute the currently bound compute shader.
-        /// </summary>
-        /// <param name="threadGroupCountX">The number of thread groups dispatched in the x direction.</param>
-        /// <param name="threadGroupCountY">The number of thread groups dispatched in the y direction.</param>
-        /// <param name="threadGroupCountZ">The number of thread groups dispatched in the z direction.</param>
-        public void DispatchCompute(int threadGroupCountX, int threadGroupCountY, int threadGroupCountZ)
-        {
+        /// <summary>
+        /// Execute the currently bound compute shader.
+        /// </summary>
+        /// <param name="threadGroupCountX">The number of thread groups dispatched in the x direction.</param>
+        /// <param name="threadGroupCountY">The number of thread groups dispatched in the y direction.</param>
+        /// <param name="threadGroupCountZ">The number of thread groups dispatched in the z direction.</param>
+        public void DispatchCompute(int threadGroupCountX, int threadGroupCountY, int threadGroupCountZ)
+        {
             if (_computeShader == null)
-                return;
-
+                return;
+
             if (threadGroupCountX <= 0)
                 throw new ArgumentOutOfRangeException("threadGroupCountX");
             if (threadGroupCountY <= 0)
                 throw new ArgumentOutOfRangeException("threadGroupCountY");
             if (threadGroupCountZ <= 0)
-                throw new ArgumentOutOfRangeException("threadGroupCountZ");
-
-            PlatformDispatchCompute(threadGroupCountX, threadGroupCountY, threadGroupCountZ);
+                throw new ArgumentOutOfRangeException("threadGroupCountZ");
+
+            PlatformDispatchCompute(threadGroupCountX, threadGroupCountY, threadGroupCountZ);
         }
 
-        /// <summary>
+        /// <summary>
         /// Execute the currently bound compute shader.
-        /// The group count parameters are provided by a buffer, rather than passed directly as function parameters.
-        /// </summary>
-        /// <param name="indirectDrawBuffer">The buffer containing the group count x, y, z parameters.
-        /// <param name="alignedByteOffsetForArgs">The offset for the indirect draw buffer in bytes from where to start reading the parameters.</param>
-        public void DispatchComputeIndirect(IndirectDrawBuffer indirectDrawBuffer, int alignedByteOffsetForArgs = 0)
-        {
+        /// The group count parameters are provided by a buffer, rather than passed directly as function parameters.
+        /// </summary>
+        /// <param name="indirectDrawBuffer">The buffer containing the group count x, y, z parameters.
+        /// <param name="alignedByteOffsetForArgs">The offset for the indirect draw buffer in bytes from where to start reading the parameters.</param>
+        public void DispatchComputeIndirect(IndirectDrawBuffer indirectDrawBuffer, int alignedByteOffsetForArgs = 0)
+        {
             if (_computeShader == null)
-                return;
-
-            PlatformDispatchComputeIndirect(indirectDrawBuffer, alignedByteOffsetForArgs);
-        }
-
-        /// <summary>
-        /// Gets the Pixel data of what is currently drawn on screen.
-        /// The format is whatever the current format of the backbuffer is.
-        /// </summary>
-        /// <typeparam name="T">A byte[] of size (ViewPort.Width * ViewPort.Height * 4)</typeparam>
-        /// <param name="data">Array of data.</param>
-        public void GetBackBufferData<T>(T[] data) where T : struct
-        {
-            if (data == null)
-                throw new ArgumentNullException("data");
-            GetBackBufferData(null, data, 0, data.Length);
-        }
-
-        /// <inheritdoc cref="GetBackBufferData{T}(T[])"/>
-        /// <typeparam name="T">A byte[] of size (ViewPort.Width * ViewPort.Height * 4)</typeparam>
-        /// <param name="data">Array of data.</param>
-        /// <param name="startIndex">The first element to use.</param>
-        /// <param name="elementCount">The number of elements to use.</param>
-        public void GetBackBufferData<T>(T[] data, int startIndex, int elementCount) where T : struct
-        {
-            GetBackBufferData(null, data, startIndex, elementCount);
-        }
-
-        /// <inheritdoc cref="GetBackBufferData{T}(T[], int, int)"/>
-        /// <typeparam name="T">A byte[] of size (ViewPort.Width * ViewPort.Height * 4)</typeparam>
-        /// <param name="rect">
-        /// The section of the back buffer to copy.
-        /// <see langword="null"/> indicates the data will be copied from the entire back buffer.
-        /// </param>
-        /// <param name="data">Array of data.</param>
-        /// <param name="startIndex">The first element to use.</param>
-        /// <param name="elementCount">The number of elements to use.</param>
-        /// <exception cref="ArgumentNullException">
-        /// <paramref name="data"/> is <see langword="null"/>
-        /// </exception>
-        /// <exception cref="ArgumentException"/>
-        public void GetBackBufferData<T>(Rectangle? rect, T[] data, int startIndex, int elementCount)
-            where T : struct
-        {
-            if (data == null)
-                throw new ArgumentNullException("data");
-
-            int width, height;
-            if (rect.HasValue)
-            {
-                var rectangle = rect.Value;
-                width = rectangle.Width;
-                height = rectangle.Height;
-
-                if (rectangle.X < 0 || rectangle.Y < 0 || rectangle.Width <= 0 || rectangle.Height <= 0 ||
-                    rectangle.Right > PresentationParameters.BackBufferWidth || rectangle.Top > PresentationParameters.BackBufferHeight)
-                    throw new ArgumentException("Rectangle must fit in BackBuffer dimensions");
-            }
-            else
-            {
-                width = PresentationParameters.BackBufferWidth;
-                height = PresentationParameters.BackBufferHeight;
-            }
-
-            var tSize = ReflectionHelpers.SizeOf<T>.Get();
-            var fSize = PresentationParameters.BackBufferFormat.GetSize();
-            if (tSize > fSize || fSize % tSize != 0)
-                throw new ArgumentException("Type T is of an invalid size for the format of this texture.", "T");
-            if (startIndex < 0 || startIndex >= data.Length)
-                throw new ArgumentException("startIndex must be at least zero and smaller than data.Length.", "startIndex");
-            if (data.Length < startIndex + elementCount)
-                throw new ArgumentException("The data array is too small.");
-            var dataByteSize = width * height * fSize;
-
-            if (elementCount * tSize != dataByteSize)
-                throw new ArgumentException(string.Format("elementCount is not the right size, " +
-                                            "elementCount * sizeof(T) is {0}, but data size is {1} bytes.",
-                                            elementCount * tSize, dataByteSize), "elementCount");
-
-            PlatformGetBackBufferData(rect, data, startIndex, elementCount);
-        }
-
+                return;
+
+            PlatformDispatchComputeIndirect(indirectDrawBuffer, alignedByteOffsetForArgs);
+        }
+
+        /// <summary>
+        /// Gets the Pixel data of what is currently drawn on screen.
+        /// The format is whatever the current format of the backbuffer is.
+        /// </summary>
+        /// <typeparam name="T">A byte[] of size (ViewPort.Width * ViewPort.Height * 4)</typeparam>
+        /// <param name="data">Array of data.</param>
+        public void GetBackBufferData<T>(T[] data) where T : struct
+        {
+            if (data == null)
+                throw new ArgumentNullException("data");
+            GetBackBufferData(null, data, 0, data.Length);
+        }
+
+        /// <inheritdoc cref="GetBackBufferData{T}(T[])"/>
+        /// <typeparam name="T">A byte[] of size (ViewPort.Width * ViewPort.Height * 4)</typeparam>
+        /// <param name="data">Array of data.</param>
+        /// <param name="startIndex">The first element to use.</param>
+        /// <param name="elementCount">The number of elements to use.</param>
+        public void GetBackBufferData<T>(T[] data, int startIndex, int elementCount) where T : struct
+        {
+            GetBackBufferData(null, data, startIndex, elementCount);
+        }
+
+        /// <inheritdoc cref="GetBackBufferData{T}(T[], int, int)"/>
+        /// <typeparam name="T">A byte[] of size (ViewPort.Width * ViewPort.Height * 4)</typeparam>
+        /// <param name="rect">
+        /// The section of the back buffer to copy.
+        /// <see langword="null"/> indicates the data will be copied from the entire back buffer.
+        /// </param>
+        /// <param name="data">Array of data.</param>
+        /// <param name="startIndex">The first element to use.</param>
+        /// <param name="elementCount">The number of elements to use.</param>
+        /// <exception cref="ArgumentNullException">
+        /// <paramref name="data"/> is <see langword="null"/>
+        /// </exception>
+        /// <exception cref="ArgumentException"/>
+        public void GetBackBufferData<T>(Rectangle? rect, T[] data, int startIndex, int elementCount)
+            where T : struct
+        {
+            if (data == null)
+                throw new ArgumentNullException("data");
+
+            int width, height;
+            if (rect.HasValue)
+            {
+                var rectangle = rect.Value;
+                width = rectangle.Width;
+                height = rectangle.Height;
+
+                if (rectangle.X < 0 || rectangle.Y < 0 || rectangle.Width <= 0 || rectangle.Height <= 0 ||
+                    rectangle.Right > PresentationParameters.BackBufferWidth || rectangle.Top > PresentationParameters.BackBufferHeight)
+                    throw new ArgumentException("Rectangle must fit in BackBuffer dimensions");
+            }
+            else
+            {
+                width = PresentationParameters.BackBufferWidth;
+                height = PresentationParameters.BackBufferHeight;
+            }
+
+            var tSize = ReflectionHelpers.SizeOf<T>.Get();
+            var fSize = PresentationParameters.BackBufferFormat.GetSize();
+            if (tSize > fSize || fSize % tSize != 0)
+                throw new ArgumentException("Type T is of an invalid size for the format of this texture.", "T");
+            if (startIndex < 0 || startIndex >= data.Length)
+                throw new ArgumentException("startIndex must be at least zero and smaller than data.Length.", "startIndex");
+            if (data.Length < startIndex + elementCount)
+                throw new ArgumentException("The data array is too small.");
+            var dataByteSize = width * height * fSize;
+
+            if (elementCount * tSize != dataByteSize)
+                throw new ArgumentException(string.Format("elementCount is not the right size, " +
+                                            "elementCount * sizeof(T) is {0}, but data size is {1} bytes.",
+                                            elementCount * tSize, dataByteSize), "elementCount");
+
+            PlatformGetBackBufferData(rect, data, startIndex, elementCount);
+        }
+
         internal void CopyTextureData(Texture srcTexture, Texture dstTexture, int srcArrayIndex, int dstArrayIndex, int srcArraySize, int dstArraySize, int srcMipLevel, int dstMipLevel, int srcMipLevelCount, int dstMipLevelCount, int srcWidth, int srcHeight, int srcDepth, int dstWidth, int dstHeight, int dstDepth, int copyWidth, int copyHeight, int copyDepth, int srcOffsetX, int srcOffsetY, int srcOffsetZ, int dstOffsetX, int dstOffsetY, int dstOffsetZ)
         {
             if (srcArrayIndex < 0 || srcArrayIndex >= srcArraySize)
@@ -1995,7 +1963,7 @@
             CopyTextureDataInternal(srcTexture, dstTexture, srcArrayIndex, dstArrayIndex, srcMipLevel, dstMipLevel, srcMipLevelCount, dstMipLevelCount, copyWidth, copyHeight, copyDepth, srcOffsetX, srcOffsetY, srcOffsetZ, dstOffsetX, dstOffsetY, dstOffsetZ);
         }
 
-        internal void CopyBufferData(BufferResource srcBuffer, BufferResource dstBuffer, int numBytesToCopy, int srcOffsetInBytes, int dstOffsetInBytes)
+        internal void CopyBufferData(BufferResource srcBuffer, BufferResource dstBuffer, int numBytesToCopy, int srcOffsetInBytes, int dstOffsetInBytes)
         {
             if (srcOffsetInBytes < 0 || dstOffsetInBytes < 0)
                 throw new InvalidOperationException("source and destination byte offset must not be negative");
@@ -2004,7 +1972,7 @@
             if (dstOffsetInBytes + numBytesToCopy > dstBuffer.ElementCount * dstBuffer.ElementStride)
                 throw new InvalidOperationException("destination buffer is too small for the requested amount of data to be copied to the requested byte offset");
 
-            CopyBufferDataInternal(srcBuffer, dstBuffer, numBytesToCopy, srcOffsetInBytes, dstOffsetInBytes);
+            CopyBufferDataInternal(srcBuffer, dstBuffer, numBytesToCopy, srcOffsetInBytes, dstOffsetInBytes);
         }
 
         internal void CopyStructuredBufferCounterValue(StructuredBuffer srcBuffer, BufferResource dstBuffer, int dstByteOffset)
@@ -2017,26 +1985,26 @@
                 throw new InvalidOperationException("destination buffer is too small for the requested amount of data to be copied to the requested byte offset");
 
             CopyStructuredBufferCounterValueInternal(srcBuffer, dstBuffer, dstByteOffset);
-        }
-
-        private static int GetElementCountArray(PrimitiveType primitiveType, int primitiveCount)
-        {
-            switch (primitiveType)
-            {
-                case PrimitiveType.LineList:
-                case PrimitiveType.LineListWithAdjacency:
-                    return primitiveCount * 2;
-                case PrimitiveType.LineStrip:
-                case PrimitiveType.LineStripWithAdjacency:
-                    return primitiveCount + 1;
-                case PrimitiveType.TriangleList:
-                case PrimitiveType.TriangleListWithAdjacency:
-                    return primitiveCount * 3;
-                case PrimitiveType.TriangleStrip:
-                case PrimitiveType.TriangleStripWithAdjacency:
-                    return primitiveCount + 2;
-                case PrimitiveType.PointList:
-                    return primitiveCount;
+        }
+
+        private static int GetElementCountArray(PrimitiveType primitiveType, int primitiveCount)
+        {
+            switch (primitiveType)
+            {
+                case PrimitiveType.LineList:
+                case PrimitiveType.LineListWithAdjacency:
+                    return primitiveCount * 2;
+                case PrimitiveType.LineStrip:
+                case PrimitiveType.LineStripWithAdjacency:
+                    return primitiveCount + 1;
+                case PrimitiveType.TriangleList:
+                case PrimitiveType.TriangleListWithAdjacency:
+                    return primitiveCount * 3;
+                case PrimitiveType.TriangleStrip:
+                case PrimitiveType.TriangleStripWithAdjacency:
+                    return primitiveCount + 2;
+                case PrimitiveType.PointList:
+                    return primitiveCount;
                 case PrimitiveType.PatchListWith1ControlPoints:
                     return primitiveCount * 1;
                 case PrimitiveType.PatchListWith2ControlPoints:
@@ -2103,25 +2071,25 @@
                     return primitiveCount * 32;
                 default:
                     throw new ArgumentException();
-            }
-        }
-
-        // uniformly scales down the given rectangle by 10%
-        internal static Rectangle GetDefaultTitleSafeArea(int x, int y, int width, int height)
-        {
-            var marginX = (width + 19) / 20;
-            var marginY = (height + 19) / 20;
-            x += marginX;
-            y += marginY;
-
-            width -= marginX * 2;
-            height -= marginY * 2;
-            return new Rectangle(x, y, width, height);
-        }
-
-        internal static Rectangle GetTitleSafeArea(int x, int y, int width, int height)
-        {
-            return PlatformGetTitleSafeArea(x, y, width, height);
-        }
-    }
-}
+            }
+        }
+
+        // uniformly scales down the given rectangle by 10%
+        internal static Rectangle GetDefaultTitleSafeArea(int x, int y, int width, int height)
+        {
+            var marginX = (width + 19) / 20;
+            var marginY = (height + 19) / 20;
+            x += marginX;
+            y += marginY;
+
+            width -= marginX * 2;
+            height -= marginY * 2;
+            return new Rectangle(x, y, width, height);
+        }
+
+        internal static Rectangle GetTitleSafeArea(int x, int y, int width, int height)
+        {
+            return PlatformGetTitleSafeArea(x, y, width, height);
+        }
+    }
+}