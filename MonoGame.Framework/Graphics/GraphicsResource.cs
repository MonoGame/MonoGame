#region License
// /*
// Microsoft Public License (Ms-PL)
// MonoGame - Copyright © 2009 The MonoGame Team
// 
// All rights reserved.
// 
// This license governs use of the accompanying software. If you use the software, you accept this license. If you do not
// accept the license, do not use the software.
// 
// 1. Definitions
// The terms "reproduce," "reproduction," "derivative works," and "distribution" have the same meaning here as under 
// U.S. copyright law.
// 
// A "contribution" is the original software, or any additions or changes to the software.
// A "contributor" is any person that distributes its contribution under this license.
// "Licensed patents" are a contributor's patent claims that read directly on its contribution.
// 
// 2. Grant of Rights
// (A) Copyright Grant- Subject to the terms of this license, including the license conditions and limitations in section 3, 
// each contributor grants you a non-exclusive, worldwide, royalty-free copyright license to reproduce its contribution, prepare derivative works of its contribution, and distribute its contribution or any derivative works that you create.
// (B) Patent Grant- Subject to the terms of this license, including the license conditions and limitations in section 3, 
// each contributor grants you a non-exclusive, worldwide, royalty-free license under its licensed patents to make, have made, use, sell, offer for sale, import, and/or otherwise dispose of its contribution in the software or derivative works of the contribution in the software.
// 
// 3. Conditions and Limitations
// (A) No Trademark License- This license does not grant you rights to use any contributors' name, logo, or trademarks.
// (B) If you bring a patent claim against any contributor over patents that you claim are infringed by the software, 
// your patent license from such contributor to the software ends automatically.
// (C) If you distribute any portion of the software, you must retain all copyright, patent, trademark, and attribution 
// notices that are present in the software.
// (D) If you distribute any portion of the software in source code form, you may do so only under this license by including 
// a complete copy of this license with your distribution. If you distribute any portion of the software in compiled or object 
// code form, you may only do so under a license that complies with this license.
// (E) The software is licensed "as-is." You bear the risk of using it. The contributors give no express warranties, guarantees
// or conditions. You may have additional consumer rights under your local laws which this license cannot change. To the extent
// permitted under your local laws, the contributors exclude the implied warranties of merchantability, fitness for a particular
// purpose and non-infringement.
// */
#endregion License

using System;
using System.Collections.Generic;

namespace Microsoft.Xna.Framework.Graphics
{
    public abstract class GraphicsResource : IDisposable
    {
        bool disposed;
        
        // Resources may be added to and removed from the list from many threads.
        static object resourcesLock = new object();

        // Use WeakReference for the global resources list as we do not know when a resource
        // may be disposed and collected. We do not want to prevent a resource from being
        // collected by holding a strong reference to it in this list.
        static List<WeakReference> resources = new List<WeakReference>();

        // The GraphicsDevice property should only be accessed in Dispose(bool) if the disposing
        // parameter is true. If disposing is false, the GraphicsDevice may or may not be
        // disposed yet.
        GraphicsDevice graphicsDevice;

<<<<<<< HEAD
	    private WeakReference wr;

		internal GraphicsResource()
        {
            lock (resourcesLock)
            {
                wr = new WeakReference(this);
                resources.Add(wr);
=======
        private WeakReference _selfReference;

        internal GraphicsResource()
        {
            lock (resourcesLock)
            {
                _selfReference = new WeakReference(this);
                resources.Add(_selfReference);
>>>>>>> 0833c2df
            }
        }

        ~GraphicsResource()
        {
            // Pass false so the managed objects are not released
            Dispose(false);
        }

        /// <summary>
        /// Called before the device is reset. Allows graphics resources to 
        /// invalidate their state so they can be recreated after the device reset.
        /// Warning: This may be called after a call to Dispose() up until
        /// the resource is garbage collected.
        /// </summary>
        internal protected virtual void GraphicsDeviceResetting()
        {

        }

        internal static void DoGraphicsDeviceResetting()
        {
            lock (resourcesLock)
            {
                foreach (var resource in resources)
                {
                    var target = resource.Target;
                    if (target != null)
                        (target as GraphicsResource).GraphicsDeviceResetting();
                }

                // Remove references to resources that have been garbage collected.
                resources.RemoveAll(wr => !wr.IsAlive);
            }
        }

        /// <summary>
        /// Dispose all graphics resources remaining in the global resources list.
        /// </summary>
        internal static void DisposeAll()
        {
            WeakReference[] foo = null;
            lock (resourcesLock)
            {
<<<<<<< HEAD
                foo = resources.ToArray();
=======
                foreach (var resource in resources.ToArray())
                {
                    var target = resource.Target;
                    if (target != null)
                        (target as IDisposable).Dispose();
                }
>>>>>>> 0833c2df
                resources.Clear();
            }
            foreach (var resource in foo)
            {
                var target = resource.Target;
                if (target != null)
                    (target as IDisposable).Dispose();
            }
        }

        public void Dispose()
        {
            // Dispose of managed objects as well
            Dispose(true);
            // Since we have been manually disposed, do not call the finalizer on this object
            GC.SuppressFinalize(this);
        }

        /// <summary>
        /// The method that derived classes should override to implement disposing of managed and native resources.
        /// </summary>
        /// <param name="disposing">True if managed objects should be disposed.</param>
        /// <remarks>Native resources should always be released regardless of the value of the disposing parameter.</remarks>
        protected virtual void Dispose(bool disposing)
        {
            if (!disposed)
            {
                if (disposing)
                {
                    // Release managed objects
                    // ...
                }

                // Release native objects
                // ...

                // Do not trigger the event if called from the finalizer
                if (disposing && Disposing != null)
                    Disposing(this, EventArgs.Empty);

                // Remove from the global list of graphics resources
                lock (resourcesLock)
                {
<<<<<<< HEAD
                    resources.Remove(wr);
=======
                    resources.Remove(_selfReference);
>>>>>>> 0833c2df
                }

                _selfReference = null;
                graphicsDevice = null;
                disposed = true;
            }
        }

		public event EventHandler<EventArgs> Disposing;
		
		public GraphicsDevice GraphicsDevice
		{
			get
			{
				return graphicsDevice;
			}

            internal set
            {
                graphicsDevice = value;
            }
		}
		
		public bool IsDisposed
		{
			get
			{
				return disposed;
			}
		}
		
		public string Name { get; set; }
		
		public Object Tag { get; set; }

        public override string ToString()
        {
            return string.IsNullOrEmpty(Name) ? base.ToString() : Name;
        }
	}
}
<|MERGE_RESOLUTION|>--- conflicted
+++ resolved
@@ -60,16 +60,6 @@
         // disposed yet.
         GraphicsDevice graphicsDevice;
 
-<<<<<<< HEAD
-	    private WeakReference wr;
-
-		internal GraphicsResource()
-        {
-            lock (resourcesLock)
-            {
-                wr = new WeakReference(this);
-                resources.Add(wr);
-=======
         private WeakReference _selfReference;
 
         internal GraphicsResource()
@@ -78,7 +68,6 @@
             {
                 _selfReference = new WeakReference(this);
                 resources.Add(_selfReference);
->>>>>>> 0833c2df
             }
         }
 
@@ -120,26 +109,15 @@
         /// </summary>
         internal static void DisposeAll()
         {
-            WeakReference[] foo = null;
             lock (resourcesLock)
             {
-<<<<<<< HEAD
-                foo = resources.ToArray();
-=======
                 foreach (var resource in resources.ToArray())
                 {
                     var target = resource.Target;
                     if (target != null)
                         (target as IDisposable).Dispose();
                 }
->>>>>>> 0833c2df
                 resources.Clear();
-            }
-            foreach (var resource in foo)
-            {
-                var target = resource.Target;
-                if (target != null)
-                    (target as IDisposable).Dispose();
             }
         }
 
@@ -176,11 +154,7 @@
                 // Remove from the global list of graphics resources
                 lock (resourcesLock)
                 {
-<<<<<<< HEAD
-                    resources.Remove(wr);
-=======
                     resources.Remove(_selfReference);
->>>>>>> 0833c2df
                 }
 
                 _selfReference = null;
