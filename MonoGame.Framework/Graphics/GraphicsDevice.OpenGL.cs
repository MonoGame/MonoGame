--- conflicted
+++ resolved
@@ -1182,7 +1182,11 @@
             quality = 0;
         }
 
-<<<<<<< HEAD
+        internal void OnPresentationChanged()
+        {
+            ApplyRenderTargets(null);
+        }
+
         // Holds information for caching
         private class BufferBindingInfo
         {
@@ -1196,11 +1200,6 @@
                 VertexOffset = vertexOffset;
                 InstanceFrequency = instanceFrequency;
             }
-=======
-        internal void OnPresentationChanged()
-        {
-            ApplyRenderTargets(null);
->>>>>>> b9cf5bb8
         }
     }
 }