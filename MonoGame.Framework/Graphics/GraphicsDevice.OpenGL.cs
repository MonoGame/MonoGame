// MonoGame - Copyright (C) The MonoGame Team
// This file is subject to the terms and conditions defined in
// file 'LICENSE.txt', which is part of this source code package.

using System;
using System.Collections.Generic;
using System.Runtime.InteropServices;
using System.Diagnostics;

#if MONOMAC
using MonoMac.OpenGL;
using GLPrimitiveType = MonoMac.OpenGL.BeginMode;
#endif

#if WINDOWS || LINUX
using OpenTK.Graphics;
using OpenTK.Graphics.OpenGL;
using GLPrimitiveType = OpenTK.Graphics.OpenGL.PrimitiveType;
#endif

#if ANGLE
using OpenTK.Graphics;
#endif

#if GLES
using OpenTK.Graphics.ES20;
using FramebufferAttachment = OpenTK.Graphics.ES20.All;
using RenderbufferStorage = OpenTK.Graphics.ES20.All;
using GLPrimitiveType = OpenTK.Graphics.ES20.BeginMode;
#endif


namespace Microsoft.Xna.Framework.Graphics
{
    public partial class GraphicsDevice
    {
#if WINDOWS || LINUX || ANGLE
        internal IGraphicsContext Context { get; private set; }
#endif

#if !GLES
        private DrawBuffersEnum[] _drawBuffers;
#endif

        static List<Action> disposeActions = new List<Action>();
        static object disposeActionsLock = new object();

        private readonly ShaderProgramCache _programCache = new ShaderProgramCache();

        private ShaderProgram _shaderProgram = null;

        static readonly float[] _posFixup = new float[4];

        internal static readonly List<int> _enabledVertexAttributes = new List<int>();

        internal FramebufferHelper framebufferHelper;

        internal int glFramebuffer = 0;
        internal int MaxVertexAttributes;        
        internal List<string> _extensions = new List<string>();
        internal int _maxTextureSize = 0;

        // Keeps track of last applied state to avoid redundant OpenGL calls
        internal bool _lastBlendEnable = false;
        internal BlendState _lastBlendState = new BlendState();
        internal DepthStencilState _lastDepthStencilState = new DepthStencilState();
        internal RasterizerState _lastRasterizerState = new RasterizerState();
        private Vector4 _lastClearColor = Vector4.Zero;
        private float _lastClearDepth = 1.0f;
        private int _lastClearStencil = 0;

        internal void SetVertexAttributeArray(bool[] attrs)
        {
            for(int x = 0; x < attrs.Length; x++)
            {
                if (attrs[x] && !_enabledVertexAttributes.Contains(x))
                {
                    _enabledVertexAttributes.Add(x);
                    GL.EnableVertexAttribArray(x);
                    GraphicsExtensions.CheckGLError();
                }
                else if (!attrs[x] && _enabledVertexAttributes.Contains(x))
                {
                    _enabledVertexAttributes.Remove(x);
                    GL.DisableVertexAttribArray(x);
                    GraphicsExtensions.CheckGLError();
                }
            }
        }

        private void PlatformSetup()
        {
#if WINDOWS || LINUX || ANGLE
            GraphicsMode mode = GraphicsMode.Default;
            var wnd = (Game.Instance.Window as OpenTKGameWindow).Window.WindowInfo;

            #if GLES
            // Create an OpenGL ES 2.0 context
            var flags = GraphicsContextFlags.Embedded;
            int major = 2;
            int minor = 0;
            #else
            // Create an OpenGL compatibility context
            var flags = GraphicsContextFlags.Default;
            int major = 1;
            int minor = 0;
            #endif

            if (Context == null || Context.IsDisposed)
            {
                var color = PresentationParameters.BackBufferFormat.GetColorFormat();
                var depth =
                    PresentationParameters.DepthStencilFormat == DepthFormat.None ? 0 :
                    PresentationParameters.DepthStencilFormat == DepthFormat.Depth16 ? 16 :
                    24;
                var stencil =
                    PresentationParameters.DepthStencilFormat == DepthFormat.Depth24Stencil8 ? 8 :
                    0;

                var samples = 0;
                if (Game.Instance.graphicsDeviceManager.PreferMultiSampling)
                {
                    // Use a default of 4x samples if PreferMultiSampling is enabled
                    // without explicitly setting the desired MultiSampleCount.
                    if (PresentationParameters.MultiSampleCount == 0)
                    {
                        PresentationParameters.MultiSampleCount = 4;
                    }

                    samples = PresentationParameters.MultiSampleCount;
                }

                mode = new GraphicsMode(color, depth, stencil, samples);
                try
                {
                    Context = new GraphicsContext(mode, wnd, major, minor, flags);
                }
                catch (Exception e)
                {
                    Game.Instance.Log("Failed to create OpenGL context, retrying. Error: " +
                        e.ToString());
                    major = 1;
                    minor = 0;
                    flags = GraphicsContextFlags.Default;
                    Context = new GraphicsContext(mode, wnd, major, minor, flags);
                }
            }
            Context.MakeCurrent(wnd);
            (Context as IGraphicsContextInternal).LoadAll();
            Context.SwapInterval = PresentationParameters.PresentationInterval.GetSwapInterval();

            // Provide the graphics context for background loading
            // Note: this context should use the same GraphicsMode,
            // major, minor version and flags parameters as the main
            // context. Otherwise, context sharing will very likely fail.
            if (Threading.BackgroundContext == null)
            {
                Threading.BackgroundContext = new GraphicsContext(mode, wnd, major, minor, flags);
                Threading.WindowInfo = wnd;
                Threading.BackgroundContext.MakeCurrent(null);
            }
            Context.MakeCurrent(wnd);
#endif

            MaxTextureSlots = 16;

            GL.GetInteger(GetPName.MaxTextureImageUnits, out MaxTextureSlots);
            GraphicsExtensions.CheckGLError();

            GL.GetInteger(GetPName.MaxVertexAttribs, out MaxVertexAttributes);
            GraphicsExtensions.CheckGLError();
            
            GL.GetInteger(GetPName.MaxTextureSize, out _maxTextureSize);
            GraphicsExtensions.CheckGLError();

#if !GLES
			// Initialize draw buffer attachment array
			int maxDrawBuffers;
			GL.GetInteger(GetPName.MaxDrawBuffers, out maxDrawBuffers);
			_drawBuffers = new DrawBuffersEnum[maxDrawBuffers];
			for (int i = 0; i < maxDrawBuffers; i++)
				_drawBuffers[i] = (DrawBuffersEnum)(FramebufferAttachment.ColorAttachment0Ext + i);
#endif
<<<<<<< HEAD
#endif

#if MONOMAC
			// Trying to discard contents on render target change causes us
			// to try to clear during initialisation.
			//
			// On OS X 10.7 and above, this can cause a crash, since the window isn't ready yet,
			// and those versions no longer allow drawing to an OpenGL context of a window
			// that is still hidden.
			//
			// So on OS X in particular, we need to default to preserving contents.
			PresentationParameters.RenderTargetUsage = RenderTargetUsage.PreserveContents;
#endif
=======
>>>>>>> ac0a53ad
            _extensions = GetGLExtensions();
        }

        List<string> GetGLExtensions()
        {
            // Setup extensions.
            List<string> extensions = new List<string>();
            var extstring = GL.GetString(StringName.Extensions);
            GraphicsExtensions.CheckGLError();
            if (!string.IsNullOrEmpty(extstring))
            {
                extensions.AddRange(extstring.Split(' '));
#if ANDROID
                Android.Util.Log.Debug("MonoGame", "Supported extensions:");
#else
                System.Diagnostics.Debug.WriteLine("Supported extensions:");
#endif
                foreach (string extension in extensions)
#if ANDROID
                    Android.Util.Log.Debug("MonoGame", extension);
#else
                    System.Diagnostics.Debug.WriteLine(extension);
#endif
            }

            return extensions;
        }

        private void PlatformInitialize()
        {
            _viewport = new Viewport(0, 0, PresentationParameters.BackBufferWidth, PresentationParameters.BackBufferHeight);

            // Ensure the vertex attributes are reset
            _enabledVertexAttributes.Clear();

            // Free all the cached shader programs. 
            _programCache.Clear();
            _shaderProgram = null;

            if (GraphicsCapabilities.SupportsFramebufferObjectARB)
            {
                this.framebufferHelper = new FramebufferHelper(this);
            }
            #if !(GLES || MONOMAC)
            else if (GraphicsCapabilities.SupportsFramebufferObjectEXT)
            {
                this.framebufferHelper = new FramebufferHelperEXT(this);
            }
            #endif
            else
            {
                throw new PlatformNotSupportedException(
                    "MonoGame requires either ARB_framebuffer_object or EXT_framebuffer_object." +
                    "Try updating your graphics drivers.");
            }

            // Force reseting states
            this.BlendState.PlatformApplyState(this, true);
            this.DepthStencilState.PlatformApplyState(this, true);
            this.RasterizerState.PlatformApplyState(this, true);            
        }
        
        private DepthStencilState clearDepthStencilState = new DepthStencilState { StencilEnable = true };

        public void PlatformClear(ClearOptions options, Vector4 color, float depth, int stencil)
        {
            // TODO: We need to figure out how to detect if we have a
            // depth stencil buffer or not, and clear options relating
            // to them if not attached.

            // Unlike with XNA and DirectX...  GL.Clear() obeys several
            // different render states:
            //
            //  - The color write flags.
            //  - The scissor rectangle.
            //  - The depth/stencil state.
            //
            // So overwrite these states with what is needed to perform
            // the clear correctly and restore it afterwards.
            //
		    var prevScissorRect = ScissorRectangle;
		    var prevDepthStencilState = DepthStencilState;
            var prevBlendState = BlendState;
            ScissorRectangle = _viewport.Bounds;
            // DepthStencilState.Default has the Stencil Test disabled; 
            // make sure stencil test is enabled before we clear since
            // some drivers won't clear with stencil test disabled
            DepthStencilState = this.clearDepthStencilState;
		    BlendState = BlendState.Opaque;
            ApplyState(false);

            ClearBufferMask bufferMask = 0;
            if ((options & ClearOptions.Target) == ClearOptions.Target)
            {
                if (color != _lastClearColor)
                {
                    GL.ClearColor(color.X, color.Y, color.Z, color.W);
                    GraphicsExtensions.CheckGLError();
                    _lastClearColor = color;
                }
                bufferMask = bufferMask | ClearBufferMask.ColorBufferBit;
            }
			if ((options & ClearOptions.Stencil) == ClearOptions.Stencil)
            {
                if (stencil != _lastClearStencil)
                {
				    GL.ClearStencil(stencil);
                    GraphicsExtensions.CheckGLError();
                    _lastClearStencil = stencil;
                }
                bufferMask = bufferMask | ClearBufferMask.StencilBufferBit;
			}

			if ((options & ClearOptions.DepthBuffer) == ClearOptions.DepthBuffer) 
            {
                if (depth != _lastClearDepth)
                {
 #if GLES
                    GL.ClearDepth (depth);
 #else
                    GL.ClearDepth((double)depth);
 #endif
                    GraphicsExtensions.CheckGLError();
                    _lastClearDepth = depth;
                }
				bufferMask = bufferMask | ClearBufferMask.DepthBufferBit;
			}


			GL.Clear(bufferMask);
            GraphicsExtensions.CheckGLError();
           		
            // Restore the previous render state.
		    ScissorRectangle = prevScissorRect;
		    DepthStencilState = prevDepthStencilState;
		    BlendState = prevBlendState;
        }

        private void PlatformDispose()
        {
            // Free all the cached shader programs.
            _programCache.Dispose();

            GraphicsDevice.AddDisposeAction(() =>
                                            {
#if WINDOWS || LINUX || ANGLE
                Context.Dispose();
                Context = null;

                if (Threading.BackgroundContext != null)
                {
                    Threading.BackgroundContext.Dispose();
                    Threading.BackgroundContext = null;
                    Threading.WindowInfo = null;
                }
#endif
            });
        }

        /// <summary>
        /// Adds a dispose action to the list of pending dispose actions. These are executed at the end of each call to Present().
        /// This allows GL resources to be disposed from other threads, such as the finalizer.
        /// </summary>
        /// <param name="disposeAction">The action to execute for the dispose.</param>
        static private void AddDisposeAction(Action disposeAction)
        {
            if (disposeAction == null)
                throw new ArgumentNullException("disposeAction");
            if (Threading.IsOnUIThread())
            {
                disposeAction();
            }
            else
            {
                lock (disposeActionsLock)
                {
                    disposeActions.Add(disposeAction);
                }
            }
        }

        public void PlatformPresent()
        {
#if WINDOWS || LINUX || ANGLE
            Context.SwapBuffers();
#endif
            GraphicsExtensions.CheckGLError();

            // Dispose of any GL resources that were disposed in another thread
            lock (disposeActionsLock)
            {
                if (disposeActions.Count > 0)
                {
                    foreach (var action in disposeActions)
                        action();
                    disposeActions.Clear();
                }
            }
        }

        private void PlatformSetViewport(ref Viewport value)
        {
            if (IsRenderTargetBound)
                GL.Viewport(value.X, value.Y, value.Width, value.Height);
            else
                GL.Viewport(value.X, PresentationParameters.BackBufferHeight - value.Y - value.Height, value.Width, value.Height);
            GraphicsExtensions.LogGLError("GraphicsDevice.Viewport_set() GL.Viewport");
#if GLES
            GL.DepthRange(value.MinDepth, value.MaxDepth);
#else
            GL.DepthRange((double)value.MinDepth, (double)value.MaxDepth);
#endif
            GraphicsExtensions.LogGLError("GraphicsDevice.Viewport_set() GL.DepthRange");
                
            // In OpenGL we have to re-apply the special "posFixup"
            // vertex shader uniform if the viewport changes.
            _vertexShaderDirty = true;

        }

        private void PlatformApplyDefaultRenderTarget()
        {
            this.framebufferHelper.BindFramebuffer(this.glFramebuffer);

            // Reset the raster state because we flip vertices
            // when rendering offscreen and hence the cull direction.
            _rasterizerStateDirty = true;

            // Textures will need to be rebound to render correctly in the new render target.
            Textures.Dirty();
        }

        private class RenderTargetBindingArrayComparer : IEqualityComparer<RenderTargetBinding[]>
        {
            public bool Equals(RenderTargetBinding[] first, RenderTargetBinding[] second)
            {
                if (object.ReferenceEquals(first, second))
                    return true;

                if (first == null || second == null)
                    return false;

                if (first.Length != second.Length)
                    return false;

                for (var i = 0; i < first.Length; ++i)
                {
                    if ((first[i].RenderTarget != second[i].RenderTarget) || (first[i].ArraySlice != second[i].ArraySlice))
                    {
                        return false;
                    }
                }

                return true;
            }

            public int GetHashCode(RenderTargetBinding[] array)
            {
                if (array != null)
                {
                    unchecked
                    {
                        int hash = 17;
                        foreach (var item in array)
                        {
                            if (item.RenderTarget != null)
                                hash = hash * 23 + item.RenderTarget.GetHashCode();
                            hash = hash * 23 + item.ArraySlice.GetHashCode();
                        }
                        return hash;
                    }
                }
                return 0;
            }
        }

        // FBO cache, we create 1 FBO per RenderTargetBinding combination
        private Dictionary<RenderTargetBinding[], int> glFramebuffers = new Dictionary<RenderTargetBinding[], int>(new RenderTargetBindingArrayComparer());
        // FBO cache used to resolve MSAA rendertargets, we create 1 FBO per RenderTargetBinding combination
        private Dictionary<RenderTargetBinding[], int> glResolveFramebuffers = new Dictionary<RenderTargetBinding[], int>(new RenderTargetBindingArrayComparer());

        internal void PlatformCreateRenderTarget(Texture renderTarget, int width, int height, bool mipMap, SurfaceFormat preferredFormat, DepthFormat preferredDepthFormat, int preferredMultiSampleCount, RenderTargetUsage usage)
        {
            var color = 0;
            var depth = 0;
            var stencil = 0;
            
            if (preferredMultiSampleCount > 0 && this.framebufferHelper.SupportsBlitFramebuffer)
            {
                this.framebufferHelper.GenRenderbuffer(out color);
                this.framebufferHelper.BindRenderbuffer(color);
#if GLES
                this.framebufferHelper.RenderbufferStorageMultisample(preferredMultiSampleCount, (int)RenderbufferStorage.Rgba8Oes, width, height);
#else
                this.framebufferHelper.RenderbufferStorageMultisample(preferredMultiSampleCount, (int)RenderbufferStorage.Rgba8, width, height);
#endif
            }

            if (preferredDepthFormat != DepthFormat.None)
            {
                var depthInternalFormat = RenderbufferStorage.DepthComponent16;
                var stencilInternalFormat = (RenderbufferStorage)0;
                switch (preferredDepthFormat)
                {
                    case DepthFormat.Depth16: 
                        depthInternalFormat = RenderbufferStorage.DepthComponent16; break;
#if GLES
                    case DepthFormat.Depth24:
                        if (GraphicsCapabilities.SupportsDepth24)
                            depthInternalFormat = RenderbufferStorage.DepthComponent24Oes;
                        else if (GraphicsCapabilities.SupportsDepthNonLinear)
                            depthInternalFormat = (RenderbufferStorage)0x8E2C;
                        else
                            depthInternalFormat = RenderbufferStorage.DepthComponent16;
                        break;
                    case DepthFormat.Depth24Stencil8:
                        if (GraphicsCapabilities.SupportsPackedDepthStencil)
                            depthInternalFormat = RenderbufferStorage.Depth24Stencil8Oes;
                        else
                        {
                            if (GraphicsCapabilities.SupportsDepth24)
                                depthInternalFormat = RenderbufferStorage.DepthComponent24Oes;
                            else if (GraphicsCapabilities.SupportsDepthNonLinear)
                                depthInternalFormat = (RenderbufferStorage)0x8E2C;
                            else
                                depthInternalFormat = RenderbufferStorage.DepthComponent16;
                            stencilInternalFormat = RenderbufferStorage.StencilIndex8;
                            break;
                        }
                        break;
#else
                    case DepthFormat.Depth24: depthInternalFormat = RenderbufferStorage.DepthComponent24; break;
                    case DepthFormat.Depth24Stencil8: depthInternalFormat = RenderbufferStorage.Depth24Stencil8; break;
#endif
                }

                if (depthInternalFormat != 0)
                {
                    this.framebufferHelper.GenRenderbuffer(out depth);
                    this.framebufferHelper.BindRenderbuffer(depth);
                    this.framebufferHelper.RenderbufferStorageMultisample(preferredMultiSampleCount, (int)depthInternalFormat, width, height);
                    if (preferredDepthFormat == DepthFormat.Depth24Stencil8)
                    {
                        stencil = depth;
                        if (stencilInternalFormat != 0)
                        {
                            this.framebufferHelper.GenRenderbuffer(out stencil);
                            this.framebufferHelper.BindRenderbuffer(stencil);
                            this.framebufferHelper.RenderbufferStorageMultisample(preferredMultiSampleCount, (int)stencilInternalFormat, width, height);
                        }
                    }
                }
            }

            var renderTarget2D = renderTarget as RenderTarget2D;
            if (renderTarget2D != null)
            {
                if (color != 0)
                    renderTarget2D.glColorBuffer = color;
                else
                    renderTarget2D.glColorBuffer = renderTarget2D.glTexture;
                renderTarget2D.glDepthBuffer = depth;
                renderTarget2D.glStencilBuffer = stencil;
            }
            else
            {
                throw new NotSupportedException(); 
            }
        }

        internal void PlatformDeleteRenderTarget(Texture renderTarget)
        {
            var color = 0;
            var depth = 0;
            var stencil = 0;
            var colorIsRenderbuffer = false;

            var renderTarget2D = renderTarget as RenderTarget2D;
            if (renderTarget2D != null)
            {
                color = renderTarget2D.glColorBuffer;
                depth = renderTarget2D.glDepthBuffer;
                stencil = renderTarget2D.glStencilBuffer;
                colorIsRenderbuffer = color != renderTarget2D.glTexture;
            }

            if (color != 0)
            {
                if (colorIsRenderbuffer)
                    this.framebufferHelper.DeleteRenderbuffer(color);
                if (stencil != 0 && stencil != depth)
                    this.framebufferHelper.DeleteRenderbuffer(stencil);
                if (depth != 0)
                    this.framebufferHelper.DeleteRenderbuffer(depth);

                var bindingsToDelete = new List<RenderTargetBinding[]>();
                foreach (var bindings in this.glFramebuffers.Keys)
                {
                    foreach (var binding in bindings)
                    {
                        if (binding.RenderTarget == renderTarget)
                        {
                            bindingsToDelete.Add(bindings);
                            break;
                        }
                    }
                }

                foreach (var bindings in bindingsToDelete)
                {
                    var fbo = 0;
                    if (this.glFramebuffers.TryGetValue(bindings, out fbo))
                    {
                        this.framebufferHelper.DeleteFramebuffer(fbo);
                        this.glFramebuffers.Remove(bindings);
                    }
                    if (this.glResolveFramebuffers.TryGetValue(bindings, out fbo))
                    {
                        this.framebufferHelper.DeleteFramebuffer(fbo);
                        this.glResolveFramebuffers.Remove(bindings);
                    }
                }
            }
        }

        private void PlatformResolveRenderTargets()
        {
            if (this._currentRenderTargetCount == 0)
                return;

            var renderTargetBinding = this._currentRenderTargetBindings[0];
            var renderTarget = renderTargetBinding.RenderTarget as RenderTarget2D;
            if (renderTarget.MultiSampleCount > 0 && this.framebufferHelper.SupportsBlitFramebuffer)
            {
                var glResolveFramebuffer = 0;
                if (!this.glResolveFramebuffers.TryGetValue(this._currentRenderTargetBindings, out glResolveFramebuffer))
                {
                    this.framebufferHelper.GenFramebuffer(out glResolveFramebuffer);
                    this.framebufferHelper.BindFramebuffer(glResolveFramebuffer);
                    for (var i = 0; i < this._currentRenderTargetCount; ++i)
                    {
                        this.framebufferHelper.FramebufferTexture2D((int)(FramebufferAttachment.ColorAttachment0 + i), (int)renderTarget.glTarget, renderTarget.glTexture);
                    }
                    this.glResolveFramebuffers.Add(this._currentRenderTargetBindings, glResolveFramebuffer);
                }
                else
                {
                    this.framebufferHelper.BindFramebuffer(glResolveFramebuffer);
                }
                // The only fragment operations which affect the resolve are the pixel ownership test, the scissor test, and dithering.
                GL.Disable(EnableCap.ScissorTest);
                GraphicsExtensions.CheckGLError();
                var glFramebuffer = this.glFramebuffers[this._currentRenderTargetBindings];
                this.framebufferHelper.BindReadFramebuffer(glFramebuffer);
                for (var i = 0; i < this._currentRenderTargetCount; ++i)
                {
                    renderTargetBinding = this._currentRenderTargetBindings[i];
                    renderTarget = renderTargetBinding.RenderTarget as RenderTarget2D;
                    this.framebufferHelper.BlitFramebuffer(i, renderTarget.Width, renderTarget.Height);
                }
                if (renderTarget.RenderTargetUsage == RenderTargetUsage.DiscardContents && this.framebufferHelper.SupportsInvalidateFramebuffer)
                    this.framebufferHelper.InvalidateReadFramebuffer();
                this._depthStencilStateDirty = true;
            }
            for (var i = 0; i < this._currentRenderTargetCount; ++i)
            {
                renderTargetBinding = this._currentRenderTargetBindings[i];
                renderTarget = renderTargetBinding.RenderTarget as RenderTarget2D;
                if (renderTarget.LevelCount > 1)
                {
                    GL.BindTexture((TextureTarget)renderTarget.glTarget, renderTarget.glTexture);
                    GraphicsExtensions.CheckGLError();
                    this.framebufferHelper.GenerateMipmap((int)renderTarget.glTarget);
                }
            }
        }

        private IRenderTarget PlatformApplyRenderTargets()
        {
            var glFramebuffer = 0;
            if (!this.glFramebuffers.TryGetValue(this._currentRenderTargetBindings, out glFramebuffer))
            {
                this.framebufferHelper.GenFramebuffer(out glFramebuffer);
                this.framebufferHelper.BindFramebuffer(glFramebuffer);
                var renderTargetBinding = this._currentRenderTargetBindings[0];
                var renderTarget = renderTargetBinding.RenderTarget as RenderTarget2D;
                this.framebufferHelper.FramebufferRenderbuffer((int)FramebufferAttachment.DepthAttachment, renderTarget.glDepthBuffer, 0);
                this.framebufferHelper.FramebufferRenderbuffer((int)FramebufferAttachment.StencilAttachment, renderTarget.glStencilBuffer, 0);
                for (var i = 0; i < this._currentRenderTargetCount; ++i)
                {
                    renderTargetBinding = this._currentRenderTargetBindings[i];
                    renderTarget = renderTargetBinding.RenderTarget as RenderTarget2D;
                    var attachement = (int)(FramebufferAttachment.ColorAttachment0 + i);
                    if (renderTarget.glColorBuffer != renderTarget.glTexture)
                        this.framebufferHelper.FramebufferRenderbuffer(attachement, renderTarget.glColorBuffer, 0);
                    else
                        this.framebufferHelper.FramebufferTexture2D(attachement, (int)renderTarget.glTarget, renderTarget.glTexture, 0, renderTarget.MultiSampleCount);
                }

#if DEBUG
                this.framebufferHelper.CheckFramebufferStatus();
#endif
                this.glFramebuffers.Add((RenderTargetBinding[])_currentRenderTargetBindings.Clone(), glFramebuffer);
            }
            else
            {
                this.framebufferHelper.BindFramebuffer(glFramebuffer);
            }
#if !GLES
            GL.DrawBuffers(this._currentRenderTargetCount, this._drawBuffers);
#endif

            // Reset the raster state because we flip vertices
            // when rendering offscreen and hence the cull direction.
            _rasterizerStateDirty = true;

            // Textures will need to be rebound to render correctly in the new render target.
            Textures.Dirty();

            return _currentRenderTargetBindings[0].RenderTarget as IRenderTarget;
        }

        private static GLPrimitiveType PrimitiveTypeGL(PrimitiveType primitiveType)
        {
            switch (primitiveType)
            {
                case PrimitiveType.LineList:
                    return GLPrimitiveType.Lines;
                case PrimitiveType.LineStrip:
                    return GLPrimitiveType.LineStrip;
                case PrimitiveType.TriangleList:
                    return GLPrimitiveType.Triangles;
                case PrimitiveType.TriangleStrip:
                    return GLPrimitiveType.TriangleStrip;
            }

            throw new ArgumentException();
        }

        /// <summary>
        /// Activates the Current Vertex/Pixel shader pair into a program.         
        /// </summary>
        private void ActivateShaderProgram()
        {
            // Lookup the shader program.
            var shaderProgram = _programCache.GetProgram(VertexShader, PixelShader);
            if (shaderProgram.Program == -1)
                return;
            // Set the new program if it has changed.
            if (_shaderProgram != shaderProgram)
            {
                GL.UseProgram(shaderProgram.Program);
                GraphicsExtensions.CheckGLError();
                _shaderProgram = shaderProgram;
            }

            var posFixupLoc = shaderProgram.GetUniformLocation("posFixup");
            if (posFixupLoc == -1)
                return;

            // Apply vertex shader fix:
            // The following two lines are appended to the end of vertex shaders
            // to account for rendering differences between OpenGL and DirectX:
            //
            // gl_Position.y = gl_Position.y * posFixup.y;
            // gl_Position.xy += posFixup.zw * gl_Position.ww;
            //
            // (the following paraphrased from wine, wined3d/state.c and wined3d/glsl_shader.c)
            //
            // - We need to flip along the y-axis in case of offscreen rendering.
            // - D3D coordinates refer to pixel centers while GL coordinates refer
            //   to pixel corners.
            // - D3D has a top-left filling convention. We need to maintain this
            //   even after the y-flip mentioned above.
            // In order to handle the last two points, we translate by
            // (63.0 / 128.0) / VPw and (63.0 / 128.0) / VPh. This is equivalent to
            // translating slightly less than half a pixel. We want the difference to
            // be large enough that it doesn't get lost due to rounding inside the
            // driver, but small enough to prevent it from interfering with any
            // anti-aliasing.
            //
            // OpenGL coordinates specify the center of the pixel while d3d coords specify
            // the corner. The offsets are stored in z and w in posFixup. posFixup.y contains
            // 1.0 or -1.0 to turn the rendering upside down for offscreen rendering. PosFixup.x
            // contains 1.0 to allow a mad.

            _posFixup[0] = 1.0f;
            _posFixup[1] = 1.0f;
            _posFixup[2] = (63.0f/64.0f)/Viewport.Width;
            _posFixup[3] = -(63.0f/64.0f)/Viewport.Height;

            //If we have a render target bound (rendering offscreen)
            if (IsRenderTargetBound)
            {
                //flip vertically
                _posFixup[1] *= -1.0f;
                _posFixup[3] *= -1.0f;
            }

            GL.Uniform4(posFixupLoc, 1, _posFixup);
            GraphicsExtensions.CheckGLError();
        }

        internal void PlatformBeginApplyState()
        {
            Threading.EnsureUIThread();
        }

        internal void PlatformApplyState(bool applyShaders)
        {
            if ( _scissorRectangleDirty )
	        {
                var scissorRect = _scissorRectangle;
                if (!IsRenderTargetBound)
                    scissorRect.Y = _viewport.Height - scissorRect.Y - scissorRect.Height;
                GL.Scissor(scissorRect.X, scissorRect.Y, scissorRect.Width, scissorRect.Height);
                GraphicsExtensions.CheckGLError();
	            _scissorRectangleDirty = false;
	        }

            // If we're not applying shaders then early out now.
            if (!applyShaders)
                return;

            if (_indexBufferDirty)
            {
                if (_indexBuffer != null)
                {
                    GL.BindBuffer(BufferTarget.ElementArrayBuffer, _indexBuffer.ibo);
                    GraphicsExtensions.CheckGLError();
                }
                _indexBufferDirty = false;
            }

            if (_vertexBufferDirty)
            {
                if (_vertexBuffer != null)
                {
                    GL.BindBuffer(BufferTarget.ArrayBuffer, _vertexBuffer.vbo);
                    GraphicsExtensions.CheckGLError();
                }
            }

            if (_vertexShader == null)
                throw new InvalidOperationException("A vertex shader must be set!");
            if (_pixelShader == null)
                throw new InvalidOperationException("A pixel shader must be set!");

            if (_vertexShaderDirty || _pixelShaderDirty)
            {
                ActivateShaderProgram();
                _vertexShaderDirty = _pixelShaderDirty = false;
            }

            _vertexConstantBuffers.SetConstantBuffers(this, _shaderProgram);
            _pixelConstantBuffers.SetConstantBuffers(this, _shaderProgram);

            Textures.SetTextures(this);
            SamplerStates.PlatformSetSamplers(this);
        }

        private void PlatformDrawIndexedPrimitives(PrimitiveType primitiveType, int baseVertex, int startIndex, int primitiveCount)
        {
            ApplyState(true);

            var shortIndices = _indexBuffer.IndexElementSize == IndexElementSize.SixteenBits;

			var indexElementType = shortIndices ? DrawElementsType.UnsignedShort : DrawElementsType.UnsignedInt;
            var indexElementSize = shortIndices ? 2 : 4;
			var indexOffsetInBytes = (IntPtr)(startIndex * indexElementSize);
			var indexElementCount = GetElementCountArray(primitiveType, primitiveCount);
			var target = PrimitiveTypeGL(primitiveType);
			var vertexOffset = (IntPtr)(_vertexBuffer.VertexDeclaration.VertexStride * baseVertex);

			_vertexBuffer.VertexDeclaration.Apply(_vertexShader, vertexOffset);

            GL.DrawElements(target,
                                     indexElementCount,
                                     indexElementType,
                                     indexOffsetInBytes);
            GraphicsExtensions.CheckGLError();
        }

        private void PlatformDrawUserPrimitives<T>(PrimitiveType primitiveType, T[] vertexData, int vertexOffset, VertexDeclaration vertexDeclaration, int vertexCount) where T : struct
        {
            ApplyState(true);

            // Unbind current VBOs.
            GL.BindBuffer(BufferTarget.ArrayBuffer, 0);
            GraphicsExtensions.CheckGLError();
            GL.BindBuffer(BufferTarget.ElementArrayBuffer, 0);
            GraphicsExtensions.CheckGLError();
            _vertexBufferDirty = _indexBufferDirty = true;

            // Pin the buffers.
            var vbHandle = GCHandle.Alloc(vertexData, GCHandleType.Pinned);

            // Setup the vertex declaration to point at the VB data.
            vertexDeclaration.GraphicsDevice = this;
            vertexDeclaration.Apply(_vertexShader, vbHandle.AddrOfPinnedObject());

            //Draw
            GL.DrawArrays(PrimitiveTypeGL(primitiveType),
                          vertexOffset,
                          vertexCount);
            GraphicsExtensions.CheckGLError();

            // Release the handles.
            vbHandle.Free();
        }

        private void PlatformDrawPrimitives(PrimitiveType primitiveType, int vertexStart, int vertexCount)
        {
            ApplyState(true);

            _vertexBuffer.VertexDeclaration.Apply(_vertexShader, IntPtr.Zero);

			GL.DrawArrays(PrimitiveTypeGL(primitiveType),
			              vertexStart,
			              vertexCount);
            GraphicsExtensions.CheckGLError();
        }

        private void PlatformDrawUserIndexedPrimitives<T>(PrimitiveType primitiveType, T[] vertexData, int vertexOffset, int numVertices, short[] indexData, int indexOffset, int primitiveCount, VertexDeclaration vertexDeclaration) where T : struct
        {
            ApplyState(true);

            // Unbind current VBOs.
            GL.BindBuffer(BufferTarget.ArrayBuffer, 0);
            GraphicsExtensions.CheckGLError();
            GL.BindBuffer(BufferTarget.ElementArrayBuffer, 0);
            GraphicsExtensions.CheckGLError();
            _vertexBufferDirty = _indexBufferDirty = true;

            // Pin the buffers.
            var vbHandle = GCHandle.Alloc(vertexData, GCHandleType.Pinned);
            var ibHandle = GCHandle.Alloc(indexData, GCHandleType.Pinned);

            var vertexAddr = (IntPtr)(vbHandle.AddrOfPinnedObject().ToInt64() + vertexDeclaration.VertexStride * vertexOffset);

            // Setup the vertex declaration to point at the VB data.
            vertexDeclaration.GraphicsDevice = this;
            vertexDeclaration.Apply(_vertexShader, vertexAddr);

            //Draw
            GL.DrawElements(    PrimitiveTypeGL(primitiveType),
                                GetElementCountArray(primitiveType, primitiveCount),
                                DrawElementsType.UnsignedShort,
                                (IntPtr)(ibHandle.AddrOfPinnedObject().ToInt64() + (indexOffset * sizeof(short))));
            GraphicsExtensions.CheckGLError();

            // Release the handles.
            ibHandle.Free();
            vbHandle.Free();
        }

        private void PlatformDrawUserIndexedPrimitives<T>(PrimitiveType primitiveType, T[] vertexData, int vertexOffset, int numVertices, int[] indexData, int indexOffset, int primitiveCount, VertexDeclaration vertexDeclaration) where T : struct
        {
            ApplyState(true);

            // Unbind current VBOs.
            GL.BindBuffer(BufferTarget.ArrayBuffer, 0);
            GraphicsExtensions.CheckGLError();
            GL.BindBuffer(BufferTarget.ElementArrayBuffer, 0);
            GraphicsExtensions.CheckGLError();
            _vertexBufferDirty = _indexBufferDirty = true;

            // Pin the buffers.
            var vbHandle = GCHandle.Alloc(vertexData, GCHandleType.Pinned);
            var ibHandle = GCHandle.Alloc(indexData, GCHandleType.Pinned);

            var vertexAddr = (IntPtr)(vbHandle.AddrOfPinnedObject().ToInt64() + vertexDeclaration.VertexStride * vertexOffset);

            // Setup the vertex declaration to point at the VB data.
            vertexDeclaration.GraphicsDevice = this;
            vertexDeclaration.Apply(_vertexShader, vertexAddr);

            //Draw
            GL.DrawElements(    PrimitiveTypeGL(primitiveType),
                                GetElementCountArray(primitiveType, primitiveCount),
                                DrawElementsType.UnsignedInt,
                                (IntPtr)(ibHandle.AddrOfPinnedObject().ToInt64() + (indexOffset * sizeof(int))));
            GraphicsExtensions.CheckGLError();

            // Release the handles.
            ibHandle.Free();
            vbHandle.Free();
        }

        private static GraphicsProfile PlatformGetHighestSupportedGraphicsProfile(GraphicsDevice graphicsDevice)
        {
           return GraphicsProfile.HiDef;
        }
    }
}<|MERGE_RESOLUTION|>--- conflicted
+++ resolved
@@ -181,8 +181,6 @@
 			for (int i = 0; i < maxDrawBuffers; i++)
 				_drawBuffers[i] = (DrawBuffersEnum)(FramebufferAttachment.ColorAttachment0Ext + i);
 #endif
-<<<<<<< HEAD
-#endif
 
 #if MONOMAC
 			// Trying to discard contents on render target change causes us
@@ -195,8 +193,6 @@
 			// So on OS X in particular, we need to default to preserving contents.
 			PresentationParameters.RenderTargetUsage = RenderTargetUsage.PreserveContents;
 #endif
-=======
->>>>>>> ac0a53ad
             _extensions = GetGLExtensions();
         }
 
