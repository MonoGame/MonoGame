--- conflicted
+++ resolved
@@ -1,953 +1,688 @@
-// MonoGame - Copyright (C) The MonoGame Team
-// This file is subject to the terms and conditions defined in
-// file 'LICENSE.txt', which is part of this source code package.
-
-using System;
-using System.IO;
-using System.Runtime.InteropServices;
-using Microsoft.Xna.Framework.Utilities;
-using MonoGame.Utilities;
-using MonoGame.Utilities.Png;
-
-#if MONOMAC
-#if PLATFORM_MACOS_LEGACY
-using MonoMac.AppKit;
-using MonoMac.CoreGraphics;
-using MonoMac.Foundation;
-#else
-using AppKit;
-using CoreGraphics;
-using Foundation;
-#endif
-#endif
-
-#if IOS
-using UIKit;
-using CoreGraphics;
-using Foundation;
-#endif
-
-#if OPENGL
-#if MONOMAC
-#if PLATFORM_MACOS_LEGACY
-using MonoMac.OpenGL;
-using GLPixelFormat = MonoMac.OpenGL.All;
-using PixelFormat = MonoMac.OpenGL.PixelFormat;
-#else
-using OpenTK.Graphics.OpenGL;
-using GLPixelFormat = OpenTK.Graphics.OpenGL.All;
-using PixelFormat = OpenTK.Graphics.OpenGL.PixelFormat;
-using PixelInternalFormat = OpenTK.Graphics.OpenGL.PixelFormat;
-#endif
-#endif
-
-#if DESKTOPGL
-using OpenGL;
-using GLPixelFormat = OpenGL.PixelFormat;
-using PixelFormat = OpenGL.PixelFormat;
-#endif
-
-#if GLES
-using OpenTK.Graphics.ES20;
-using GLPixelFormat = OpenTK.Graphics.ES20.All;
-using PixelFormat = OpenTK.Graphics.ES20.PixelFormat;
-using PixelInternalFormat = OpenTK.Graphics.ES20.PixelFormat;
-#endif
-
-#if ANDROID
-using Android.Graphics;
-#endif
-#endif // OPENGL
-
-#if MONOMAC || PLATFORM_MACOS_LEGACY || IOS
-using System.Drawing;
-#endif
-
-#if MONOMAC
-using System.Drawing.Imaging;
-#endif
-
-namespace Microsoft.Xna.Framework.Graphics
-{
-    public partial class Texture2D : Texture
-    {
-        private void PlatformConstruct(int width, int height, bool mipmap, SurfaceFormat format, SurfaceType type, bool shared)
-        {
-            this.glTarget = TextureTarget.Texture2D;
-            format.GetGLFormat(GraphicsDevice, out glInternalFormat, out glFormat, out glType);
-            GenerateGLTextureIfRequired();
-            int w = width;
-            int h = height;
-            int level = 0;
-            while (true)
-            {
-                if (glFormat == (PixelFormat)GLPixelFormat.CompressedTextureFormats)
-                {
-                    int blockSize = format.GetSize();
-                    int wBlocks = (w + 3) / 4;
-                    int hBlocks = (h + 3) / 4;
-                    GL.CompressedTexImage2D(TextureTarget.Texture2D, level, glInternalFormat, w, h, 0, wBlocks * hBlocks * blockSize, IntPtr.Zero);
-                }
-                else
-                    GL.TexImage2D(TextureTarget.Texture2D, level, glInternalFormat, w, h, 0, glFormat, glType, IntPtr.Zero);
-                GraphicsExtensions.CheckGLError();
-
-                if ((w == 1 && h == 1) || !mipmap)
-                    break;
-                if (w > 1)
-                    w = w / 2;
-                if (h > 1)
-                    h = h / 2;
-                ++level;
-            }
-        }
-
-        private void PlatformSetData<T>(int level, T[] data, int startIndex, int elementCount) where T : struct
-        {
-            int w, h;
-            GetSizeForLevel(Width, Height, level, out w, out h);
-            Threading.BlockOnUIThread(() =>
-            {
-                var elementSizeInByte = ReflectionHelpers.SizeOf<T>.Get();
-                var dataHandle = GCHandle.Alloc(data, GCHandleType.Pinned);
-                // Use try..finally to make sure dataHandle is freed in case of an error
-                try
-                {
-                    var startBytes = startIndex * elementSizeInByte;
-                    var dataPtr = new IntPtr(dataHandle.AddrOfPinnedObject().ToInt64() + startBytes);
-                    // Store the current bound texture.
-                    var prevTexture = GraphicsExtensions.GetBoundTexture2D();
-
-                    if (prevTexture != glTexture)
-                    {
-                        GL.BindTexture(TextureTarget.Texture2D, glTexture);
-                        GraphicsExtensions.CheckGLError();
-                    }
-
-                    GenerateGLTextureIfRequired();
-
-                    if (glFormat == (PixelFormat)GLPixelFormat.CompressedTextureFormats)
-                    {
-                        GL.CompressedTexImage2D(TextureTarget.Texture2D, level, glInternalFormat, w, h, 0, elementCount * elementSizeInByte, dataPtr);
-                    }
-                    else
-                    {
-                        GL.TexImage2D(TextureTarget.Texture2D, level, glInternalFormat, w, h, 0, glFormat, glType, dataPtr);
-                    }
-                    GraphicsExtensions.CheckGLError();
-
-#if !ANDROID
-                    // Required to make sure that any texture uploads on a thread are completed
-                    // before the main thread tries to use the texture.
-                    GL.Finish();
-                    GraphicsExtensions.CheckGLError();
-#endif
-                    // Restore the bound texture.
-                    if (prevTexture != glTexture)
-                    {
-                        GL.BindTexture(TextureTarget.Texture2D, prevTexture);
-                        GraphicsExtensions.CheckGLError();
-                    }
-                }
-                finally
-                {
-                    dataHandle.Free();
-                }
-            });
-        }
-
-        private void PlatformSetData<T>(int level, int arraySlice, Rectangle rect, T[] data, int startIndex, int elementCount) where T : struct
-        {
-            Threading.BlockOnUIThread(() =>
-            {
-                var elementSizeInByte = ReflectionHelpers.SizeOf<T>.Get();
-                var dataHandle = GCHandle.Alloc(data, GCHandleType.Pinned);
-                // Use try..finally to make sure dataHandle is freed in case of an error
-                try
-                {
-                    var startBytes = startIndex * elementSizeInByte;
-                    var dataPtr = new IntPtr(dataHandle.AddrOfPinnedObject().ToInt64() + startBytes);
-                    // Store the current bound texture.
-                    var prevTexture = GraphicsExtensions.GetBoundTexture2D();
-
-                    if (prevTexture != glTexture)
-                    {
-                        GL.BindTexture(TextureTarget.Texture2D, glTexture);
-                        GraphicsExtensions.CheckGLError();
-                    }
-
-                    GenerateGLTextureIfRequired();
-
-                    if (glFormat == (PixelFormat)GLPixelFormat.CompressedTextureFormats)
-                    {
-                        GL.CompressedTexSubImage2D(TextureTarget.Texture2D, level, rect.X, rect.Y, rect.Width, rect.Height,
-                            (PixelInternalFormat)glInternalFormat, elementCount * elementSizeInByte, dataPtr);
-                    }
-                    else
-                    {
-                        GL.TexSubImage2D(TextureTarget.Texture2D, level, rect.X, rect.Y,
-                            rect.Width, rect.Height, glFormat, glType, dataPtr);
-                    }
-                    GraphicsExtensions.CheckGLError();
-
-#if !ANDROID
-                    // Required to make sure that any texture uploads on a thread are completed
-                    // before the main thread tries to use the texture.
-                    GL.Finish();
-                    GraphicsExtensions.CheckGLError();
-#endif
-                    // Restore the bound texture.
-                    if (prevTexture != glTexture)
-                    {
-                        GL.BindTexture(TextureTarget.Texture2D, prevTexture);
-                        GraphicsExtensions.CheckGLError();
-                    }
-                }
-                finally
-                {
-                    dataHandle.Free();
-                }
-            });
-        }
-
-        private void PlatformGetData<T>(int level, int arraySlice, Rectangle rect, T[] data, int startIndex, int elementCount) where T : struct
-        {
-            Threading.EnsureUIThread();
-
-#if GLES
-            // TODO: check for for non renderable formats (formats that can't be attached to FBO)
-
-            var framebufferId = 0;
-			#if (IOS || ANDROID)
-			GL.GenFramebuffers(1, out framebufferId);
-			#else
-            GL.GenFramebuffers(1, ref framebufferId);
-			#endif
-            GraphicsExtensions.CheckGLError();
-            GL.BindFramebuffer(FramebufferTarget.Framebuffer, framebufferId);
-            GraphicsExtensions.CheckGLError();
-            GL.FramebufferTexture2D(FramebufferTarget.Framebuffer, FramebufferSlot.ColorAttachment0, TextureTarget.Texture2D, this.glTexture, 0);
-            GraphicsExtensions.CheckGLError();
-
-            GL.ReadPixels(rect.X, rect.Y, rect.Width, rect.Height, this.glFormat, this.glType, data);
-            GraphicsExtensions.CheckGLError();
-            GL.DeleteFramebuffers(1, ref framebufferId);
-            GraphicsExtensions.CheckGLError();
-#else
-            var tSizeInByte = ReflectionHelpers.SizeOf<T>.Get();
-            GL.BindTexture(TextureTarget.Texture2D, this.glTexture);
-
-            if (glFormat == (PixelFormat) GLPixelFormat.CompressedTextureFormats)
-            {
-                // Note: for compressed format Format.GetSize() returns the size of a 4x4 block
-                var pixelToT = Format.GetSize() / tSizeInByte;
-                var tFullWidth = Math.Max(this.width >> level, 1) / 4 * pixelToT;
-                var temp = new T[Math.Max(this.height >> level, 1) / 4 * tFullWidth];
-#if MONOMAC
-                var tempHandle = GCHandle.Alloc(temp, GCHandleType.Pinned);
-                var ptr = tempHandle.AddrOfPinnedObject();
-                GL.GetCompressedTexImage(TextureTarget.Texture2D, level, ptr);
-                tempHandle.Free();
-#else
-                GL.GetCompressedTexImage(TextureTarget.Texture2D, level, temp);
-#endif
-                GraphicsExtensions.CheckGLError();
-
-                var rowCount = rect.Height / 4;
-                var tRectWidth = rect.Width / 4 * Format.GetSize() / tSizeInByte;
-                for (var r = 0; r < rowCount; r++)
-                {
-                    var tempStart = rect.X / 4 * pixelToT + (rect.Top / 4 + r) * tFullWidth;
-                    var dataStart = startIndex + r * tRectWidth;
-                    Array.Copy(temp, tempStart, data, dataStart, tRectWidth);
-                }
-            }
-            else
-            {
-                // we need to convert from our format size to the size of T here
-                var tFullWidth = Math.Max(this.width >> level, 1) * Format.GetSize() / tSizeInByte;
-                var temp = new T[Math.Max(this.height >> level, 1) * tFullWidth];
-                GL.GetTexImage(TextureTarget.Texture2D, level, glFormat, glType, temp);
-                GraphicsExtensions.CheckGLError();
-
-                var pixelToT = Format.GetSize() / tSizeInByte;
-                var rowCount = rect.Height;
-                var tRectWidth = rect.Width * pixelToT;
-                for (var r = 0; r < rowCount; r++)
-                {
-                    var tempStart = rect.X * pixelToT + (r + rect.Top) * tFullWidth;
-                    var dataStart = startIndex + r * tRectWidth;
-                    Array.Copy(temp, tempStart, data, dataStart, tRectWidth);
-                }
-            }
-#endif
-            }
-
-        private static Texture2D PlatformFromStream(GraphicsDevice graphicsDevice, Stream stream)
-        {
-#if IOS || MONOMAC
-
-#if IOS
-			using (var uiImage = UIImage.LoadFromData(NSData.FromStream(stream)))
-#elif MONOMAC
-			using (var nsImage = NSImage.FromStream (stream))
-#endif
-			{
-#if IOS
-				var cgImage = uiImage.CGImage;
-#elif MONOMAC
-#if PLATFORM_MACOS_LEGACY
-				var rectangle = RectangleF.Empty;
-#else
-                var rectangle = CGRect.Empty;
-#endif
-                var cgImage = nsImage.AsCGImage (ref rectangle, null, null);
-#endif
-
-			    return PlatformFromStream(graphicsDevice, cgImage);
-			}
-#endif
-#if ANDROID
-            using (Bitmap image = BitmapFactory.DecodeStream(stream, null, new BitmapFactory.Options
-            {
-                InScaled = false,
-                InDither = false,
-                InJustDecodeBounds = false,
-                InPurgeable = true,
-                InInputShareable = true,
-            }))
-            {
-                return PlatformFromStream(graphicsDevice, image);
-            }
-#endif
-#if DESKTOPGL || ANGLE
-            var reader = new ImageReader();
-            int x, y, comp;
-            var data = reader.Read(stream, out x, out y, out comp, Imaging.STBI_rgb_alpha);
-
-            // XNA blacks out any pixels with an alpha of zero.
-            for (var i = 0; i < data.Length; i += 4)
-            {
-                if (data[i + 3] == 0)
-                {
-                    data[i + 0] = 0;
-                    data[i + 1] = 0;
-                    data[i + 2] = 0;
-                }
-            }
-
-            Texture2D texture = null;
+// MonoGame - Copyright (C) The MonoGame Team
+// This file is subject to the terms and conditions defined in
+// file 'LICENSE.txt', which is part of this source code package.
+
+using System;
+using System.IO;
+using System.Runtime.InteropServices;
+using Microsoft.Xna.Framework.Utilities;
+using MonoGame.Utilities;
+using MonoGame.Utilities.Png;
+
+#if MONOMAC
+#if PLATFORM_MACOS_LEGACY
+using MonoMac.AppKit;
+using MonoMac.CoreGraphics;
+using MonoMac.Foundation;
+#else
+using AppKit;
+using CoreGraphics;
+using Foundation;
+#endif
+#endif
+
+#if IOS
+using UIKit;
+using CoreGraphics;
+using Foundation;
+#endif
+
+#if OPENGL
+#if MONOMAC
+#if PLATFORM_MACOS_LEGACY
+using MonoMac.OpenGL;
+using GLPixelFormat = MonoMac.OpenGL.All;
+using PixelFormat = MonoMac.OpenGL.PixelFormat;
+#else
+using OpenTK.Graphics.OpenGL;
+using GLPixelFormat = OpenTK.Graphics.OpenGL.All;
+using PixelFormat = OpenTK.Graphics.OpenGL.PixelFormat;
+using PixelInternalFormat = OpenTK.Graphics.OpenGL.PixelFormat;
+#endif
+#endif
+
+#if DESKTOPGL
+using OpenGL;
+using GLPixelFormat = OpenGL.PixelFormat;
+using PixelFormat = OpenGL.PixelFormat;
+#endif
+
+#if GLES
+using OpenTK.Graphics.ES20;
+using GLPixelFormat = OpenTK.Graphics.ES20.All;
+using PixelFormat = OpenTK.Graphics.ES20.PixelFormat;
+using PixelInternalFormat = OpenTK.Graphics.ES20.PixelFormat;
+#endif
+
+#if ANDROID
+using Android.Graphics;
+#endif
+#endif // OPENGL
+
+#if MONOMAC || PLATFORM_MACOS_LEGACY || IOS
+using System.Drawing;
+#endif
+
+#if MONOMAC
+using System.Drawing.Imaging;
+#endif
+
+namespace Microsoft.Xna.Framework.Graphics
+{
+    public partial class Texture2D : Texture
+    {
+        private void PlatformConstruct(int width, int height, bool mipmap, SurfaceFormat format, SurfaceType type, bool shared)
+        {
+            this.glTarget = TextureTarget.Texture2D;
+            format.GetGLFormat(GraphicsDevice, out glInternalFormat, out glFormat, out glType);
+            GenerateGLTextureIfRequired();
+            int w = width;
+            int h = height;
+            int level = 0;
+            while (true)
+            {
+                if (glFormat == (PixelFormat)GLPixelFormat.CompressedTextureFormats)
+                {
+                    int blockSize = format.GetSize();
+                    int wBlocks = (w + 3) / 4;
+                    int hBlocks = (h + 3) / 4;
+                    GL.CompressedTexImage2D(TextureTarget.Texture2D, level, glInternalFormat, w, h, 0, wBlocks * hBlocks * blockSize, IntPtr.Zero);
+                }
+                else
+                    GL.TexImage2D(TextureTarget.Texture2D, level, glInternalFormat, w, h, 0, glFormat, glType, IntPtr.Zero);
+                GraphicsExtensions.CheckGLError();
+
+                if ((w == 1 && h == 1) || !mipmap)
+                    break;
+                if (w > 1)
+                    w = w / 2;
+                if (h > 1)
+                    h = h / 2;
+                ++level;
+            }
+        }
+
+        private void PlatformSetData<T>(int level, T[] data, int startIndex, int elementCount) where T : struct
+        {
+            int w, h;
+            GetSizeForLevel(Width, Height, level, out w, out h);
+            Threading.BlockOnUIThread(() =>
+            {
+                var elementSizeInByte = ReflectionHelpers.SizeOf<T>.Get();
+                var dataHandle = GCHandle.Alloc(data, GCHandleType.Pinned);
+                // Use try..finally to make sure dataHandle is freed in case of an error
+                try
+                {
+                    var startBytes = startIndex * elementSizeInByte;
+                    var dataPtr = new IntPtr(dataHandle.AddrOfPinnedObject().ToInt64() + startBytes);
+                    // Store the current bound texture.
+                    var prevTexture = GraphicsExtensions.GetBoundTexture2D();
+
+                    if (prevTexture != glTexture)
+                    {
+                        GL.BindTexture(TextureTarget.Texture2D, glTexture);
+                        GraphicsExtensions.CheckGLError();
+                    }
+
+                    GenerateGLTextureIfRequired();
+
+                    if (glFormat == (PixelFormat)GLPixelFormat.CompressedTextureFormats)
+                    {
+                        GL.CompressedTexImage2D(TextureTarget.Texture2D, level, glInternalFormat, w, h, 0, elementCount * elementSizeInByte, dataPtr);
+                    }
+                    else
+                    {
+                        GL.TexImage2D(TextureTarget.Texture2D, level, glInternalFormat, w, h, 0, glFormat, glType, dataPtr);
+                    }
+                    GraphicsExtensions.CheckGLError();
+
+#if !ANDROID
+                    // Required to make sure that any texture uploads on a thread are completed
+                    // before the main thread tries to use the texture.
+                    GL.Finish();
+                    GraphicsExtensions.CheckGLError();
+#endif
+                    // Restore the bound texture.
+                    if (prevTexture != glTexture)
+                    {
+                        GL.BindTexture(TextureTarget.Texture2D, prevTexture);
+                        GraphicsExtensions.CheckGLError();
+                    }
+                }
+                finally
+                {
+                    dataHandle.Free();
+                }
+            });
+        }
+
+        private void PlatformSetData<T>(int level, int arraySlice, Rectangle rect, T[] data, int startIndex, int elementCount) where T : struct
+        {
+            Threading.BlockOnUIThread(() =>
+            {
+                var elementSizeInByte = ReflectionHelpers.SizeOf<T>.Get();
+                var dataHandle = GCHandle.Alloc(data, GCHandleType.Pinned);
+                // Use try..finally to make sure dataHandle is freed in case of an error
+                try
+                {
+                    var startBytes = startIndex * elementSizeInByte;
+                    var dataPtr = new IntPtr(dataHandle.AddrOfPinnedObject().ToInt64() + startBytes);
+                    // Store the current bound texture.
+                    var prevTexture = GraphicsExtensions.GetBoundTexture2D();
+
+                    if (prevTexture != glTexture)
+                    {
+                        GL.BindTexture(TextureTarget.Texture2D, glTexture);
+                        GraphicsExtensions.CheckGLError();
+                    }
+
+                    GenerateGLTextureIfRequired();
+
+                    if (glFormat == (PixelFormat)GLPixelFormat.CompressedTextureFormats)
+                    {
+                        GL.CompressedTexSubImage2D(TextureTarget.Texture2D, level, rect.X, rect.Y, rect.Width, rect.Height,
+                            (PixelInternalFormat)glInternalFormat, elementCount * elementSizeInByte, dataPtr);
+                    }
+                    else
+                    {
+                        GL.TexSubImage2D(TextureTarget.Texture2D, level, rect.X, rect.Y,
+                            rect.Width, rect.Height, glFormat, glType, dataPtr);
+                    }
+                    GraphicsExtensions.CheckGLError();
+
+#if !ANDROID
+                    // Required to make sure that any texture uploads on a thread are completed
+                    // before the main thread tries to use the texture.
+                    GL.Finish();
+                    GraphicsExtensions.CheckGLError();
+#endif
+                    // Restore the bound texture.
+                    if (prevTexture != glTexture)
+                    {
+                        GL.BindTexture(TextureTarget.Texture2D, prevTexture);
+                        GraphicsExtensions.CheckGLError();
+                    }
+                }
+                finally
+                {
+                    dataHandle.Free();
+                }
+            });
+        }
+
+        private void PlatformGetData<T>(int level, int arraySlice, Rectangle rect, T[] data, int startIndex, int elementCount) where T : struct
+        {
+            Threading.EnsureUIThread();
+
+#if GLES
+            // TODO: check for for non renderable formats (formats that can't be attached to FBO)
+
+            var framebufferId = 0;
+			#if (IOS || ANDROID)
+			GL.GenFramebuffers(1, out framebufferId);
+			#else
+            GL.GenFramebuffers(1, ref framebufferId);
+			#endif
+            GraphicsExtensions.CheckGLError();
+            GL.BindFramebuffer(FramebufferTarget.Framebuffer, framebufferId);
+            GraphicsExtensions.CheckGLError();
+            GL.FramebufferTexture2D(FramebufferTarget.Framebuffer, FramebufferSlot.ColorAttachment0, TextureTarget.Texture2D, this.glTexture, 0);
+            GraphicsExtensions.CheckGLError();
+
+            GL.ReadPixels(rect.X, rect.Y, rect.Width, rect.Height, this.glFormat, this.glType, data);
+            GraphicsExtensions.CheckGLError();
+            GL.DeleteFramebuffers(1, ref framebufferId);
+            GraphicsExtensions.CheckGLError();
+#else
+            var tSizeInByte = ReflectionHelpers.SizeOf<T>.Get();
+            GL.BindTexture(TextureTarget.Texture2D, this.glTexture);
+
+            if (glFormat == (PixelFormat) GLPixelFormat.CompressedTextureFormats)
+            {
+                // Note: for compressed format Format.GetSize() returns the size of a 4x4 block
+                var pixelToT = Format.GetSize() / tSizeInByte;
+                var tFullWidth = Math.Max(this.width >> level, 1) / 4 * pixelToT;
+                var temp = new T[Math.Max(this.height >> level, 1) / 4 * tFullWidth];
+#if MONOMAC
+                var tempHandle = GCHandle.Alloc(temp, GCHandleType.Pinned);
+                var ptr = tempHandle.AddrOfPinnedObject();
+                GL.GetCompressedTexImage(TextureTarget.Texture2D, level, ptr);
+                tempHandle.Free();
+#else
+                GL.GetCompressedTexImage(TextureTarget.Texture2D, level, temp);
+#endif
+                GraphicsExtensions.CheckGLError();
+
+                var rowCount = rect.Height / 4;
+                var tRectWidth = rect.Width / 4 * Format.GetSize() / tSizeInByte;
+                for (var r = 0; r < rowCount; r++)
+                {
+                    var tempStart = rect.X / 4 * pixelToT + (rect.Top / 4 + r) * tFullWidth;
+                    var dataStart = startIndex + r * tRectWidth;
+                    Array.Copy(temp, tempStart, data, dataStart, tRectWidth);
+                }
+            }
+            else
+            {
+                // we need to convert from our format size to the size of T here
+                var tFullWidth = Math.Max(this.width >> level, 1) * Format.GetSize() / tSizeInByte;
+                var temp = new T[Math.Max(this.height >> level, 1) * tFullWidth];
+                GL.GetTexImage(TextureTarget.Texture2D, level, glFormat, glType, temp);
+                GraphicsExtensions.CheckGLError();
+
+                var pixelToT = Format.GetSize() / tSizeInByte;
+                var rowCount = rect.Height;
+                var tRectWidth = rect.Width * pixelToT;
+                for (var r = 0; r < rowCount; r++)
+                {
+                    var tempStart = rect.X * pixelToT + (r + rect.Top) * tFullWidth;
+                    var dataStart = startIndex + r * tRectWidth;
+                    Array.Copy(temp, tempStart, data, dataStart, tRectWidth);
+                }
+            }
+#endif
+            }
+
+        private static Texture2D PlatformFromStream(GraphicsDevice graphicsDevice, Stream stream)
+        {
+#if IOS || MONOMAC
+
+#if IOS
+			using (var uiImage = UIImage.LoadFromData(NSData.FromStream(stream)))
+#elif MONOMAC
+			using (var nsImage = NSImage.FromStream (stream))
+#endif
+			{
+#if IOS
+				var cgImage = uiImage.CGImage;
+#elif MONOMAC
+#if PLATFORM_MACOS_LEGACY
+				var rectangle = RectangleF.Empty;
+#else
+                var rectangle = CGRect.Empty;
+#endif
+                var cgImage = nsImage.AsCGImage (ref rectangle, null, null);
+#endif
+
+			    return PlatformFromStream(graphicsDevice, cgImage);
+			}
+#endif
+#if ANDROID
+            using (Bitmap image = BitmapFactory.DecodeStream(stream, null, new BitmapFactory.Options
+            {
+                InScaled = false,
+                InDither = false,
+                InJustDecodeBounds = false,
+                InPurgeable = true,
+                InInputShareable = true,
+            }))
+            {
+                return PlatformFromStream(graphicsDevice, image);
+            }
+#endif
+#if DESKTOPGL || ANGLE
+            var reader = new ImageReader();
+            int x, y, comp;
+            var data = reader.Read(stream, out x, out y, out comp, Imaging.STBI_rgb_alpha);
+
+            // XNA blacks out any pixels with an alpha of zero.
+            for (var i = 0; i < data.Length; i += 4)
+            {
+                if (data[i + 3] == 0)
+                {
+                    data[i + 0] = 0;
+                    data[i + 1] = 0;
+                    data[i + 2] = 0;
+                }
+            }
+
+            Texture2D texture = null;
             Threading.BlockOnUIThread(() =>
             {
                 texture = new Texture2D(graphicsDevice, x, y);
                 texture.SetData(data);
-<<<<<<< HEAD
-            });
-
-            return texture;
-#endif
-        }
-
-#if IOS
-        [CLSCompliant(false)]
-        public static Texture2D FromStream(GraphicsDevice graphicsDevice, UIImage uiImage)
-        {
-            return PlatformFromStream(graphicsDevice, uiImage.CGImage);
-        }
-#elif ANDROID
-        [CLSCompliant(false)]
-        public static Texture2D FromStream(GraphicsDevice graphicsDevice, Bitmap bitmap)
-        {
-            return PlatformFromStream(graphicsDevice, bitmap);
-        }
-
-        [CLSCompliant(false)]
-        public void Reload(Bitmap image)
-        {
-            var width = image.Width;
-            var height = image.Height;
-
-            int[] pixels = new int[width * height];
-            if ((width != image.Width) || (height != image.Height))
-            {
-                using (Bitmap imagePadded = Bitmap.CreateBitmap(width, height, Bitmap.Config.Argb8888))
-                {
-                    Canvas canvas = new Canvas(imagePadded);
-                    canvas.DrawARGB(0, 0, 0, 0);
-                    canvas.DrawBitmap(image, 0, 0, null);
-                    imagePadded.GetPixels(pixels, 0, width, 0, 0, width, height);
-                    imagePadded.Recycle();
-                }
-            }
-            else
-            {
-                image.GetPixels(pixels, 0, width, 0, 0, width, height);
-            }
-
-            image.Recycle();
-
-            this.SetData<int>(pixels);
-        }
-#endif
-
-#if MONOMAC
-        public static Texture2D FromStream(GraphicsDevice graphicsDevice, NSImage nsImage)
-        {
-#if PLATFORM_MACOS_LEGACY
-            var rectangle = RectangleF.Empty;
-#else
-            var rectangle = CGRect.Empty;
-#endif
-		    var cgImage = nsImage.AsCGImage (ref rectangle, null, null);
-            return PlatformFromStream(graphicsDevice, cgImage);
-        }
-#endif
-
-#if IOS || MONOMAC
-        private static Texture2D PlatformFromStream(GraphicsDevice graphicsDevice, CGImage cgImage)
-        {
-			var width = cgImage.Width;
-			var height = cgImage.Height;
-
-            var data = new byte[width * height * 4];
-
-            var colorSpace = CGColorSpace.CreateDeviceRGB();
-            var bitmapContext = new CGBitmapContext(data, width, height, 8, width * 4, colorSpace, CGBitmapFlags.PremultipliedLast);
-#if PLATFORM_MACOS_LEGACY || IOS
-            bitmapContext.DrawImage(new RectangleF(0, 0, width, height), cgImage);
-#else
-            bitmapContext.DrawImage(new CGRect(0, 0, width, height), cgImage);
-#endif
-            bitmapContext.Dispose();
-            colorSpace.Dispose();
-
-            Texture2D texture = null;
-            Threading.BlockOnUIThread(() =>
-            {
-                texture = new Texture2D(graphicsDevice, (int)width, (int)height, false, SurfaceFormat.Color);
-                texture.SetData(data);
-            });
-
-            return texture;
-        }
-#elif ANDROID
-        private static Texture2D PlatformFromStream(GraphicsDevice graphicsDevice, Bitmap image)
-        {
-            var width = image.Width;
-            var height = image.Height;
-
-            int[] pixels = new int[width * height];
-            if ((width != image.Width) || (height != image.Height))
-            {
-                using (Bitmap imagePadded = Bitmap.CreateBitmap(width, height, Bitmap.Config.Argb8888))
-                {
-                    Canvas canvas = new Canvas(imagePadded);
-                    canvas.DrawARGB(0, 0, 0, 0);
-                    canvas.DrawBitmap(image, 0, 0, null);
-                    imagePadded.GetPixels(pixels, 0, width, 0, 0, width, height);
-                    imagePadded.Recycle();
-                }
-            }
-            else
-            {
-                image.GetPixels(pixels, 0, width, 0, 0, width, height);
-            }
-            image.Recycle();
-
-            // Convert from ARGB to ABGR
-            ConvertToABGR(height, width, pixels);
-
-            Texture2D texture = null;
-            Threading.BlockOnUIThread(() =>
-            {
-                texture = new Texture2D(graphicsDevice, width, height, false, SurfaceFormat.Color);
-                texture.SetData<int>(pixels);
-            });
-
-            return texture;
-        }
-#endif
-
-        private void FillTextureFromStream(Stream stream)
-        {
-#if ANDROID
-            using (Bitmap image = BitmapFactory.DecodeStream(stream, null, new BitmapFactory.Options
-            {
-                InScaled = false,
-                InDither = false,
-                InJustDecodeBounds = false,
-                InPurgeable = true,
-                InInputShareable = true,
-            }))
-            {
-                var width = image.Width;
-                var height = image.Height;
-
-                int[] pixels = new int[width * height];
-                image.GetPixels(pixels, 0, width, 0, 0, width, height);
-
-                // Convert from ARGB to ABGR
-                ConvertToABGR(height, width, pixels);
-
-                this.SetData<int>(pixels);
-                image.Recycle();
-            }
-#endif
-        }
-
-        private void PlatformSaveAsJpeg(Stream stream, int width, int height)
-        {
-#if MONOMAC
-            SaveAsImage(stream, width, height, ImageFormat.Jpeg);
-#elif DESKTOPGL
-            SaveAsImage(stream, width, height, ImageWriterFormat.Jpg);
-#elif ANDROID
-            SaveAsImage(stream, width, height, Bitmap.CompressFormat.Jpeg);
-#else
-            throw new NotImplementedException();
-#endif
-        }
-
-        private void PlatformSaveAsPng(Stream stream, int width, int height)
-        {
-#if DESKTOPGL
-            SaveAsImage(stream, width, height, ImageWriterFormat.Png);
-#elif ANDROID
-            SaveAsImage(stream, width, height, Bitmap.CompressFormat.Png);
-#else
-            var pngWriter = new PngWriter();
-            pngWriter.Write(this, stream);
-#endif
-        }
-
-#if DESKTOPGL
-        internal void SaveAsImage(Stream stream, int width, int height, ImageWriterFormat format)
-        {
-	        if (stream == null)
-	        {
-		        throw new ArgumentNullException("stream", "'stream' cannot be null (Nothing in Visual Basic)");
-	        }
-	        if (width <= 0)
-	        {
-		        throw new ArgumentOutOfRangeException("width", width, "'width' cannot be less than or equal to zero");
-	        }
-	        if (height <= 0)
-	        {
-		        throw new ArgumentOutOfRangeException("height", height, "'height' cannot be less than or equal to zero");
-	        }
-	        byte[] data = null;
-	        try
-	        {
-		        data = new byte[width * height * 4];
-		        GetData(data);
-
-                var writer = new ImageWriter();
-                writer.Write(data, width, height, 4, format, stream);
-	        }
-	        finally
-	        {
-		        if (data != null)
-		        {
-			        data = null;
-		        }
-	        }
-        }
-#elif MONOMAC
-       internal void SaveAsImage(Stream stream, int width, int height, ImageFormat format)
-		{
-			if (stream == null)
-			{
-				throw new ArgumentNullException("stream", "'stream' cannot be null (Nothing in Visual Basic)");
-			}
-			if (width <= 0)
-			{
-				throw new ArgumentOutOfRangeException("width", width, "'width' cannot be less than or equal to zero");
-			}
-			if (height <= 0)
-			{
-				throw new ArgumentOutOfRangeException("height", height, "'height' cannot be less than or equal to zero");
-			}
-			if (format == null)
-			{
-				throw new ArgumentNullException("format", "'format' cannot be null (Nothing in Visual Basic)");
-			}
-
-			byte[] data = null;
-			GCHandle? handle = null;
-			Bitmap bitmap = null;
-			try
-			{
-				data = new byte[width * height * 4];
-				handle = GCHandle.Alloc(data, GCHandleType.Pinned);
-				GetData(data);
-
-				// internal structure is BGR while bitmap expects RGB
-				for(int i = 0; i < data.Length; i += 4)
-				{
-					byte temp = data[i + 0];
-					data[i + 0] = data[i + 2];
-					data[i + 2] = temp;
-				}
-
-				bitmap = new Bitmap(width, height, width * 4, System.Drawing.Imaging.PixelFormat.Format32bppArgb, handle.Value.AddrOfPinnedObject());
-
-				bitmap.Save(stream, format);
-			}
-			finally
-			{
-				if (bitmap != null)
-				{
-					bitmap.Dispose();
-				}
-				if (handle.HasValue)
-				{
-					handle.Value.Free();
-				}
-				if (data != null)
-				{
-					data = null;
-				}
-			}
-		}
-#elif ANDROID
-        private void SaveAsImage(Stream stream, int width, int height, Bitmap.CompressFormat format)
-        {
-            int[] data = new int[width * height];
-            GetData(data);
-            // internal structure is BGR while bitmap expects RGB
-            for (int i = 0; i < data.Length; ++i)
-            {
-                uint pixel = (uint)data[i];
-                data[i] = (int)((pixel & 0xFF00FF00) | ((pixel & 0x00FF0000) >> 16) | ((pixel & 0x000000FF) << 16));
-            }
-            using (Bitmap bitmap = Bitmap.CreateBitmap(width, height, Bitmap.Config.Argb8888))
-            {
-                bitmap.SetPixels(data, 0, width, 0, 0, width, height);
-                bitmap.Compress(format, 100, stream);
-                bitmap.Recycle();
-            }
-        }
-#endif
-
-        // This method allows games that use Texture2D.FromStream
-        // to reload their textures after the GL context is lost.
-        private void PlatformReload(Stream textureStream)
-        {
-            var prev = GraphicsExtensions.GetBoundTexture2D();
-
-            GenerateGLTextureIfRequired();
-            FillTextureFromStream(textureStream);
-
-            GL.BindTexture(TextureTarget.Texture2D, prev);
-        }
-
-        private void GenerateGLTextureIfRequired()
-        {
-            if (this.glTexture < 0)
-            {
-                GL.GenTextures(1, out this.glTexture);
-                GraphicsExtensions.CheckGLError();
-
-                // For best compatibility and to keep the default wrap mode of XNA, only set ClampToEdge if either
-                // dimension is not a power of two.
-                var wrap = TextureWrapMode.Repeat;
-                if (((width & (width - 1)) != 0) || ((height & (height - 1)) != 0))
-                    wrap = TextureWrapMode.ClampToEdge;
-
-                GL.BindTexture(TextureTarget.Texture2D, this.glTexture);
-                GraphicsExtensions.CheckGLError();
-                GL.TexParameter(TextureTarget.Texture2D, TextureParameterName.TextureMinFilter,
-                                (_levelCount > 1) ? (int)TextureMinFilter.LinearMipmapLinear : (int)TextureMinFilter.Linear);
-                GraphicsExtensions.CheckGLError();
-                GL.TexParameter(TextureTarget.Texture2D, TextureParameterName.TextureMagFilter,
-                                (int)TextureMagFilter.Linear);
-                GraphicsExtensions.CheckGLError();
-                GL.TexParameter(TextureTarget.Texture2D, TextureParameterName.TextureWrapS, (int)wrap);
-                GraphicsExtensions.CheckGLError();
-                GL.TexParameter(TextureTarget.Texture2D, TextureParameterName.TextureWrapT, (int)wrap);
-                GraphicsExtensions.CheckGLError();
-                // Set mipmap levels
-#if GLES
-                GL.TexParameter(TextureTarget.Texture2D, (TextureParameterName)0x813C, 0);
-#else
-                GL.TexParameter(TextureTarget.Texture2D, TextureParameterName.TextureBaseLevel, 0);
-#endif
-                GraphicsExtensions.CheckGLError();
-                if (GraphicsDevice.GraphicsCapabilities.SupportsTextureMaxLevel)
-                {
-                    if (_levelCount > 0)
-                    {
-                        GL.TexParameter(TextureTarget.Texture2D, SamplerState.TextureParameterNameTextureMaxLevel, _levelCount - 1);
-                    }
-                    else
-                    {
-                        GL.TexParameter(TextureTarget.Texture2D, SamplerState.TextureParameterNameTextureMaxLevel, 1000);
-                    }
-                    GraphicsExtensions.CheckGLError();
-                }
-            }
-        }
-    }
-=======
-            });
-
-            return texture;
-        }
-#elif ANDROID
-        private static Texture2D PlatformFromStream(GraphicsDevice graphicsDevice, Bitmap image)
-        {
-            var width = image.Width;
-            var height = image.Height;
-
-            int[] pixels = new int[width * height];
-            if ((width != image.Width) || (height != image.Height))
-            {
-                using (Bitmap imagePadded = Bitmap.CreateBitmap(width, height, Bitmap.Config.Argb8888))
-                {
-                    Canvas canvas = new Canvas(imagePadded);
-                    canvas.DrawARGB(0, 0, 0, 0);
-                    canvas.DrawBitmap(image, 0, 0, null);
-                    imagePadded.GetPixels(pixels, 0, width, 0, 0, width, height);
-                    imagePadded.Recycle();
-                }
-            }
-            else
-            {
-                image.GetPixels(pixels, 0, width, 0, 0, width, height);
-            }
-            image.Recycle();
-
-            // Convert from ARGB to ABGR
-            ConvertToABGR(height, width, pixels);
-
-            Texture2D texture = null;
-            Threading.BlockOnUIThread(() =>
-            {
-                texture = new Texture2D(graphicsDevice, width, height, false, SurfaceFormat.Color);
-                texture.SetData<int>(pixels);
-            });
-
-            return texture;
-        }
-#endif
-
-        private void FillTextureFromStream(Stream stream)
-        {
-#if ANDROID
-            using (Bitmap image = BitmapFactory.DecodeStream(stream, null, new BitmapFactory.Options
-            {
-                InScaled = false,
-                InDither = false,
-                InJustDecodeBounds = false,
-                InPurgeable = true,
-                InInputShareable = true,
-            }))
-            {
-                var width = image.Width;
-                var height = image.Height;
-
-                int[] pixels = new int[width * height];
-                image.GetPixels(pixels, 0, width, 0, 0, width, height);
-
-                // Convert from ARGB to ABGR
-                ConvertToABGR(height, width, pixels);
-
-                this.SetData<int>(pixels);
-                image.Recycle();
-            }
-#endif
-        }
-
-        private void PlatformSaveAsJpeg(Stream stream, int width, int height)
-        {
-#if MONOMAC
-            SaveAsImage(stream, width, height, ImageFormat.Jpeg);
-#elif DESKTOPGL
-            SaveAsImage(stream, width, height, ImageWriterFormat.Jpg);
-#elif ANDROID
-            SaveAsImage(stream, width, height, Bitmap.CompressFormat.Jpeg);
-#else
-            throw new NotImplementedException();
-#endif
-        }
-
-        private void PlatformSaveAsPng(Stream stream, int width, int height)
-        {
-#if DESKTOPGL
-            SaveAsImage(stream, width, height, ImageWriterFormat.Png);
-#elif ANDROID
-            SaveAsImage(stream, width, height, Bitmap.CompressFormat.Png);
-#else
-            var pngWriter = new PngWriter();
-            pngWriter.Write(this, stream);
-#endif
-        }
-
-#if DESKTOPGL
-        internal void SaveAsImage(Stream stream, int width, int height, ImageWriterFormat format)
-        {
-	        if (stream == null)
-	        {
-		        throw new ArgumentNullException("stream", "'stream' cannot be null (Nothing in Visual Basic)");
-	        }
-	        if (width <= 0)
-	        {
-		        throw new ArgumentOutOfRangeException("width", width, "'width' cannot be less than or equal to zero");
-	        }
-	        if (height <= 0)
-	        {
-		        throw new ArgumentOutOfRangeException("height", height, "'height' cannot be less than or equal to zero");
-	        }
-	        byte[] data = null;
-	        try
-	        {
-		        data = new byte[width * height * 4];
-		        GetData(data);
-
-                var writer = new ImageWriter();
-                writer.Write(data, width, height, 4, format, stream);
-	        }
-	        finally
-	        {
-		        if (data != null)
-		        {
-			        data = null;
-		        }
-	        }
-        }
-#elif MONOMAC
-       internal void SaveAsImage(Stream stream, int width, int height, ImageFormat format)
-		{
-			if (stream == null)
-			{
-				throw new ArgumentNullException("stream", "'stream' cannot be null (Nothing in Visual Basic)");
-			}
-			if (width <= 0)
-			{
-				throw new ArgumentOutOfRangeException("width", width, "'width' cannot be less than or equal to zero");
-			}
-			if (height <= 0)
-			{
-				throw new ArgumentOutOfRangeException("height", height, "'height' cannot be less than or equal to zero");
-			}
-			if (format == null)
-			{
-				throw new ArgumentNullException("format", "'format' cannot be null (Nothing in Visual Basic)");
-			}
-
-			byte[] data = null;
-			GCHandle? handle = null;
-			Bitmap bitmap = null;
-			try
-			{
-				data = new byte[width * height * 4];
-				handle = GCHandle.Alloc(data, GCHandleType.Pinned);
-				GetData(data);
-
-				// internal structure is BGR while bitmap expects RGB
-				for(int i = 0; i < data.Length; i += 4)
-				{
-					byte temp = data[i + 0];
-					data[i + 0] = data[i + 2];
-					data[i + 2] = temp;
-				}
-
-				bitmap = new Bitmap(width, height, width * 4, System.Drawing.Imaging.PixelFormat.Format32bppArgb, handle.Value.AddrOfPinnedObject());
-
-				bitmap.Save(stream, format);
-			}
-			finally
-			{
-				if (bitmap != null)
-				{
-					bitmap.Dispose();
-				}
-				if (handle.HasValue)
-				{
-					handle.Value.Free();
-				}
-				if (data != null)
-				{
-					data = null;
-				}
-			}
-		}
-#elif ANDROID
-        private void SaveAsImage(Stream stream, int width, int height, Bitmap.CompressFormat format)
-        {
-            int[] data = new int[width * height];
-            GetData(data);
-            // internal structure is BGR while bitmap expects RGB
-            for (int i = 0; i < data.Length; ++i)
-            {
-                uint pixel = (uint)data[i];
-                data[i] = (int)((pixel & 0xFF00FF00) | ((pixel & 0x00FF0000) >> 16) | ((pixel & 0x000000FF) << 16));
-            }
-            using (Bitmap bitmap = Bitmap.CreateBitmap(width, height, Bitmap.Config.Argb8888))
-            {
-                bitmap.SetPixels(data, 0, width, 0, 0, width, height);
-                bitmap.Compress(format, 100, stream);
-                bitmap.Recycle();
-            }
-        }
-#endif
-
-        // This method allows games that use Texture2D.FromStream
-        // to reload their textures after the GL context is lost.
-        private void PlatformReload(Stream textureStream)
-        {
-            var prev = GraphicsExtensions.GetBoundTexture2D();
-
-            GenerateGLTextureIfRequired();
-            FillTextureFromStream(textureStream);
-
-            GL.BindTexture(TextureTarget.Texture2D, prev);
-        }
-
-        private void GenerateGLTextureIfRequired()
-        {
-            if (this.glTexture < 0)
-            {
-                GL.GenTextures(1, out this.glTexture);
-                GraphicsExtensions.CheckGLError();
-
-                // For best compatibility and to keep the default wrap mode of XNA, only set ClampToEdge if either
-                // dimension is not a power of two.
-                var wrap = TextureWrapMode.Repeat;
-                if (((width & (width - 1)) != 0) || ((height & (height - 1)) != 0))
-                    wrap = TextureWrapMode.ClampToEdge;
-
-                GL.BindTexture(TextureTarget.Texture2D, this.glTexture);
-                GraphicsExtensions.CheckGLError();
-                GL.TexParameter(TextureTarget.Texture2D, TextureParameterName.TextureMinFilter,
-                                (_levelCount > 1) ? (int)TextureMinFilter.LinearMipmapLinear : (int)TextureMinFilter.Linear);
-                GraphicsExtensions.CheckGLError();
-                GL.TexParameter(TextureTarget.Texture2D, TextureParameterName.TextureMagFilter,
-                                (int)TextureMagFilter.Linear);
-                GraphicsExtensions.CheckGLError();
-                GL.TexParameter(TextureTarget.Texture2D, TextureParameterName.TextureWrapS, (int)wrap);
-                GraphicsExtensions.CheckGLError();
-                GL.TexParameter(TextureTarget.Texture2D, TextureParameterName.TextureWrapT, (int)wrap);
-                GraphicsExtensions.CheckGLError();
-                // Set mipmap levels
-#if !GLES
-                GL.TexParameter(TextureTarget.Texture2D, TextureParameterName.TextureBaseLevel, 0);
-#endif
-                GraphicsExtensions.CheckGLError();
-                if (GraphicsDevice.GraphicsCapabilities.SupportsTextureMaxLevel)
-                {
-                    if (_levelCount > 0)
-                    {
-                        GL.TexParameter(TextureTarget.Texture2D, SamplerState.TextureParameterNameTextureMaxLevel, _levelCount - 1);
-                    }
-                    else
-                    {
-                        GL.TexParameter(TextureTarget.Texture2D, SamplerState.TextureParameterNameTextureMaxLevel, 1000);
-                    }
-                    GraphicsExtensions.CheckGLError();
-                }
-            }
-        }
-    }
->>>>>>> 5ac70c1d
+            });
+
+            return texture;
+#endif
+        }
+
+#if IOS
+        [CLSCompliant(false)]
+        public static Texture2D FromStream(GraphicsDevice graphicsDevice, UIImage uiImage)
+        {
+            return PlatformFromStream(graphicsDevice, uiImage.CGImage);
+        }
+#elif ANDROID
+        [CLSCompliant(false)]
+        public static Texture2D FromStream(GraphicsDevice graphicsDevice, Bitmap bitmap)
+        {
+            return PlatformFromStream(graphicsDevice, bitmap);
+        }
+
+        [CLSCompliant(false)]
+        public void Reload(Bitmap image)
+        {
+            var width = image.Width;
+            var height = image.Height;
+
+            int[] pixels = new int[width * height];
+            if ((width != image.Width) || (height != image.Height))
+            {
+                using (Bitmap imagePadded = Bitmap.CreateBitmap(width, height, Bitmap.Config.Argb8888))
+                {
+                    Canvas canvas = new Canvas(imagePadded);
+                    canvas.DrawARGB(0, 0, 0, 0);
+                    canvas.DrawBitmap(image, 0, 0, null);
+                    imagePadded.GetPixels(pixels, 0, width, 0, 0, width, height);
+                    imagePadded.Recycle();
+                }
+            }
+            else
+            {
+                image.GetPixels(pixels, 0, width, 0, 0, width, height);
+            }
+
+            image.Recycle();
+
+            this.SetData<int>(pixels);
+        }
+#endif
+
+#if MONOMAC
+        public static Texture2D FromStream(GraphicsDevice graphicsDevice, NSImage nsImage)
+        {
+#if PLATFORM_MACOS_LEGACY
+            var rectangle = RectangleF.Empty;
+#else
+            var rectangle = CGRect.Empty;
+#endif
+		    var cgImage = nsImage.AsCGImage (ref rectangle, null, null);
+            return PlatformFromStream(graphicsDevice, cgImage);
+        }
+#endif
+
+#if IOS || MONOMAC
+        private static Texture2D PlatformFromStream(GraphicsDevice graphicsDevice, CGImage cgImage)
+        {
+			var width = cgImage.Width;
+			var height = cgImage.Height;
+
+            var data = new byte[width * height * 4];
+
+            var colorSpace = CGColorSpace.CreateDeviceRGB();
+            var bitmapContext = new CGBitmapContext(data, width, height, 8, width * 4, colorSpace, CGBitmapFlags.PremultipliedLast);
+#if PLATFORM_MACOS_LEGACY || IOS
+            bitmapContext.DrawImage(new RectangleF(0, 0, width, height), cgImage);
+#else
+            bitmapContext.DrawImage(new CGRect(0, 0, width, height), cgImage);
+#endif
+            bitmapContext.Dispose();
+            colorSpace.Dispose();
+
+            Texture2D texture = null;
+            Threading.BlockOnUIThread(() =>
+            {
+                texture = new Texture2D(graphicsDevice, (int)width, (int)height, false, SurfaceFormat.Color);
+                texture.SetData(data);
+            });
+
+            return texture;
+        }
+#elif ANDROID
+        private static Texture2D PlatformFromStream(GraphicsDevice graphicsDevice, Bitmap image)
+        {
+            var width = image.Width;
+            var height = image.Height;
+
+            int[] pixels = new int[width * height];
+            if ((width != image.Width) || (height != image.Height))
+            {
+                using (Bitmap imagePadded = Bitmap.CreateBitmap(width, height, Bitmap.Config.Argb8888))
+                {
+                    Canvas canvas = new Canvas(imagePadded);
+                    canvas.DrawARGB(0, 0, 0, 0);
+                    canvas.DrawBitmap(image, 0, 0, null);
+                    imagePadded.GetPixels(pixels, 0, width, 0, 0, width, height);
+                    imagePadded.Recycle();
+                }
+            }
+            else
+            {
+                image.GetPixels(pixels, 0, width, 0, 0, width, height);
+            }
+            image.Recycle();
+
+            // Convert from ARGB to ABGR
+            ConvertToABGR(height, width, pixels);
+
+            Texture2D texture = null;
+            Threading.BlockOnUIThread(() =>
+            {
+                texture = new Texture2D(graphicsDevice, width, height, false, SurfaceFormat.Color);
+                texture.SetData<int>(pixels);
+            });
+
+            return texture;
+        }
+#endif
+
+        private void FillTextureFromStream(Stream stream)
+        {
+#if ANDROID
+            using (Bitmap image = BitmapFactory.DecodeStream(stream, null, new BitmapFactory.Options
+            {
+                InScaled = false,
+                InDither = false,
+                InJustDecodeBounds = false,
+                InPurgeable = true,
+                InInputShareable = true,
+            }))
+            {
+                var width = image.Width;
+                var height = image.Height;
+
+                int[] pixels = new int[width * height];
+                image.GetPixels(pixels, 0, width, 0, 0, width, height);
+
+                // Convert from ARGB to ABGR
+                ConvertToABGR(height, width, pixels);
+
+                this.SetData<int>(pixels);
+                image.Recycle();
+            }
+#endif
+        }
+
+        private void PlatformSaveAsJpeg(Stream stream, int width, int height)
+        {
+#if MONOMAC
+            SaveAsImage(stream, width, height, ImageFormat.Jpeg);
+#elif DESKTOPGL
+            SaveAsImage(stream, width, height, ImageWriterFormat.Jpg);
+#elif ANDROID
+            SaveAsImage(stream, width, height, Bitmap.CompressFormat.Jpeg);
+#else
+            throw new NotImplementedException();
+#endif
+        }
+
+        private void PlatformSaveAsPng(Stream stream, int width, int height)
+        {
+#if DESKTOPGL
+            SaveAsImage(stream, width, height, ImageWriterFormat.Png);
+#elif ANDROID
+            SaveAsImage(stream, width, height, Bitmap.CompressFormat.Png);
+#else
+            var pngWriter = new PngWriter();
+            pngWriter.Write(this, stream);
+#endif
+        }
+
+#if DESKTOPGL
+        internal void SaveAsImage(Stream stream, int width, int height, ImageWriterFormat format)
+        {
+	        if (stream == null)
+	        {
+		        throw new ArgumentNullException("stream", "'stream' cannot be null (Nothing in Visual Basic)");
+	        }
+	        if (width <= 0)
+	        {
+		        throw new ArgumentOutOfRangeException("width", width, "'width' cannot be less than or equal to zero");
+	        }
+	        if (height <= 0)
+	        {
+		        throw new ArgumentOutOfRangeException("height", height, "'height' cannot be less than or equal to zero");
+	        }
+	        byte[] data = null;
+	        try
+	        {
+		        data = new byte[width * height * 4];
+		        GetData(data);
+
+                var writer = new ImageWriter();
+                writer.Write(data, width, height, 4, format, stream);
+	        }
+	        finally
+	        {
+		        if (data != null)
+		        {
+			        data = null;
+		        }
+	        }
+        }
+#elif MONOMAC
+       internal void SaveAsImage(Stream stream, int width, int height, ImageFormat format)
+		{
+			if (stream == null)
+			{
+				throw new ArgumentNullException("stream", "'stream' cannot be null (Nothing in Visual Basic)");
+			}
+			if (width <= 0)
+			{
+				throw new ArgumentOutOfRangeException("width", width, "'width' cannot be less than or equal to zero");
+			}
+			if (height <= 0)
+			{
+				throw new ArgumentOutOfRangeException("height", height, "'height' cannot be less than or equal to zero");
+			}
+			if (format == null)
+			{
+				throw new ArgumentNullException("format", "'format' cannot be null (Nothing in Visual Basic)");
+			}
+
+			byte[] data = null;
+			GCHandle? handle = null;
+			Bitmap bitmap = null;
+			try
+			{
+				data = new byte[width * height * 4];
+				handle = GCHandle.Alloc(data, GCHandleType.Pinned);
+				GetData(data);
+
+				// internal structure is BGR while bitmap expects RGB
+				for(int i = 0; i < data.Length; i += 4)
+				{
+					byte temp = data[i + 0];
+					data[i + 0] = data[i + 2];
+					data[i + 2] = temp;
+				}
+
+				bitmap = new Bitmap(width, height, width * 4, System.Drawing.Imaging.PixelFormat.Format32bppArgb, handle.Value.AddrOfPinnedObject());
+
+				bitmap.Save(stream, format);
+			}
+			finally
+			{
+				if (bitmap != null)
+				{
+					bitmap.Dispose();
+				}
+				if (handle.HasValue)
+				{
+					handle.Value.Free();
+				}
+				if (data != null)
+				{
+					data = null;
+				}
+			}
+		}
+#elif ANDROID
+        private void SaveAsImage(Stream stream, int width, int height, Bitmap.CompressFormat format)
+        {
+            int[] data = new int[width * height];
+            GetData(data);
+            // internal structure is BGR while bitmap expects RGB
+            for (int i = 0; i < data.Length; ++i)
+            {
+                uint pixel = (uint)data[i];
+                data[i] = (int)((pixel & 0xFF00FF00) | ((pixel & 0x00FF0000) >> 16) | ((pixel & 0x000000FF) << 16));
+            }
+            using (Bitmap bitmap = Bitmap.CreateBitmap(width, height, Bitmap.Config.Argb8888))
+            {
+                bitmap.SetPixels(data, 0, width, 0, 0, width, height);
+                bitmap.Compress(format, 100, stream);
+                bitmap.Recycle();
+            }
+        }
+#endif
+
+        // This method allows games that use Texture2D.FromStream
+        // to reload their textures after the GL context is lost.
+        private void PlatformReload(Stream textureStream)
+        {
+            var prev = GraphicsExtensions.GetBoundTexture2D();
+
+            GenerateGLTextureIfRequired();
+            FillTextureFromStream(textureStream);
+
+            GL.BindTexture(TextureTarget.Texture2D, prev);
+        }
+
+        private void GenerateGLTextureIfRequired()
+        {
+            if (this.glTexture < 0)
+            {
+                GL.GenTextures(1, out this.glTexture);
+                GraphicsExtensions.CheckGLError();
+
+                // For best compatibility and to keep the default wrap mode of XNA, only set ClampToEdge if either
+                // dimension is not a power of two.
+                var wrap = TextureWrapMode.Repeat;
+                if (((width & (width - 1)) != 0) || ((height & (height - 1)) != 0))
+                    wrap = TextureWrapMode.ClampToEdge;
+
+                GL.BindTexture(TextureTarget.Texture2D, this.glTexture);
+                GraphicsExtensions.CheckGLError();
+                GL.TexParameter(TextureTarget.Texture2D, TextureParameterName.TextureMinFilter,
+                                (_levelCount > 1) ? (int)TextureMinFilter.LinearMipmapLinear : (int)TextureMinFilter.Linear);
+                GraphicsExtensions.CheckGLError();
+                GL.TexParameter(TextureTarget.Texture2D, TextureParameterName.TextureMagFilter,
+                                (int)TextureMagFilter.Linear);
+                GraphicsExtensions.CheckGLError();
+                GL.TexParameter(TextureTarget.Texture2D, TextureParameterName.TextureWrapS, (int)wrap);
+                GraphicsExtensions.CheckGLError();
+                GL.TexParameter(TextureTarget.Texture2D, TextureParameterName.TextureWrapT, (int)wrap);
+                GraphicsExtensions.CheckGLError();
+                // Set mipmap levels
+#if !GLES
+                GL.TexParameter(TextureTarget.Texture2D, TextureParameterName.TextureBaseLevel, 0);
+#endif
+                GraphicsExtensions.CheckGLError();
+                if (GraphicsDevice.GraphicsCapabilities.SupportsTextureMaxLevel)
+                {
+                    if (_levelCount > 0)
+                    {
+                        GL.TexParameter(TextureTarget.Texture2D, SamplerState.TextureParameterNameTextureMaxLevel, _levelCount - 1);
+                    }
+                    else
+                    {
+                        GL.TexParameter(TextureTarget.Texture2D, SamplerState.TextureParameterNameTextureMaxLevel, 1000);
+                    }
+                    GraphicsExtensions.CheckGLError();
+                }
+            }
+        }
+    }
 }