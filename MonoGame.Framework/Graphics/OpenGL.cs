﻿// MonoGame - Copyright (C) The MonoGame Team
// This file is subject to the terms and conditions defined in
// file 'LICENSE.txt', which is part of this source code package.

using System;
using System.Runtime.InteropServices;
using System.Text;
using System.Runtime.CompilerServices;
using System.Collections.Generic;
using System.Diagnostics;

#if __IOS__ || __TVOS__ || MONOMAC
using ObjCRuntime;
#endif

namespace MonoGame.OpenGL
{
    internal enum BufferAccess
    {
        ReadOnly = 0x88B8,
    }

    internal enum BufferUsageHint
    {
        StreamDraw = 0x88E0,
        StaticDraw = 0x88E4,
    }

    internal enum StencilFace
    {
        Front = 0x0404,
        Back = 0x0405,
    }
    internal enum DrawBuffersEnum
    {
        UnsignedShort,
        UnsignedInt,
    }

    internal enum ShaderType
    {
        VertexShader = 0x8B31,
        FragmentShader = 0x8B30,
    }

    internal enum ShaderParameter
    {
        LogLength = 0x8B84,
        CompileStatus = 0x8B81,
        SourceLength = 0x8B88,
    }

    internal enum GetProgramParameterName
    {
        LogLength = 0x8B84,
        LinkStatus = 0x8B82,
    }

    internal enum DrawElementsType
    {
        UnsignedShort = 0x1403,
        UnsignedInt = 0x1405,
    }

    internal enum QueryTarget
    {
        SamplesPassed = 0x8914,
        SamplesPassedExt = 0x8C2F,
    }

    internal enum GetQueryObjectParam
    {
        QueryResultAvailable = 0x8867,
        QueryResult = 0x8866,
    }

    internal enum GenerateMipmapTarget
    {
        Texture1D = 0x0DE0,
        Texture2D = 0x0DE1,
        Texture3D = 0x806F,
        TextureCubeMap = 0x8513,
        Texture1DArray = 0x8C18,
        Texture2DArray = 0x8C1A,
        Texture2DMultisample = 0x9100,
        Texture2DMultisampleArray = 0x9102,
    }

    internal enum BlitFramebufferFilter
    {
        Nearest = 0x2600,
    }

    internal enum ReadBufferMode
    {
        ColorAttachment0 = 0x8CE0,
    }

    internal enum DrawBufferMode
    {
        ColorAttachment0 = 0x8CE0,
    }

    internal enum FramebufferErrorCode
    {
        FramebufferUndefined = 0x8219,
        FramebufferComplete = 0x8CD5,
        FramebufferCompleteExt = 0x8CD5,
        FramebufferIncompleteAttachment = 0x8CD6,
        FramebufferIncompleteAttachmentExt = 0x8CD6,
        FramebufferIncompleteMissingAttachment = 0x8CD7,
        FramebufferIncompleteMissingAttachmentExt = 0x8CD7,
        FramebufferIncompleteDimensionsExt = 0x8CD9,
        FramebufferIncompleteFormatsExt = 0x8CDA,
        FramebufferIncompleteDrawBuffer = 0x8CDB,
        FramebufferIncompleteDrawBufferExt = 0x8CDB,
        FramebufferIncompleteReadBuffer = 0x8CDC,
        FramebufferIncompleteReadBufferExt = 0x8CDC,
        FramebufferUnsupported = 0x8CDD,
        FramebufferUnsupportedExt = 0x8CDD,
        FramebufferIncompleteMultisample = 0x8D56,
        FramebufferIncompleteLayerTargets = 0x8DA8,
        FramebufferIncompleteLayerCount = 0x8DA9,
    }

    internal enum BufferTarget
    {
        ArrayBuffer = 0x8892,
        ElementArrayBuffer = 0x8893,
    }

    internal enum RenderbufferTarget
    {
        Renderbuffer = 0x8D41,
        RenderbufferExt = 0x8D41,
    }

    internal enum FramebufferTarget
    {
        Framebuffer = 0x8D40,
        FramebufferExt = 0x8D40,
        ReadFramebuffer = 0x8CA8,
    }

    internal enum RenderbufferStorage
    {
        Rgba8 = 0x8058,
        DepthComponent16 = 0x81a5,
        DepthComponent24 = 0x81a6,
        Depth24Stencil8 = 0x88F0,
        // GLES Values
        DepthComponent24Oes = 0x81A6,
        Depth24Stencil8Oes = 0x88F0,
        StencilIndex8 = 0x8D48,
    }

    internal enum EnableCap : int
    {
        PointSmooth = 0x0B10,
        LineSmooth = 0x0B20,
        CullFace = 0x0B44,
        Lighting = 0x0B50,
        ColorMaterial = 0x0B57,
        Fog = 0x0B60,
        DepthTest = 0x0B71,
        StencilTest = 0x0B90,
        Normalize = 0x0BA1,
        AlphaTest = 0x0BC0,
        Dither = 0x0BD0,
        Blend = 0x0BE2,
        ColorLogicOp = 0x0BF2,
        ScissorTest = 0x0C11,
        Texture2D = 0x0DE1,
        PolygonOffsetFill = 0x8037,
        RescaleNormal = 0x803A,
        VertexArray = 0x8074,
        NormalArray = 0x8075,
        ColorArray = 0x8076,
        TextureCoordArray = 0x8078,
        Multisample = 0x809D,
        SampleAlphaToCoverage = 0x809E,
        SampleAlphaToOne = 0x809F,
        SampleCoverage = 0x80A0,
        DebugOutputSynchronous = 0x8242,
        DebugOutput = 0x92E0,
    }

    internal enum VertexPointerType
    {
        Float = 0x1406,
        Short = 0x1402,
    }

    internal enum VertexAttribPointerType
    {
        Float = 0x1406,
        Short = 0x1402,
        UnsignedByte = 0x1401,
        HalfFloat = 0x140B,
    }

    internal enum CullFaceMode
    {
        Back = 0x0405,
        Front = 0x0404,
    }

    internal enum FrontFaceDirection
    {
        Cw = 0x0900,
        Ccw = 0x0901,
    }

    internal enum MaterialFace
    {
        FrontAndBack = 0x0408,
    }

    internal enum PolygonMode
    {
        Fill = 0x1B02,
        Line = 0x1B01,
    }

    internal enum ColorPointerType
    {
        Float = 0x1406,
        Short = 0x1402,
        UnsignedShort = 0x1403,
        UnsignedByte = 0x1401,
        HalfFloat = 0x140B,
    }

    internal enum NormalPointerType
    {
        Byte = 0x1400,
        Float = 0x1406,
        Short = 0x1402,
        UnsignedShort = 0x1403,
        UnsignedByte = 0x1401,
        HalfFloat = 0x140B,
    }

    internal enum TexCoordPointerType
    {
        Byte = 0x1400,
        Float = 0x1406,
        Short = 0x1402,
        UnsignedShort = 0x1403,
        UnsignedByte = 0x1401,
        HalfFloat = 0x140B,
    }

    internal enum BlendEquationMode
    {
        FuncAdd = 0x8006,
        Max = 0x8008,  // ios MaxExt
        Min = 0x8007,  // ios MinExt
        FuncReverseSubtract = 0x800B,
        FuncSubtract = 0x800A,
    }

    internal enum BlendingFactorSrc
    {
        Zero = 0,
        SrcColor = 0x0300,
        OneMinusSrcColor = 0x0301,
        SrcAlpha = 0x0302,
        OneMinusSrcAlpha = 0x0303,
        DstAlpha = 0x0304,
        OneMinusDstAlpha = 0x0305,
        DstColor = 0x0306,
        OneMinusDstColor = 0x0307,
        SrcAlphaSaturate = 0x0308,
        ConstantColor = 0x8001,
        OneMinusConstantColor = 0x8002,
        ConstantAlpha = 0x8003,
        OneMinusConstantAlpha = 0x8004,
        One = 1,
    }

    internal enum BlendingFactorDest
    {
        Zero = 0,
        SrcColor = 0x0300,
        OneMinusSrcColor = 0x0301,
        SrcAlpha = 0x0302,
        OneMinusSrcAlpha = 0x0303,
        DstAlpha = 0x0304,
        OneMinusDstAlpha = 0x0305,
        DstColor = 0X0306,
        OneMinusDstColor = 0x0307,
        SrcAlphaSaturate = 0x0308,
        ConstantColor = 0x8001,
        OneMinusConstantColor = 0x8002,
        ConstantAlpha = 0x8003,
        OneMinusConstantAlpha = 0x8004,
        One = 1,
    }

    internal enum DepthFunction
    {
        Always = 0x0207,
        Equal = 0x0202,
        Greater = 0x0204,
        Gequal = 0x0206,
        Less = 0x0201,
        Lequal = 0x0203,
        Never = 0x0200,
        Notequal = 0x0205,
    }

    internal enum GetPName : int
    {
        ArrayBufferBinding = 0x8894,
        MaxTextureImageUnits = 0x8872,
        MaxVertexAttribs = 0x8869,
        MaxTextureSize = 0x0D33,
        MaxDrawBuffers = 0x8824,
        TextureBinding2D = 0x8069,
        MaxTextureMaxAnisotropyExt = 0x84FF,
        MaxSamples = 0x8D57,
    }

    internal enum StringName
    {
        Extensions = 0x1F03,
        Version = 0x1F02,
    }

    internal enum FramebufferAttachment
    {
        ColorAttachment0 = 0x8CE0,
        ColorAttachment0Ext = 0x8CE0,
        DepthAttachment = 0x8D00,
        StencilAttachment = 0x8D20,
        ColorAttachmentExt = 0x1800,
        DepthAttachementExt = 0x1801,
        StencilAttachmentExt = 0x1802,
    }

    internal enum GLPrimitiveType
    {
        Lines = 0x0001,
        LineStrip = 0x0003,
        Triangles = 0x0004,
        TriangleStrip = 0x0005,
    }

    [Flags]
    internal enum ClearBufferMask
    {
        DepthBufferBit = 0x00000100,
        StencilBufferBit = 0x00000400,
        ColorBufferBit = 0x00004000,
    }

    internal enum ErrorCode
    {
        NoError = 0,
    }

    internal enum TextureUnit
    {
        Texture0 = 0x84C0,
    }

    internal enum TextureTarget
    {
        Texture2D = 0x0DE1,
        Texture3D = 0x806F,
        TextureCubeMap = 0x8513,
        TextureCubeMapPositiveX = 0x8515,
        TextureCubeMapPositiveY = 0x8517,
        TextureCubeMapPositiveZ = 0x8519,
        TextureCubeMapNegativeX = 0x8516,
        TextureCubeMapNegativeY = 0x8518,
        TextureCubeMapNegativeZ = 0x851A,
    }

    internal enum PixelInternalFormat
    {
        Rgba = 0x1908,
        Rgb = 0x1907,
        Rgba4 = 0x8056,
        Luminance = 0x1909,
        CompressedRgbS3tcDxt1Ext = 0x83F0,
        CompressedSrgbS3tcDxt1Ext = 0x8C4C,
        CompressedRgbaS3tcDxt1Ext = 0x83F1,
        CompressedRgbaS3tcDxt3Ext = 0x83F2,
        CompressedSrgbAlphaS3tcDxt3Ext = 0x8C4E,
        CompressedRgbaS3tcDxt5Ext = 0x83F3,
        CompressedSrgbAlphaS3tcDxt5Ext = 0x8C4F,
        R32f = 0x822E,
        Rg16f = 0x822F,
        Rgba16f = 0x881A,
        R16f = 0x822D,
        Rg32f = 0x8230,
        Rgba32f = 0x8814,
        Rg8i = 0x8237,
        Rgba8i = 0x8D8E,
        Rg16ui = 0x823A,
        Rgba16ui = 0x8D76,
        Rgb10A2ui = 0x906F,
        Rgba16 = 0x805B,
        // PVRTC
        CompressedRgbPvrtc2Bppv1Img = 0x8C01,
        CompressedRgbPvrtc4Bppv1Img = 0x8C00,
        CompressedRgbaPvrtc2Bppv1Img = 0x8C03,
        CompressedRgbaPvrtc4Bppv1Img = 0x8C02,
        // ATITC
        AtcRgbaExplicitAlphaAmd = 0x8C93,
        AtcRgbaInterpolatedAlphaAmd = 0x87EE,
        // ETC1
        Etc1 = 0x8D64,
        Srgb = 0x8C40,

    }

    internal enum PixelFormat
    {
        Rgba = 0x1908,
        Rgb = 0x1907,
        Luminance = 0x1909,
        CompressedTextureFormats = 0x86A3,
        Red = 0x1903,
        Rg = 0x8227,
    }

    internal enum PixelType
    {
        UnsignedByte = 0x1401,
        UnsignedShort565 = 0x8363,
        UnsignedShort4444 = 0x8033,
        UnsignedShort5551 = 0x8034,
        Float = 0x1406,
        HalfFloat = 0x140B,
        HalfFloatOES = 0x8D61,
        Byte = 0x1400,
        UnsignedShort = 0x1403,
        UnsignedInt1010102 = 0x8036,
    }

    internal enum PixelStoreParameter
    {
        UnpackAlignment = 0x0CF5,
        PackAlignment = 0x0D05,
    }

    internal enum GLStencilFunction
    {
        Always = 0x0207,
        Equal = 0x0202,
        Greater = 0x0204,
        Gequal = 0x0206,
        Less = 0x0201,
        Lequal = 0x0203,
        Never = 0x0200,
        Notequal = 0x0205,
    }

    internal enum StencilOp
    {
        Keep = 0x1E00,
        DecrWrap = 0x8508,
        Decr = 0x1E03,
        Incr = 0x1E02,
        IncrWrap = 0x8507,
        Invert = 0x150A,
        Replace = 0x1E01,
        Zero = 0,
    }

    internal enum TextureParameterName
    {
        TextureMaxAnisotropyExt = 0x84FE,
        TextureBaseLevel = 0x813C,
        TextureMaxLevel = 0x813D,
        TextureMinFilter = 0x2801,
        TextureMagFilter = 0x2800,
        TextureWrapS = 0x2802,
        TextureWrapT = 0x2803,
        TextureBorderColor = 0x1004,
        TextureLodBias = 0x8501,
        TextureCompareMode = 0x884C,
        TextureCompareFunc = 0x884D,
        GenerateMipmap = 0x8191,
    }

    internal enum Bool
    {
        True = 1,
        False = 0,
    }

    internal enum TextureMinFilter
    {
        LinearMipmapNearest = 0x2701,
        NearestMipmapLinear = 0x2702,
        LinearMipmapLinear = 0x2703,
        Linear = 0x2601,
        NearestMipmapNearest = 0x2700,
        Nearest = 0x2600,
    }

    internal enum TextureMagFilter
    {
        Linear = 0x2601,
        Nearest = 0x2600,
    }

    internal enum TextureCompareMode
    {
        CompareRefToTexture = 0x884E,
        None = 0,
    }

    internal enum TextureWrapMode
    {
        ClampToEdge = 0x812F,
        Repeat = 0x2901,
        MirroredRepeat = 0x8370,
        //GLES
        ClampToBorder = 0x812D,
    }

    internal partial class ColorFormat
    {
        internal ColorFormat (int r, int g, int b, int a)
        {
            R = r;
            G = g;
            B = b;
            A = a;
        }

        internal int R { get; private set; }
        internal int G { get; private set; }
        internal int B { get; private set; }
        internal int A { get; private set; }
    }

    internal partial class GL
    {
        internal enum RenderApi
        {
            ES = 12448,
            GL = 12450,
        }

        internal static RenderApi BoundApi = RenderApi.GL;

        internal partial class Ext
        {
            [System.Security.SuppressUnmanagedCodeSecurity ()]
            [MonoNativeFunctionWrapper]
            internal delegate void GenRenderbuffersDelegate (int count, out int buffer);
            internal static GenRenderbuffersDelegate GenRenderbuffers;

            [System.Security.SuppressUnmanagedCodeSecurity ()]
            [MonoNativeFunctionWrapper]
            internal delegate void BindRenderbufferDelegate (RenderbufferTarget target, int buffer);
            internal static BindRenderbufferDelegate BindRenderbuffer;

            [System.Security.SuppressUnmanagedCodeSecurity ()]
            [MonoNativeFunctionWrapper]
            internal delegate void DeleteRenderbuffersDelegate (int count, ref int buffer);
            internal static DeleteRenderbuffersDelegate DeleteRenderbuffers;

            [System.Security.SuppressUnmanagedCodeSecurity ()]
            [MonoNativeFunctionWrapper]
            internal delegate void RenderbufferStorageMultisampleDelegate (RenderbufferTarget target, int sampleCount,
                RenderbufferStorage storage, int width, int height);
            internal static RenderbufferStorageMultisampleDelegate RenderbufferStorageMultisample;

            [System.Security.SuppressUnmanagedCodeSecurity ()]
            [MonoNativeFunctionWrapper]
            internal delegate void GenFramebuffersDelegate (int count, out int buffer);
            internal static GenFramebuffersDelegate GenFramebuffers;

            [System.Security.SuppressUnmanagedCodeSecurity ()]
            [MonoNativeFunctionWrapper]
            internal delegate void BindFramebufferDelegate (FramebufferTarget target, int buffer);
            internal static BindFramebufferDelegate BindFramebuffer;

            [System.Security.SuppressUnmanagedCodeSecurity ()]
            [MonoNativeFunctionWrapper]
            internal delegate void DeleteFramebuffersDelegate (int count, ref int buffer);
            internal static DeleteFramebuffersDelegate DeleteFramebuffers;

            [System.Security.SuppressUnmanagedCodeSecurity ()]
            [MonoNativeFunctionWrapper]
            internal delegate void FramebufferTexture2DDelegate (FramebufferTarget target, FramebufferAttachment attachement,
                TextureTarget textureTarget, int texture, int level);
            internal static FramebufferTexture2DDelegate FramebufferTexture2D;

            [System.Security.SuppressUnmanagedCodeSecurity ()]
            [MonoNativeFunctionWrapper]
            internal delegate void FramebufferRenderbufferDelegate (FramebufferTarget target, FramebufferAttachment attachement,
                RenderbufferTarget renderBufferTarget, int buffer);
            internal static FramebufferRenderbufferDelegate FramebufferRenderbuffer;

            [System.Security.SuppressUnmanagedCodeSecurity ()]
            [MonoNativeFunctionWrapper]
            internal delegate void GenerateMipmapDelegate (GenerateMipmapTarget target);
            internal static GenerateMipmapDelegate GenerateMipmap;

            [System.Security.SuppressUnmanagedCodeSecurity ()]
            [MonoNativeFunctionWrapper]
            internal delegate void BlitFramebufferDelegate (int srcX0,
                int srcY0,
                int srcX1,
                int srcY1,
                int dstX0,
                int dstY0,
                int dstX1,
                int dstY1,
                ClearBufferMask mask,
                BlitFramebufferFilter filter);
            internal static BlitFramebufferDelegate BlitFramebuffer;

            [System.Security.SuppressUnmanagedCodeSecurity ()]
            [MonoNativeFunctionWrapper]
            internal delegate FramebufferErrorCode CheckFramebufferStatusDelegate (FramebufferTarget target);
            internal static CheckFramebufferStatusDelegate CheckFramebufferStatus;
        }

        [System.Security.SuppressUnmanagedCodeSecurity ()]
        [MonoNativeFunctionWrapper]
        internal delegate void EnableVertexAttribArrayDelegate (int attrib);
        internal static EnableVertexAttribArrayDelegate EnableVertexAttribArray;

        [System.Security.SuppressUnmanagedCodeSecurity ()]
        [MonoNativeFunctionWrapper]
        internal delegate void DisableVertexAttribArrayDelegate (int attrib);
        internal static DisableVertexAttribArrayDelegate DisableVertexAttribArray;

        [System.Security.SuppressUnmanagedCodeSecurity ()]
        [MonoNativeFunctionWrapper]
        internal delegate void MakeCurrentDelegate (IntPtr window);
        internal static MakeCurrentDelegate MakeCurrent;

        [System.Security.SuppressUnmanagedCodeSecurity ()]
        [MonoNativeFunctionWrapper]
        internal unsafe delegate void GetIntegerDelegate (int param, [Out] int* data);
        internal static GetIntegerDelegate GetIntegerv;

        [System.Security.SuppressUnmanagedCodeSecurity ()]
        [MonoNativeFunctionWrapper]
        internal delegate IntPtr GetStringDelegate (StringName param);
        internal static GetStringDelegate GetStringInternal;

        [System.Security.SuppressUnmanagedCodeSecurity ()]
        [MonoNativeFunctionWrapper]
        internal delegate void ClearDepthDelegate (float depth);
        internal static ClearDepthDelegate ClearDepth;

        [System.Security.SuppressUnmanagedCodeSecurity ()]
        [MonoNativeFunctionWrapper]
        internal delegate void DepthRangedDelegate (double min, double max);
        internal static DepthRangedDelegate DepthRanged;

        [System.Security.SuppressUnmanagedCodeSecurity ()]
        [MonoNativeFunctionWrapper]
        internal delegate void DepthRangefDelegate (float min, float max);
        internal static DepthRangefDelegate DepthRangef;

        [System.Security.SuppressUnmanagedCodeSecurity ()]
        [MonoNativeFunctionWrapper]
        internal delegate void ClearDelegate (ClearBufferMask mask);
        internal static ClearDelegate Clear;

        [System.Security.SuppressUnmanagedCodeSecurity ()]
        [MonoNativeFunctionWrapper]
        internal delegate void ClearColorDelegate (float red, float green, float blue, float alpha);
        internal static ClearColorDelegate ClearColor;

        [System.Security.SuppressUnmanagedCodeSecurity ()]
        [MonoNativeFunctionWrapper]
        internal delegate void ClearStencilDelegate (int stencil);
        internal static ClearStencilDelegate ClearStencil;

        [System.Security.SuppressUnmanagedCodeSecurity ()]
        [MonoNativeFunctionWrapper]
        internal delegate void ViewportDelegate (int x, int y, int w, int h);
        internal static ViewportDelegate Viewport;

        [System.Security.SuppressUnmanagedCodeSecurity ()]
        [MonoNativeFunctionWrapper]
        internal delegate ErrorCode GetErrorDelegate ();
        internal static GetErrorDelegate GetError;

        [System.Security.SuppressUnmanagedCodeSecurity ()]
        [MonoNativeFunctionWrapper]
        internal delegate void FlushDelegate ();
        internal static FlushDelegate Flush;

        [System.Security.SuppressUnmanagedCodeSecurity ()]
        [MonoNativeFunctionWrapper]
        internal delegate void GenTexturesDelegte (int count, [Out] out int id);
        internal static GenTexturesDelegte GenTextures;

        [System.Security.SuppressUnmanagedCodeSecurity ()]
        [MonoNativeFunctionWrapper]
        internal delegate void BindTextureDelegate (TextureTarget target, int id);
        internal static BindTextureDelegate BindTexture;

        [System.Security.SuppressUnmanagedCodeSecurity ()]
        [MonoNativeFunctionWrapper]
        internal delegate int EnableDelegate (EnableCap cap);
        internal static EnableDelegate Enable;

        [System.Security.SuppressUnmanagedCodeSecurity ()]
        [MonoNativeFunctionWrapper]
        internal delegate int DisableDelegate (EnableCap cap);
        internal static DisableDelegate Disable;

        [System.Security.SuppressUnmanagedCodeSecurity ()]
        [MonoNativeFunctionWrapper]
        internal delegate void CullFaceDelegate (CullFaceMode mode);
        internal static CullFaceDelegate CullFace;

        [System.Security.SuppressUnmanagedCodeSecurity ()]
        [MonoNativeFunctionWrapper]
        internal delegate void FrontFaceDelegate (FrontFaceDirection direction);
        internal static FrontFaceDelegate FrontFace;

        [System.Security.SuppressUnmanagedCodeSecurity ()]
        [MonoNativeFunctionWrapper]
        internal delegate void PolygonModeDelegate (MaterialFace face, PolygonMode mode);
        internal static PolygonModeDelegate PolygonMode;

        [System.Security.SuppressUnmanagedCodeSecurity ()]
        [MonoNativeFunctionWrapper]
        internal delegate void PolygonOffsetDelegate (float slopeScaleDepthBias, float depthbias);
        internal static PolygonOffsetDelegate PolygonOffset;

        [System.Security.SuppressUnmanagedCodeSecurity ()]
        [MonoNativeFunctionWrapper]
        internal delegate void DrawBuffersDelegate (int count, DrawBuffersEnum [] buffers);
        internal static DrawBuffersDelegate DrawBuffers;

        [System.Security.SuppressUnmanagedCodeSecurity ()]
        [MonoNativeFunctionWrapper]
        internal delegate void UseProgramDelegate (int program);
        internal static UseProgramDelegate UseProgram;

        [System.Security.SuppressUnmanagedCodeSecurity ()]
        [MonoNativeFunctionWrapper]
        internal unsafe delegate void Uniform4fvDelegate (int location, int size, float* values);
        internal static Uniform4fvDelegate Uniform4fv;

        [System.Security.SuppressUnmanagedCodeSecurity ()]
        [MonoNativeFunctionWrapper]
        internal delegate void Uniform1iDelegate (int location, int value);
        internal static Uniform1iDelegate Uniform1i;

        [System.Security.SuppressUnmanagedCodeSecurity ()]
        [MonoNativeFunctionWrapper]
        internal delegate void ScissorDelegate (int x, int y, int width, int height);
        internal static ScissorDelegate Scissor;

        [System.Security.SuppressUnmanagedCodeSecurity ()]
        [MonoNativeFunctionWrapper]
        internal delegate void ReadPixelsDelegate (int x, int y, int width, int height, PixelFormat format, PixelType type, IntPtr data);
        internal static ReadPixelsDelegate ReadPixelsInternal;

        [System.Security.SuppressUnmanagedCodeSecurity ()]
        [MonoNativeFunctionWrapper]
        internal delegate void BindBufferDelegate (BufferTarget target, int buffer);
        internal static BindBufferDelegate BindBuffer;

        [System.Security.SuppressUnmanagedCodeSecurity ()]
        [MonoNativeFunctionWrapper]
        internal delegate void DrawElementsDelegate (GLPrimitiveType primitiveType, int count, DrawElementsType elementType, IntPtr offset);
        internal static DrawElementsDelegate DrawElements;

        [System.Security.SuppressUnmanagedCodeSecurity ()]
        [MonoNativeFunctionWrapper]
        internal delegate void DrawArraysDelegate (GLPrimitiveType primitiveType, int offset, int count);
        internal static DrawArraysDelegate DrawArrays;

        [System.Security.SuppressUnmanagedCodeSecurity ()]
        [MonoNativeFunctionWrapper]
        internal delegate void GenRenderbuffersDelegate (int count, [Out] out int buffer);
        internal static GenRenderbuffersDelegate GenRenderbuffers;

        [System.Security.SuppressUnmanagedCodeSecurity ()]
        [MonoNativeFunctionWrapper]
        internal delegate void BindRenderbufferDelegate (RenderbufferTarget target, int buffer);
        internal static BindRenderbufferDelegate BindRenderbuffer;

        [System.Security.SuppressUnmanagedCodeSecurity ()]
        [MonoNativeFunctionWrapper]
        internal delegate void DeleteRenderbuffersDelegate (int count, [In] [Out] ref int buffer);
        internal static DeleteRenderbuffersDelegate DeleteRenderbuffers;

        [System.Security.SuppressUnmanagedCodeSecurity ()]
        [MonoNativeFunctionWrapper]
        internal delegate void RenderbufferStorageMultisampleDelegate (RenderbufferTarget target, int sampleCount,
            RenderbufferStorage storage, int width, int height);
        internal static RenderbufferStorageMultisampleDelegate RenderbufferStorageMultisample;

        [System.Security.SuppressUnmanagedCodeSecurity ()]
        [MonoNativeFunctionWrapper]
        internal delegate void GenFramebuffersDelegate (int count, out int buffer);
        internal static GenFramebuffersDelegate GenFramebuffers;

        [System.Security.SuppressUnmanagedCodeSecurity ()]
        [MonoNativeFunctionWrapper]
        internal delegate void BindFramebufferDelegate (FramebufferTarget target, int buffer);
        internal static BindFramebufferDelegate BindFramebuffer;

        [System.Security.SuppressUnmanagedCodeSecurity ()]
        [MonoNativeFunctionWrapper]
        internal delegate void DeleteFramebuffersDelegate (int count, ref int buffer);
        internal static DeleteFramebuffersDelegate DeleteFramebuffers;

        [System.Security.SuppressUnmanagedCodeSecurity ()]
        [MonoNativeFunctionWrapper]
        public delegate void InvalidateFramebufferDelegate (FramebufferTarget target, int numAttachments, FramebufferAttachment [] attachments);
        public static InvalidateFramebufferDelegate InvalidateFramebuffer;

        [System.Security.SuppressUnmanagedCodeSecurity ()]
        [MonoNativeFunctionWrapper]
        internal delegate void FramebufferTexture2DDelegate (FramebufferTarget target, FramebufferAttachment attachement,
            TextureTarget textureTarget, int texture, int level);
        internal static FramebufferTexture2DDelegate FramebufferTexture2D;

        [System.Security.SuppressUnmanagedCodeSecurity ()]
        [MonoNativeFunctionWrapper]
        internal delegate void FramebufferTexture2DMultiSampleDelegate (FramebufferTarget target, FramebufferAttachment attachement,
            TextureTarget textureTarget, int texture, int level, int samples);
        internal static FramebufferTexture2DMultiSampleDelegate FramebufferTexture2DMultiSample;

        [System.Security.SuppressUnmanagedCodeSecurity ()]
        [MonoNativeFunctionWrapper]
        internal delegate void FramebufferRenderbufferDelegate (FramebufferTarget target, FramebufferAttachment attachement,
            RenderbufferTarget renderBufferTarget, int buffer);
        internal static FramebufferRenderbufferDelegate FramebufferRenderbuffer;

        [System.Security.SuppressUnmanagedCodeSecurity ()]
        [MonoNativeFunctionWrapper]
        public delegate void RenderbufferStorageDelegate (RenderbufferTarget target, RenderbufferStorage storage, int width, int hegiht);
        public static RenderbufferStorageDelegate RenderbufferStorage;

        [System.Security.SuppressUnmanagedCodeSecurity ()]
        [MonoNativeFunctionWrapper]
        internal delegate void GenerateMipmapDelegate (GenerateMipmapTarget target);
        internal static GenerateMipmapDelegate GenerateMipmap;

        [System.Security.SuppressUnmanagedCodeSecurity ()]
        [MonoNativeFunctionWrapper]
        internal delegate void ReadBufferDelegate (ReadBufferMode buffer);
        internal static ReadBufferDelegate ReadBuffer;

        [System.Security.SuppressUnmanagedCodeSecurity ()]
        [MonoNativeFunctionWrapper]
        internal delegate void DrawBufferDelegate (DrawBufferMode buffer);
        internal static DrawBufferDelegate DrawBuffer;

        [System.Security.SuppressUnmanagedCodeSecurity ()]
        [MonoNativeFunctionWrapper]
        internal delegate void BlitFramebufferDelegate (int srcX0,
            int srcY0,
            int srcX1,
            int srcY1,
            int dstX0,
            int dstY0,
            int dstX1,
            int dstY1,
            ClearBufferMask mask,
            BlitFramebufferFilter filter);
        internal static BlitFramebufferDelegate BlitFramebuffer;

        [System.Security.SuppressUnmanagedCodeSecurity ()]
        [MonoNativeFunctionWrapper]
        internal delegate FramebufferErrorCode CheckFramebufferStatusDelegate (FramebufferTarget target);
        internal static CheckFramebufferStatusDelegate CheckFramebufferStatus;

        [System.Security.SuppressUnmanagedCodeSecurity ()]
        [MonoNativeFunctionWrapper]
        internal delegate void TexParameterFloatDelegate (TextureTarget target, TextureParameterName name, float value);
        internal static TexParameterFloatDelegate TexParameterf;

        [System.Security.SuppressUnmanagedCodeSecurity ()]
        [MonoNativeFunctionWrapper]
        internal unsafe delegate void TexParameterFloatArrayDelegate (TextureTarget target, TextureParameterName name, float* values);
        internal static TexParameterFloatArrayDelegate TexParameterfv;

        [System.Security.SuppressUnmanagedCodeSecurity ()]
        [MonoNativeFunctionWrapper]
        internal delegate void TexParameterIntDelegate (TextureTarget target, TextureParameterName name, int value);
        internal static TexParameterIntDelegate TexParameteri;

        [System.Security.SuppressUnmanagedCodeSecurity ()]
        [MonoNativeFunctionWrapper]
        internal delegate void GenQueriesDelegate (int count, [Out] out int queryId);
        internal static GenQueriesDelegate GenQueries;

        [System.Security.SuppressUnmanagedCodeSecurity ()]
        [MonoNativeFunctionWrapper]
        internal delegate void BeginQueryDelegate (QueryTarget target, int queryId);
        internal static BeginQueryDelegate BeginQuery;

        [System.Security.SuppressUnmanagedCodeSecurity ()]
        [MonoNativeFunctionWrapper]
        internal delegate void EndQueryDelegate (QueryTarget target);
        internal static EndQueryDelegate EndQuery;

        [System.Security.SuppressUnmanagedCodeSecurity ()]
        [MonoNativeFunctionWrapper]
        internal delegate void GetQueryObjectDelegate (int queryId, GetQueryObjectParam getparam, [Out] out int ready);
        internal static GetQueryObjectDelegate GetQueryObject;

        [System.Security.SuppressUnmanagedCodeSecurity ()]
        [MonoNativeFunctionWrapper]
        internal delegate void DeleteQueriesDelegate (int count, [In] [Out] ref int queryId);
        internal static DeleteQueriesDelegate DeleteQueries;

        [System.Security.SuppressUnmanagedCodeSecurity ()]
        [MonoNativeFunctionWrapper]
        internal delegate void ActiveTextureDelegate (TextureUnit textureUnit);
        internal static ActiveTextureDelegate ActiveTexture;

        [System.Security.SuppressUnmanagedCodeSecurity ()]
        [MonoNativeFunctionWrapper]
        internal delegate int CreateShaderDelegate (ShaderType type);
        internal static CreateShaderDelegate CreateShader;

        [System.Security.SuppressUnmanagedCodeSecurity ()]
        [MonoNativeFunctionWrapper]
        internal unsafe delegate void ShaderSourceDelegate (int shaderId, int count, IntPtr code, int* length);
        internal static ShaderSourceDelegate ShaderSourceInternal;

        [System.Security.SuppressUnmanagedCodeSecurity ()]
        [MonoNativeFunctionWrapper]
        internal delegate void CompileShaderDelegate (int shaderId);
        internal static CompileShaderDelegate CompileShader;

        [System.Security.SuppressUnmanagedCodeSecurity ()]
        [MonoNativeFunctionWrapper]
        internal unsafe delegate void GetShaderDelegate (int shaderId, int parameter, int* value);
        internal static GetShaderDelegate GetShaderiv;

        [System.Security.SuppressUnmanagedCodeSecurity ()]
        [MonoNativeFunctionWrapper]
        internal delegate void GetShaderInfoLogDelegate (int shader, int bufSize, IntPtr length, StringBuilder infoLog);
        internal static GetShaderInfoLogDelegate GetShaderInfoLogInternal;

        [System.Security.SuppressUnmanagedCodeSecurity ()]
        [MonoNativeFunctionWrapper]
        internal delegate bool IsShaderDelegate (int shaderId);
        internal static IsShaderDelegate IsShader;

        [System.Security.SuppressUnmanagedCodeSecurity ()]
        [MonoNativeFunctionWrapper]
        internal delegate void DeleteShaderDelegate (int shaderId);
        internal static DeleteShaderDelegate DeleteShader;

        [System.Security.SuppressUnmanagedCodeSecurity ()]
        [MonoNativeFunctionWrapper]
        internal delegate int GetAttribLocationDelegate (int programId, string name);
        internal static GetAttribLocationDelegate GetAttribLocation;

        [System.Security.SuppressUnmanagedCodeSecurity ()]
        [MonoNativeFunctionWrapper]
        internal delegate int GetUniformLocationDelegate (int programId, string name);
        internal static GetUniformLocationDelegate GetUniformLocation;

        [System.Security.SuppressUnmanagedCodeSecurity ()]
        [MonoNativeFunctionWrapper]
        internal delegate bool IsProgramDelegate (int programId);
        internal static IsProgramDelegate IsProgram;

        [System.Security.SuppressUnmanagedCodeSecurity ()]
        [MonoNativeFunctionWrapper]
        internal delegate void DeleteProgramDelegate (int programId);
        internal static DeleteProgramDelegate DeleteProgram;

        [System.Security.SuppressUnmanagedCodeSecurity ()]
        [MonoNativeFunctionWrapper]
        internal delegate int CreateProgramDelegate ();
        internal static CreateProgramDelegate CreateProgram;

        [System.Security.SuppressUnmanagedCodeSecurity ()]
        [MonoNativeFunctionWrapper]
        internal delegate void AttachShaderDelegate (int programId, int shaderId);
        internal static AttachShaderDelegate AttachShader;

        [System.Security.SuppressUnmanagedCodeSecurity ()]
        [MonoNativeFunctionWrapper]
        internal delegate void LinkProgramDelegate (int programId);
        internal static LinkProgramDelegate LinkProgram;

        [System.Security.SuppressUnmanagedCodeSecurity ()]
        [MonoNativeFunctionWrapper]
        internal unsafe delegate void GetProgramDelegate (int programId, int name, int* linked);
        internal static GetProgramDelegate GetProgramiv;

        [System.Security.SuppressUnmanagedCodeSecurity ()]
        [MonoNativeFunctionWrapper]
        internal delegate void GetProgramInfoLogDelegate (int program, int bufSize, IntPtr length, StringBuilder infoLog);
        internal static GetProgramInfoLogDelegate GetProgramInfoLogInternal;

        [System.Security.SuppressUnmanagedCodeSecurity ()]
        [MonoNativeFunctionWrapper]
        internal delegate void DetachShaderDelegate (int programId, int shaderId);
        internal static DetachShaderDelegate DetachShader;

        [System.Security.SuppressUnmanagedCodeSecurity ()]
        [MonoNativeFunctionWrapper]
        internal delegate void BlendColorDelegate (float r, float g, float b, float a);
        internal static BlendColorDelegate BlendColor;

        [System.Security.SuppressUnmanagedCodeSecurity ()]
        [MonoNativeFunctionWrapper]
        internal delegate void BlendEquationSeparateDelegate (BlendEquationMode colorMode, BlendEquationMode alphaMode);
        internal static BlendEquationSeparateDelegate BlendEquationSeparate;

        [System.Security.SuppressUnmanagedCodeSecurity()]
        [MonoNativeFunctionWrapper]
        internal delegate void BlendEquationSeparateiDelegate(int buffer, BlendEquationMode colorMode, BlendEquationMode alphaMode);
        internal static BlendEquationSeparateiDelegate BlendEquationSeparatei;

        [System.Security.SuppressUnmanagedCodeSecurity ()]
        [MonoNativeFunctionWrapper]
        internal delegate void BlendFuncSeparateDelegate (BlendingFactorSrc colorSrc, BlendingFactorDest colorDst,
            BlendingFactorSrc alphaSrc, BlendingFactorDest alphaDst);
        internal static BlendFuncSeparateDelegate BlendFuncSeparate;

        [System.Security.SuppressUnmanagedCodeSecurity ()]
        [MonoNativeFunctionWrapper]
        internal delegate void BlendFuncSeparateiDelegate(int buffer, BlendingFactorSrc colorSrc, BlendingFactorDest colorDst,
<<<<<<< HEAD
    BlendingFactorSrc alphaSrc, BlendingFactorDest alphaDst);
=======
            BlendingFactorSrc alphaSrc, BlendingFactorDest alphaDst);
>>>>>>> f9391ed8
        internal static BlendFuncSeparateiDelegate BlendFuncSeparatei;

        [System.Security.SuppressUnmanagedCodeSecurity ()]
        [MonoNativeFunctionWrapper]
        internal delegate void ColorMaskDelegate (bool r, bool g, bool b, bool a);
        internal static ColorMaskDelegate ColorMask;

        [System.Security.SuppressUnmanagedCodeSecurity ()]
        [MonoNativeFunctionWrapper]
        internal delegate void DepthFuncDelegate (DepthFunction function);
        internal static DepthFuncDelegate DepthFunc;

        [System.Security.SuppressUnmanagedCodeSecurity ()]
        [MonoNativeFunctionWrapper]
        internal delegate void DepthMaskDelegate (bool enabled);
        internal static DepthMaskDelegate DepthMask;

        [System.Security.SuppressUnmanagedCodeSecurity ()]
        [MonoNativeFunctionWrapper]
        internal delegate void StencilFuncSeparateDelegate (StencilFace face, GLStencilFunction function, int referenceStencil, int mask);
        internal static StencilFuncSeparateDelegate StencilFuncSeparate;

        [System.Security.SuppressUnmanagedCodeSecurity ()]
        [MonoNativeFunctionWrapper]
        internal delegate void StencilOpSeparateDelegate (StencilFace face, StencilOp stencilfail, StencilOp depthFail, StencilOp pass);
        internal static StencilOpSeparateDelegate StencilOpSeparate;

        [System.Security.SuppressUnmanagedCodeSecurity ()]
        [MonoNativeFunctionWrapper]
        internal delegate void StencilFuncDelegate (GLStencilFunction function, int referenceStencil, int mask);
        internal static StencilFuncDelegate StencilFunc;

        [System.Security.SuppressUnmanagedCodeSecurity ()]
        [MonoNativeFunctionWrapper]
        internal delegate void StencilOpDelegate (StencilOp stencilfail, StencilOp depthFail, StencilOp pass);
        internal static StencilOpDelegate StencilOp;

        [System.Security.SuppressUnmanagedCodeSecurity ()]
        [MonoNativeFunctionWrapper]
        internal delegate void StencilMaskDelegate (int mask);
        internal static StencilMaskDelegate StencilMask;

        [System.Security.SuppressUnmanagedCodeSecurity ()]
        [MonoNativeFunctionWrapper]
        internal delegate void CompressedTexImage2DDelegate (TextureTarget target, int level, PixelInternalFormat internalFormat,
            int width, int height, int border, int size, IntPtr data);
        internal static CompressedTexImage2DDelegate CompressedTexImage2D;

        [System.Security.SuppressUnmanagedCodeSecurity ()]
        [MonoNativeFunctionWrapper]
        internal delegate void TexImage2DDelegate (TextureTarget target, int level, PixelInternalFormat internalFormat,
            int width, int height, int border, PixelFormat format, PixelType pixelType, IntPtr data);
        internal static TexImage2DDelegate TexImage2D;

        [System.Security.SuppressUnmanagedCodeSecurity ()]
        [MonoNativeFunctionWrapper]
        internal delegate void CompressedTexSubImage2DDelegate (TextureTarget target, int level,
            int x, int y, int width, int height, PixelInternalFormat format, int size, IntPtr data);
        internal static CompressedTexSubImage2DDelegate CompressedTexSubImage2D;

        [System.Security.SuppressUnmanagedCodeSecurity ()]
        [MonoNativeFunctionWrapper]
        internal delegate void TexSubImage2DDelegate (TextureTarget target, int level,
            int x, int y, int width, int height, PixelFormat format, PixelType pixelType, IntPtr data);
        internal static TexSubImage2DDelegate TexSubImage2D;

        [System.Security.SuppressUnmanagedCodeSecurity ()]
        [MonoNativeFunctionWrapper]
        internal delegate void PixelStoreDelegate (PixelStoreParameter parameter, int size);
        internal static PixelStoreDelegate PixelStore;

        [System.Security.SuppressUnmanagedCodeSecurity ()]
        [MonoNativeFunctionWrapper]
        internal delegate void FinishDelegate ();
        internal static FinishDelegate Finish;

        [System.Security.SuppressUnmanagedCodeSecurity ()]
        [MonoNativeFunctionWrapper]
        internal delegate void GetTexImageDelegate (TextureTarget target, int level, PixelFormat format, PixelType type, [Out] IntPtr pixels);
        internal static GetTexImageDelegate GetTexImageInternal;

        [System.Security.SuppressUnmanagedCodeSecurity ()]
        [MonoNativeFunctionWrapper]
        internal delegate void GetCompressedTexImageDelegate (TextureTarget target, int level, [Out] IntPtr pixels);
        internal static GetCompressedTexImageDelegate GetCompressedTexImageInternal;

        [System.Security.SuppressUnmanagedCodeSecurity ()]
        [MonoNativeFunctionWrapper]
        internal delegate void TexImage3DDelegate (TextureTarget target, int level, PixelInternalFormat internalFormat,
            int width, int height, int depth, int border, PixelFormat format, PixelType pixelType, IntPtr data);
        internal static TexImage3DDelegate TexImage3D;

        [System.Security.SuppressUnmanagedCodeSecurity ()]
        [MonoNativeFunctionWrapper]
        internal delegate void TexSubImage3DDelegate (TextureTarget target, int level,
            int x, int y, int z, int width, int height, int depth, PixelFormat format, PixelType pixelType, IntPtr data);
        internal static TexSubImage3DDelegate TexSubImage3D;

        [System.Security.SuppressUnmanagedCodeSecurity ()]
        [MonoNativeFunctionWrapper]
        internal delegate void DeleteTexturesDelegate (int count, ref int id);
        internal static DeleteTexturesDelegate DeleteTextures;

        [System.Security.SuppressUnmanagedCodeSecurity ()]
        [MonoNativeFunctionWrapper]
        internal delegate void GenBuffersDelegate (int count, out int buffer);
        internal static GenBuffersDelegate GenBuffers;

        [System.Security.SuppressUnmanagedCodeSecurity ()]
        [MonoNativeFunctionWrapper]
        internal delegate void BufferDataDelegate (BufferTarget target, IntPtr size, IntPtr n, BufferUsageHint usage);
        internal static BufferDataDelegate BufferData;

        [System.Security.SuppressUnmanagedCodeSecurity ()]
        [MonoNativeFunctionWrapper]
        internal delegate IntPtr MapBufferDelegate (BufferTarget target, BufferAccess access);
        internal static MapBufferDelegate MapBuffer;

        [System.Security.SuppressUnmanagedCodeSecurity ()]
        [MonoNativeFunctionWrapper]
        internal delegate void UnmapBufferDelegate (BufferTarget target);
        internal static UnmapBufferDelegate UnmapBuffer;

        [System.Security.SuppressUnmanagedCodeSecurity ()]
        [MonoNativeFunctionWrapper]
        internal delegate void BufferSubDataDelegate (BufferTarget target, IntPtr offset, IntPtr size, IntPtr data);
        internal static BufferSubDataDelegate BufferSubData;

        [System.Security.SuppressUnmanagedCodeSecurity ()]
        [MonoNativeFunctionWrapper]
        internal delegate void DeleteBuffersDelegate (int count, [In] [Out] ref int buffer);
        internal static DeleteBuffersDelegate DeleteBuffers;

        [System.Security.SuppressUnmanagedCodeSecurity ()]
        [MonoNativeFunctionWrapper]
        internal delegate void VertexAttribPointerDelegate (int location, int elementCount, VertexAttribPointerType type, bool normalize,
            int stride, IntPtr data);
        internal static VertexAttribPointerDelegate VertexAttribPointer;

        [System.Security.SuppressUnmanagedCodeSecurity ()]
        [MonoNativeFunctionWrapper]
        internal delegate void DrawElementsInstancedDelegate (GLPrimitiveType primitiveType, int count, DrawElementsType elementType,
            IntPtr offset, int instanceCount);
        internal static DrawElementsInstancedDelegate DrawElementsInstanced;

        [System.Security.SuppressUnmanagedCodeSecurity ()]
        [MonoNativeFunctionWrapper]
        internal delegate void VertexAttribDivisorDelegate (int location, int frequency);
        internal static VertexAttribDivisorDelegate VertexAttribDivisor;

#if DEBUG
        [UnmanagedFunctionPointer (CallingConvention.StdCall)]
        delegate void DebugMessageCallbackProc (int source, int type, int id, int severity, int length, IntPtr message, IntPtr userParam);
        static DebugMessageCallbackProc DebugProc;
        [System.Security.SuppressUnmanagedCodeSecurity ()]
        [MonoNativeFunctionWrapper]
        delegate void DebugMessageCallbackDelegate (DebugMessageCallbackProc callback, IntPtr userParam);
        static DebugMessageCallbackDelegate DebugMessageCallback;

        internal delegate void ErrorDelegate (string message);
        internal static event ErrorDelegate OnError;

        static void DebugMessageCallbackHandler(int source, int type, int id, int severity, int length, IntPtr message, IntPtr userParam)
        {
            var errorMessage = Marshal.PtrToStringAnsi(message);
            System.Diagnostics.Debug.WriteLine(errorMessage);
            if (OnError != null)
                OnError(errorMessage);
        }
#endif

        internal static int SwapInterval { get; set; }

        internal static void LoadEntryPoints ()
        {
            LoadPlatformEntryPoints ();

            if (Viewport == null)
                Viewport = LoadEntryPoint<ViewportDelegate> ("glViewport");
            if (Scissor == null)
                Scissor = LoadEntryPoint<ScissorDelegate> ("glScissor");
            if (MakeCurrent == null)
                MakeCurrent = LoadEntryPoint<MakeCurrentDelegate> ("glMakeCurrent", throwIfNotFound: false);

            GetError = LoadEntryPoint<GetErrorDelegate> ("glGetError");

            TexParameterf = LoadEntryPoint<TexParameterFloatDelegate> ("glTexParameterf");
            TexParameterfv = LoadEntryPoint<TexParameterFloatArrayDelegate> ("glTexParameterfv");
            TexParameteri = LoadEntryPoint<TexParameterIntDelegate> ("glTexParameteri");

            EnableVertexAttribArray = LoadEntryPoint<EnableVertexAttribArrayDelegate> ("glEnableVertexAttribArray");
            DisableVertexAttribArray = LoadEntryPoint<DisableVertexAttribArrayDelegate> ("glDisableVertexAttribArray");
            GetIntegerv = LoadEntryPoint<GetIntegerDelegate> ("glGetIntegerv");
            GetStringInternal = LoadEntryPoint<GetStringDelegate> ("glGetString");
            ClearDepth = LoadEntryPoint<ClearDepthDelegate> ("glClearDepth");
            if (ClearDepth == null)
                ClearDepth = LoadEntryPoint<ClearDepthDelegate> ("glClearDepthf");
            DepthRanged = LoadEntryPoint<DepthRangedDelegate> ("glDepthRange");
            DepthRangef = LoadEntryPoint<DepthRangefDelegate> ("glDepthRangef");
            Clear = LoadEntryPoint<ClearDelegate> ("glClear");
            ClearColor = LoadEntryPoint<ClearColorDelegate> ("glClearColor");
            ClearStencil = LoadEntryPoint<ClearStencilDelegate> ("glClearStencil");
            Flush = LoadEntryPoint<FlushDelegate> ("glFlush");
            GenTextures = LoadEntryPoint<GenTexturesDelegte> ("glGenTextures");
            BindTexture = LoadEntryPoint<BindTextureDelegate> ("glBindTexture");

            Enable = LoadEntryPoint<EnableDelegate> ("glEnable");
            Disable = LoadEntryPoint<DisableDelegate> ("glDisable");
            CullFace = LoadEntryPoint<CullFaceDelegate> ("glCullFace");
            FrontFace = LoadEntryPoint<FrontFaceDelegate> ("glFrontFace");
            PolygonMode = LoadEntryPoint<PolygonModeDelegate> ("glPolygonMode");
            PolygonOffset = LoadEntryPoint<PolygonOffsetDelegate> ("glPolygonOffset");

            BindBuffer = LoadEntryPoint<BindBufferDelegate> ("glBindBuffer");
            DrawBuffers = LoadEntryPoint<DrawBuffersDelegate> ("glDrawBuffers");
            DrawElements = LoadEntryPoint<DrawElementsDelegate> ("glDrawElements");
            DrawArrays = LoadEntryPoint<DrawArraysDelegate> ("glDrawArrays");
            Uniform1i = LoadEntryPoint<Uniform1iDelegate> ("glUniform1i");
            Uniform4fv = LoadEntryPoint<Uniform4fvDelegate> ("glUniform4fv");
            ReadPixelsInternal = LoadEntryPoint<ReadPixelsDelegate>("glReadPixels");

            ReadBuffer = LoadEntryPoint<ReadBufferDelegate> ("glReadBuffer");
            DrawBuffer = LoadEntryPoint<DrawBufferDelegate> ("glDrawBuffer");

            RenderbufferStorage = LoadEntryPoint<RenderbufferStorageDelegate> ("glRenderbufferStorage");

            // Render Target Support. These might be null if they are not supported
            // see GraphicsDevice.OpenGL.FramebufferHelper.cs for handling other extensions.
            GenRenderbuffers = LoadEntryPoint<GenRenderbuffersDelegate> ("glGenRenderbuffers");
            BindRenderbuffer = LoadEntryPoint<BindRenderbufferDelegate> ("glBindRenderbuffer");
            DeleteRenderbuffers = LoadEntryPoint<DeleteRenderbuffersDelegate> ("glDeleteRenderbuffers");
            GenFramebuffers = LoadEntryPoint<GenFramebuffersDelegate> ("glGenFramebuffers");
            BindFramebuffer = LoadEntryPoint<BindFramebufferDelegate> ("glBindFramebuffer");
            DeleteFramebuffers = LoadEntryPoint<DeleteFramebuffersDelegate> ("glDeleteFramebuffers");
            FramebufferTexture2D = LoadEntryPoint<FramebufferTexture2DDelegate> ("glFramebufferTexture2D");
            FramebufferRenderbuffer = LoadEntryPoint<FramebufferRenderbufferDelegate> ("glFramebufferRenderbuffer");
            RenderbufferStorageMultisample = LoadEntryPoint<RenderbufferStorageMultisampleDelegate> ("glRenderbufferStorageMultisample");
            GenerateMipmap = LoadEntryPoint<GenerateMipmapDelegate> ("glGenerateMipmap");
            BlitFramebuffer = LoadEntryPoint<BlitFramebufferDelegate> ("glBlitFramebuffer");
            CheckFramebufferStatus = LoadEntryPoint<CheckFramebufferStatusDelegate> ("glCheckFramebufferStatus");

            GenQueries = LoadEntryPoint<GenQueriesDelegate> ("glGenQueries");
            BeginQuery = LoadEntryPoint<BeginQueryDelegate> ("glBeginQuery");
            EndQuery = LoadEntryPoint<EndQueryDelegate> ("glEndQuery");
            GetQueryObject = LoadEntryPoint<GetQueryObjectDelegate>("glGetQueryObjectuiv");
            if (GetQueryObject == null)
                GetQueryObject = LoadEntryPoint<GetQueryObjectDelegate> ("glGetQueryObjectivARB");
            if (GetQueryObject == null)
                GetQueryObject = LoadEntryPoint<GetQueryObjectDelegate> ("glGetQueryObjectiv");
            DeleteQueries = LoadEntryPoint<DeleteQueriesDelegate> ("glDeleteQueries");

            ActiveTexture = LoadEntryPoint<ActiveTextureDelegate> ("glActiveTexture");
            CreateShader = LoadEntryPoint<CreateShaderDelegate> ("glCreateShader");
            ShaderSourceInternal = LoadEntryPoint<ShaderSourceDelegate> ("glShaderSource");
            CompileShader = LoadEntryPoint<CompileShaderDelegate> ("glCompileShader");
            GetShaderiv = LoadEntryPoint<GetShaderDelegate> ("glGetShaderiv");
            GetShaderInfoLogInternal = LoadEntryPoint<GetShaderInfoLogDelegate> ("glGetShaderInfoLog");
            IsShader = LoadEntryPoint<IsShaderDelegate> ("glIsShader");
            DeleteShader = LoadEntryPoint<DeleteShaderDelegate> ("glDeleteShader");
            GetAttribLocation = LoadEntryPoint<GetAttribLocationDelegate> ("glGetAttribLocation");
            GetUniformLocation = LoadEntryPoint<GetUniformLocationDelegate> ("glGetUniformLocation");

            IsProgram = LoadEntryPoint<IsProgramDelegate> ("glIsProgram");
            DeleteProgram = LoadEntryPoint<DeleteProgramDelegate> ("glDeleteProgram");
            CreateProgram = LoadEntryPoint<CreateProgramDelegate> ("glCreateProgram");
            AttachShader = LoadEntryPoint<AttachShaderDelegate> ("glAttachShader");
            UseProgram = LoadEntryPoint<UseProgramDelegate> ("glUseProgram");
            LinkProgram = LoadEntryPoint<LinkProgramDelegate> ("glLinkProgram");
            GetProgramiv = LoadEntryPoint<GetProgramDelegate> ("glGetProgramiv");
            GetProgramInfoLogInternal = LoadEntryPoint<GetProgramInfoLogDelegate> ("glGetProgramInfoLog");
            DetachShader = LoadEntryPoint<DetachShaderDelegate> ("glDetachShader");

            BlendColor = LoadEntryPoint<BlendColorDelegate> ("glBlendColor");
            BlendEquationSeparate = LoadEntryPoint<BlendEquationSeparateDelegate> ("glBlendEquationSeparate");
            BlendEquationSeparatei = LoadEntryPoint<BlendEquationSeparateiDelegate>("glBlendEquationSeparatei");
            BlendFuncSeparate = LoadEntryPoint<BlendFuncSeparateDelegate> ("glBlendFuncSeparate");
            BlendFuncSeparatei = LoadEntryPoint<BlendFuncSeparateiDelegate>("glBlendFuncSeparatei");
            ColorMask = LoadEntryPoint<ColorMaskDelegate> ("glColorMask");
            DepthFunc = LoadEntryPoint<DepthFuncDelegate> ("glDepthFunc");
            DepthMask = LoadEntryPoint<DepthMaskDelegate> ("glDepthMask");
            StencilFuncSeparate = LoadEntryPoint<StencilFuncSeparateDelegate> ("glStencilFuncSeparate");
            StencilOpSeparate = LoadEntryPoint<StencilOpSeparateDelegate> ("glStencilOpSeparate");
            StencilFunc = LoadEntryPoint<StencilFuncDelegate> ("glStencilFunc");
            StencilOp = LoadEntryPoint<StencilOpDelegate> ("glStencilOp");
            StencilMask = LoadEntryPoint<StencilMaskDelegate> ("glStencilMask");

            CompressedTexImage2D = LoadEntryPoint<CompressedTexImage2DDelegate> ("glCompressedTexImage2D");
            TexImage2D = LoadEntryPoint<TexImage2DDelegate> ("glTexImage2D");
            CompressedTexSubImage2D = LoadEntryPoint<CompressedTexSubImage2DDelegate> ("glCompressedTexSubImage2D");
            TexSubImage2D = LoadEntryPoint<TexSubImage2DDelegate> ("glTexSubImage2D");
            PixelStore = LoadEntryPoint<PixelStoreDelegate> ("glPixelStorei");
            Finish = LoadEntryPoint<FinishDelegate> ("glFinish");
            GetTexImageInternal = LoadEntryPoint<GetTexImageDelegate> ("glGetTexImage");
            GetCompressedTexImageInternal = LoadEntryPoint<GetCompressedTexImageDelegate> ("glGetCompressedTexImage");
            TexImage3D = LoadEntryPoint<TexImage3DDelegate> ("glTexImage3D");
            TexSubImage3D = LoadEntryPoint<TexSubImage3DDelegate> ("glTexSubImage3D");
            DeleteTextures = LoadEntryPoint<DeleteTexturesDelegate> ("glDeleteTextures");

            GenBuffers = LoadEntryPoint<GenBuffersDelegate> ("glGenBuffers");
            BufferData = LoadEntryPoint<BufferDataDelegate> ("glBufferData");
            MapBuffer = LoadEntryPoint<MapBufferDelegate> ("glMapBuffer");
            UnmapBuffer = LoadEntryPoint<UnmapBufferDelegate> ("glUnmapBuffer");
            BufferSubData = LoadEntryPoint<BufferSubDataDelegate> ("glBufferSubData");
            DeleteBuffers = LoadEntryPoint<DeleteBuffersDelegate> ("glDeleteBuffers");

            VertexAttribPointer = LoadEntryPoint<VertexAttribPointerDelegate> ("glVertexAttribPointer");

            // Instanced drawing requires GL 3.2 or up, if the either of the following entry points can not be loaded
            // this will get flagged by setting SupportsInstancing in GraphicsCapabilities to false.
            try {
                DrawElementsInstanced = LoadEntryPoint<DrawElementsInstancedDelegate> ("glDrawElementsInstanced");
                VertexAttribDivisor = LoadEntryPoint<VertexAttribDivisorDelegate> ("glVertexAttribDivisor");
            } catch (EntryPointNotFoundException) {
                // this will be detected in the initialization of GraphicsCapabilities
            }

#if DEBUG
            try
            {
                DebugMessageCallback = LoadEntryPoint<DebugMessageCallbackDelegate>("glDebugMessageCallback");
                if (DebugMessageCallback != null)
                {
                    DebugProc = DebugMessageCallbackHandler;
                    DebugMessageCallback(DebugProc, IntPtr.Zero);
                    Enable(EnableCap.DebugOutput);
                    Enable(EnableCap.DebugOutputSynchronous);
                }
            }
            catch (EntryPointNotFoundException)
            {
                // Ignore the debug message callback if the entry point can not be found
            }
#endif
            if (BoundApi == RenderApi.ES) {
                InvalidateFramebuffer = LoadEntryPoint<InvalidateFramebufferDelegate> ("glDiscardFramebufferEXT");
            }

            LoadExtensions ();
        }

        internal static List<string> Extensions = new List<string> ();

        //[Conditional("DEBUG")]
        //[DebuggerHidden]
        static void LogExtensions()
        {
#if __ANDROID__
            Android.Util.Log.Verbose("GL","Supported Extensions");
            foreach (var ext in Extensions)
                Android.Util.Log.Verbose("GL", "   " + ext);
#endif 
        }

        internal static void LoadExtensions()
        {
            string extstring = GL.GetString(StringName.Extensions);
            var error = GL.GetError();
            if (!string.IsNullOrEmpty(extstring) && error == ErrorCode.NoError)
                Extensions.AddRange(extstring.Split(' '));

            LogExtensions();
            // now load Extensions :)
            if (GL.RenderbufferStorageMultisample == null)
            {
                if (Extensions.Contains("GL_EXT_framebuffer_object"))
                {
                    GL.LoadFrameBufferObjectEXTEntryPoints();
                }
                else if (Extensions.Contains("GL_APPLE_framebuffer_multisample"))
                {
                    GL.RenderbufferStorageMultisample = GL.LoadEntryPoint<GL.RenderbufferStorageMultisampleDelegate>("glRenderbufferStorageMultisampleAPPLE");
                    GL.BlitFramebuffer = GL.LoadEntryPoint<GL.BlitFramebufferDelegate>("glResolveMultisampleFramebufferAPPLE");
                }
                else if (Extensions.Contains("GL_EXT_multisampled_render_to_texture"))
                {
                    GL.RenderbufferStorageMultisample = GL.LoadEntryPoint<GL.RenderbufferStorageMultisampleDelegate>("glRenderbufferStorageMultisampleEXT");
                    GL.FramebufferTexture2DMultiSample = GL.LoadEntryPoint<GL.FramebufferTexture2DMultiSampleDelegate>("glFramebufferTexture2DMultisampleEXT");

                }
                else if (Extensions.Contains("GL_IMG_multisampled_render_to_texture"))
                {
                    GL.RenderbufferStorageMultisample = GL.LoadEntryPoint<GL.RenderbufferStorageMultisampleDelegate>("glRenderbufferStorageMultisampleIMG");
                    GL.FramebufferTexture2DMultiSample = GL.LoadEntryPoint<GL.FramebufferTexture2DMultiSampleDelegate>("glFramebufferTexture2DMultisampleIMG");
                }
                else if (Extensions.Contains("GL_NV_framebuffer_multisample"))
                {
                    GL.RenderbufferStorageMultisample = GL.LoadEntryPoint<GL.RenderbufferStorageMultisampleDelegate>("glRenderbufferStorageMultisampleNV");
                    GL.BlitFramebuffer = GL.LoadEntryPoint<GL.BlitFramebufferDelegate>("glBlitFramebufferNV");
                }
            }
        }

        internal static void LoadFrameBufferObjectARBEntryPoints()
        {
            GenRenderbuffers = LoadEntryPoint<GenRenderbuffersDelegate>("glGenRenderbuffers");
            BindRenderbuffer = LoadEntryPoint<BindRenderbufferDelegate>("glBindRenderbuffer");
            DeleteRenderbuffers = LoadEntryPoint<DeleteRenderbuffersDelegate>("glDeleteRenderbuffers");
            GenFramebuffers = LoadEntryPoint<GenFramebuffersDelegate>("glGenFramebuffers");
            BindFramebuffer = LoadEntryPoint<BindFramebufferDelegate>("glBindFramebuffer");
            DeleteFramebuffers = LoadEntryPoint<DeleteFramebuffersDelegate>("glDeleteFramebuffers");
            FramebufferTexture2D = LoadEntryPoint<FramebufferTexture2DDelegate>("glFramebufferTexture2D");
            FramebufferRenderbuffer = LoadEntryPoint<FramebufferRenderbufferDelegate>("glFramebufferRenderbuffer");
            RenderbufferStorageMultisample = LoadEntryPoint<RenderbufferStorageMultisampleDelegate>("glRenderbufferStorageMultisample");
            GenerateMipmap = LoadEntryPoint<GenerateMipmapDelegate>("glGenerateMipmap");
            BlitFramebuffer = LoadEntryPoint<BlitFramebufferDelegate>("glBlitFramebuffer");
            CheckFramebufferStatus = LoadEntryPoint<CheckFramebufferStatusDelegate>("glCheckFramebufferStatus");
        }

        internal static void LoadFrameBufferObjectEXTEntryPoints()
        {
            GenRenderbuffers = LoadEntryPoint<GenRenderbuffersDelegate>("glGenRenderbuffersEXT");
            BindRenderbuffer = LoadEntryPoint<BindRenderbufferDelegate>("glBindRenderbufferEXT");
            DeleteRenderbuffers = LoadEntryPoint<DeleteRenderbuffersDelegate>("glDeleteRenderbuffersEXT");
            GenFramebuffers = LoadEntryPoint<GenFramebuffersDelegate>("glGenFramebuffersEXT");
            BindFramebuffer = LoadEntryPoint<BindFramebufferDelegate>("glBindFramebufferEXT");
            DeleteFramebuffers = LoadEntryPoint<DeleteFramebuffersDelegate>("glDeleteFramebuffersEXT");
            FramebufferTexture2D = LoadEntryPoint<FramebufferTexture2DDelegate>("glFramebufferTexture2DEXT");
            FramebufferRenderbuffer = LoadEntryPoint<FramebufferRenderbufferDelegate>("glFramebufferRenderbufferEXT");
            RenderbufferStorageMultisample = LoadEntryPoint<RenderbufferStorageMultisampleDelegate>("glRenderbufferStorageMultisampleEXT");
            GenerateMipmap = LoadEntryPoint<GenerateMipmapDelegate>("glGenerateMipmapEXT");
            BlitFramebuffer = LoadEntryPoint<BlitFramebufferDelegate>("glBlitFramebufferEXT");
            CheckFramebufferStatus = LoadEntryPoint<CheckFramebufferStatusDelegate>("glCheckFramebufferStatusEXT");
        }

        internal static T LoadEntryPoint<T>(string proc, bool throwIfNotFound = false) where T:class
        {
            try
            {
                var addr = EntryPointHelper.GetAddress(proc);
                if (addr == IntPtr.Zero)
                    return null;
                return (T)(object)Marshal.GetDelegateForFunctionPointer(addr, typeof(T));
            }
            catch (EntryPointNotFoundException)
            {
                if (throwIfNotFound)
                    throw;
                return null;
            }
        }

        static partial void LoadPlatformEntryPoints();

        internal static IGraphicsContext CreateContext(IWindowInfo info)
        {
            return PlatformCreateContext(info);
        }

        /* Helper Functions */

        internal static void DepthRange(float min, float max)
        {
            if (BoundApi == RenderApi.ES)
                DepthRangef(min, max);
            else
                DepthRanged(min, max);
        }

        internal static void Uniform1 (int location, int value) {
            Uniform1i(location, value);
        }

        internal static unsafe void Uniform4 (int location, int size, float* value) {
            Uniform4fv(location, size, value);
        }

        internal unsafe static string GetString (StringName name)
        {
            return Marshal.PtrToStringAnsi (GetStringInternal (name));
        }

        protected static IntPtr MarshalStringArrayToPtr (string[] strings)
        {
            IntPtr intPtr = IntPtr.Zero;
            if (strings != null && strings.Length != 0) {
                intPtr = Marshal.AllocHGlobal (strings.Length * IntPtr.Size);
                if (intPtr == IntPtr.Zero) {
                    throw new OutOfMemoryException ();
                }
                int i = 0;
                try {
                    for (i = 0; i < strings.Length; i++) {
                        IntPtr val = MarshalStringToPtr (strings [i]);
                        Marshal.WriteIntPtr (intPtr, i * IntPtr.Size, val);
                    }
                }
                catch (OutOfMemoryException) {
                    for (i--; i >= 0; i--) {
                        Marshal.FreeHGlobal (Marshal.ReadIntPtr (intPtr, i * IntPtr.Size));
                    }
                    Marshal.FreeHGlobal (intPtr);
                    throw;
                }
            }
            return intPtr;
        }

        protected unsafe static IntPtr MarshalStringToPtr (string str)
        {
            if (string.IsNullOrEmpty (str)) {
                return IntPtr.Zero;
            }
            int num = Encoding.ASCII.GetMaxByteCount (str.Length) + 1;
            IntPtr intPtr = Marshal.AllocHGlobal (num);
            if (intPtr == IntPtr.Zero) {
                throw new OutOfMemoryException ();
            }
            fixed (char* chars = str + RuntimeHelpers.OffsetToStringData / 2) {
                int bytes = Encoding.ASCII.GetBytes (chars, str.Length, (byte*)((void*)intPtr), num);
                Marshal.WriteByte (intPtr, bytes, 0);
                return intPtr;
            }
        }

        protected static void FreeStringArrayPtr (IntPtr ptr, int length)
        {
            for (int i = 0; i < length; i++) {
                Marshal.FreeHGlobal (Marshal.ReadIntPtr (ptr, i * IntPtr.Size));
            }
            Marshal.FreeHGlobal (ptr);
        }

        internal static string GetProgramInfoLog (int programId)
        {
            int length = 0;
            GetProgram(programId, GetProgramParameterName.LogLength, out length);
            var sb = new StringBuilder();
            GetProgramInfoLogInternal (programId, length, IntPtr.Zero, sb);
            return sb.ToString();
        }
            
        internal static string GetShaderInfoLog (int shaderId) {
            int length = 0;
            GetShader(shaderId, ShaderParameter.LogLength, out length);
            var sb = new StringBuilder();
            GetShaderInfoLogInternal (shaderId, length, IntPtr.Zero, sb);
            return sb.ToString();
        }
            
        internal unsafe static void ShaderSource(int shaderId, string code)
        {
            int length = code.Length;
            IntPtr intPtr = MarshalStringArrayToPtr (new string[] { code });
            ShaderSourceInternal(shaderId, 1, intPtr, &length);
            FreeStringArrayPtr(intPtr, 1);
        }

        internal unsafe static void GetShader (int shaderId, ShaderParameter name, out int result)
        {
            fixed (int* ptr = &result)
            {
                GetShaderiv(shaderId, (int)name, ptr);
            }
        }

        internal unsafe static void GetProgram(int programId, GetProgramParameterName name, out int result)
        {
            fixed (int* ptr = &result)
            {
                GetProgramiv(programId, (int)name, ptr);
            }
        }

        internal unsafe static void GetInteger (GetPName name, out int value)
        {
            fixed (int* ptr = &value) {
                GetIntegerv ((int)name, ptr);
            }
        }

        internal unsafe static void GetInteger (int name, out int value)
        {
            fixed (int* ptr = &value)
            {
                GetIntegerv (name, ptr);
            }
        }

        internal static void TexParameter(TextureTarget target, TextureParameterName name, float value)
        {
            TexParameterf(target, name, value);
        }

        internal unsafe static void TexParameter(TextureTarget target, TextureParameterName name, float[] values)
        {
            fixed (float* ptr = &values[0])
            {
                TexParameterfv(target, name, ptr);
            }
        }

        internal static void TexParameter(TextureTarget target, TextureParameterName name, int value)
        {
            TexParameteri(target, name, value);
        }

        internal static void GetTexImage<T>(TextureTarget target, int level, PixelFormat format, PixelType type, T[] pixels) where T : struct
        {
            var pixelsPtr = GCHandle.Alloc(pixels, GCHandleType.Pinned);
            try
            {
                GetTexImageInternal(target, level, format, type, pixelsPtr.AddrOfPinnedObject());
            }
            finally
            {
                pixelsPtr.Free();
            }
        }

        internal static void GetCompressedTexImage<T>(TextureTarget target, int level, T[] pixels) where T : struct
        {
            var pixelsPtr = GCHandle.Alloc(pixels, GCHandleType.Pinned);
            try
            {
                GetCompressedTexImageInternal(target, level, pixelsPtr.AddrOfPinnedObject());
            }
            finally
            {
                pixelsPtr.Free();
            }
        }

        public static void ReadPixels<T>(int x, int y, int width, int height, PixelFormat format, PixelType type, T[] data)
        {
            var dataPtr = GCHandle.Alloc(data, GCHandleType.Pinned);
            try
            {
                ReadPixelsInternal(x, y, width, height, format, type, dataPtr.AddrOfPinnedObject());
            }
            finally
            {
                dataPtr.Free();
            }
        }
    }
}
<|MERGE_RESOLUTION|>--- conflicted
+++ resolved
@@ -1032,11 +1032,7 @@
         [System.Security.SuppressUnmanagedCodeSecurity ()]
         [MonoNativeFunctionWrapper]
         internal delegate void BlendFuncSeparateiDelegate(int buffer, BlendingFactorSrc colorSrc, BlendingFactorDest colorDst,
-<<<<<<< HEAD
-    BlendingFactorSrc alphaSrc, BlendingFactorDest alphaDst);
-=======
             BlendingFactorSrc alphaSrc, BlendingFactorDest alphaDst);
->>>>>>> f9391ed8
         internal static BlendFuncSeparateiDelegate BlendFuncSeparatei;
 
         [System.Security.SuppressUnmanagedCodeSecurity ()]
