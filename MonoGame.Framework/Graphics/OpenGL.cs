﻿// MonoGame - Copyright (C) The MonoGame Team
// This file is subject to the terms and conditions defined in
// file 'LICENSE.txt', which is part of this source code package.

using System;
using System.Runtime.InteropServices;
using System.Text;
using System.Runtime.CompilerServices;


#if __IOS__
using ObjCRuntime;
#endif

namespace OpenGL
{
    public enum BufferAccess {
        ReadOnly = 0x88B8,
    }

    public enum BufferUsageHint {
        StreamDraw = 0x88E0,
        StaticDraw = 0x88E4,
    }

    public enum StencilFace {
        Front = 0x0404, 
        Back = 0x0405,
    }
    public enum DrawBuffersEnum {
        UnsignedShort,
        UnsignedInt,
    }

    public enum ShaderType {
        VertexShader = 0x8B31,
        FragmentShader = 0x8B30,
    }

    public enum ShaderParameter {
        LogLength = 0x8B84,
        CompileStatus = 0x8B81,
        SourceLength = 0x8B88,
    }

    public enum GetProgramParameterName {
        LogLength = 0x8B84,
        LinkStatus = 0x8B82,
    }

    public enum DrawElementsType {
        UnsignedShort = 0x1403,
        UnsignedInt = 0x1405,
    }

    public enum QueryTarget {
        SamplesPassed = 0x8914,
    }

    public enum GetQueryObjectParam {
        QueryResultAvailable = 0x8867,
        QueryResult = 0x8866,
    }

    public enum GenerateMipmapTarget {
        Texture1D = 0x0DE0,
        Texture2D = 0x0DE1,
        Texture3D = 0x806F,
        TextureCubeMap = 0x8513,
        Texture1DArray = 0x8C18,
        Texture2DArray = 0x8C1A,
        Texture2DMultisample = 0x9100,
        Texture2DMultisampleArray = 0x9102, 
    }

    public enum BlitFramebufferFilter {
        Nearest = 0x2600,
    }

    public enum ReadBufferMode {
        ColorAttachment0 = 0x8CE0,
    }

    public enum DrawBufferMode {
        ColorAttachment0 = 0x8CE0,
    }

    public enum FramebufferErrorCode {
        FramebufferUndefined = 0x8219,
        FramebufferComplete = 0x8CD5,
        FramebufferCompleteExt = 0x8CD5,
        FramebufferIncompleteAttachment = 0x8CD6,
        FramebufferIncompleteAttachmentExt = 0x8CD6,
        FramebufferIncompleteMissingAttachment = 0x8CD7,
        FramebufferIncompleteMissingAttachmentExt = 0x8CD7,
        FramebufferIncompleteDimensionsExt = 0x8CD9,
        FramebufferIncompleteFormatsExt = 0x8CDA,
        FramebufferIncompleteDrawBuffer = 0x8CDB,
        FramebufferIncompleteDrawBufferExt = 0x8CDB,
        FramebufferIncompleteReadBuffer = 0x8CDC,
        FramebufferIncompleteReadBufferExt = 0x8CDC,
        FramebufferUnsupported = 0x8CDD,
        FramebufferUnsupportedExt = 0x8CDD,
        FramebufferIncompleteMultisample = 0x8D56,
        FramebufferIncompleteLayerTargets = 0x8DA8,
        FramebufferIncompleteLayerCount = 0x8DA9,
    }

    public enum BufferTarget {
        ArrayBuffer = 0x8892,
        ElementArrayBuffer = 0x8893,
    }

    public enum RenderbufferTarget {
        Renderbuffer = 0x8D41,
        RenderbufferExt = 0x8D41,
    }

    public enum FramebufferTarget {
        Framebuffer = 0x8D40,
        FramebufferExt = 0x8D40,
        ReadFramebuffer = 0x8CA8,
    }

    public enum RenderbufferStorage {
        Rgba8 = 0x8058,
        DepthComponent16 = 0x81a5,
        DepthComponent24 = 0x81a6,
        Depth24Stencil8 = 0x88F0,
    }

    public enum EnableCap : int
    {
        PointSmooth = 0x0B10,
        LineSmooth = 0x0B20,
        CullFace = 0x0B44,
        Lighting = 0x0B50,
        ColorMaterial = 0x0B57,
        Fog = 0x0B60,
        DepthTest = 0x0B71,
        StencilTest = 0x0B90,
        Normalize = 0x0BA1,
        AlphaTest = 0x0BC0,
        Dither = 0x0BD0,
        Blend = 0x0BE2,
        ColorLogicOp = 0x0BF2,
        ScissorTest = 0x0C11,
        Texture2D = 0x0DE1,
        PolygonOffsetFill = 0x8037,
        RescaleNormal = 0x803A,
        VertexArray = 0x8074,
        NormalArray = 0x8075,
        ColorArray = 0x8076,
        TextureCoordArray = 0x8078,
        Multisample = 0x809D,
        SampleAlphaToCoverage = 0x809E,
        SampleAlphaToOne = 0x809F,
        SampleCoverage = 0x80A0,
        DebugOutputSynchronous = 0x8242,
        DebugOutput = 0x92E0,
    }

    public enum VertexPointerType {
        Float = 0x1406,
        Short = 0x1402,
    }

    public enum VertexAttribPointerType {
        Float = 0x1406,
        Short = 0x1402,
        UnsignedByte = 0x1401,
        HalfFloat = 0x140B,
    }

    public enum CullFaceMode {
        Back = 0x0405, 
        Front = 0x0404,
    }

    public enum FrontFaceDirection {
        Cw = 0x0900,
        Ccw = 0x0901,
    }

    public enum MaterialFace {
        FrontAndBack = 0x0408,
    }

    public enum PolygonMode {
        Fill = 0x1B02,
        Line = 0x1B01,
    }

    public enum ColorPointerType {
        Float = 0x1406,
        Short = 0x1402,
        UnsignedShort = 0x1403,
        UnsignedByte = 0x1401,
        HalfFloat = 0x140B,
    }

    public enum NormalPointerType {
        Byte = 0x1400,
        Float = 0x1406,
        Short = 0x1402,
        UnsignedShort = 0x1403,
        UnsignedByte = 0x1401,
        HalfFloat = 0x140B,
    }

    public enum TexCoordPointerType {
        Byte = 0x1400,
        Float = 0x1406,
        Short = 0x1402,
        UnsignedShort = 0x1403,
        UnsignedByte = 0x1401,
        HalfFloat = 0x140B,
    }

    public enum BlendEquationMode {
        FuncAdd = 0x8006,
        Max = 0x8008,  // ios MaxExt
        Min = 0x8007,  // ios MinExt
        FuncReverseSubtract = 0x800B,
        FuncSubtract = 0x800A,
    }

    public enum BlendingFactorSrc {
        Zero = 0,
        SrcColor = 0x0300,
        OneMinusSrcColor = 0x0301,
        SrcAlpha = 0x0302,
        OneMinusSrcAlpha = 0x0303,
        DstAlpha = 0x0304,
        OneMinusDstAlpha = 0x0305,
        DstColor = 0x0306,
        OneMinusDstColor = 0x0307,
        SrcAlphaSaturate = 0x0308,
        ConstantColor = 0x8001,
        OneMinusConstantColor = 0x8002,
        ConstantAlpha = 0x8003,
        OneMinusConstantAlpha = 0x8004,
        One = 1,
    }

    public enum BlendingFactorDest {
        Zero = 0,
        SrcColor = 0x0300,
        OneMinusSrcColor = 0x0301,
        SrcAlpha = 0x0302,
        OneMinusSrcAlpha = 0x0303,
        DstAlpha = 0x0304,
        OneMinusDstAlpha = 0x0305,
        DstColor = 0X0306,
        OneMinusDstColor = 0x0307,
        SrcAlphaSaturate = 0x0308,
        ConstantColor = 0x8001,
        OneMinusConstantColor = 0x8002,
        ConstantAlpha = 0x8003,
        OneMinusConstantAlpha = 0x8004,
        One = 1,
    }

    public enum DepthFunction {
        Always = 0x0207,
        Equal = 0x0202,
        Greater = 0x0204,
        Gequal = 0x0206,
        Less = 0x0201,
        Lequal = 0x0203,
        Never = 0x0200,
        Notequal = 0x0205,
    }

    public enum GetPName : int {
        MaxTextureImageUnits = 0x8872, 
        MaxVertexAttribs = 0x8869, 
        MaxTextureSize = 0x0D33,
        MaxDrawBuffers = 0x8824,
        TextureBinding2D = 0x8069,
        MaxTextureMaxAnisotropyExt = 0x84FF,
        MaxSamples = 0x8D57,
    }

    public enum StringName { 
        Extensions = 0x1F03, 
        Version = 0x1F02,
    }

    public enum FramebufferAttachment {
        ColorAttachment0 = 0x8CE0,
        ColorAttachment0Ext = 0x8CE0,
        DepthAttachment = 0x8D00,
        StencilAttachment = 0x8D20,
    }

    public enum GLPrimitiveType {
        Lines = 0x0001,
        LineStrip = 0x0003,
        Triangles = 0x0004,
        TriangleStrip = 0x0005,
    }

    [Flags]
    public enum ClearBufferMask
    {
        DepthBufferBit = 0x00000100,
        StencilBufferBit = 0x00000400,
        ColorBufferBit = 0x00004000,
    }

    public enum ErrorCode {
        NoError = 0,
    }

    public enum TextureUnit {
        Texture0 = 0x84C0,
    }

    public enum TextureTarget {
        Texture2D = 0x0DE1,
        Texture3D = 0x806F,
        TextureCubeMap = 0x8513,
        TextureCubeMapPositiveX = 0x8515,
        TextureCubeMapPositiveY = 0x8517,
        TextureCubeMapPositiveZ = 0x8519,
        TextureCubeMapNegativeX = 0x8516,
        TextureCubeMapNegativeY = 0x8518,
        TextureCubeMapNegativeZ = 0x851A,
    }

    public enum PixelInternalFormat {
        Rgba = 0x1908,
        Rgb = 0x1907,
        Rgba4 = 0x8056,
        Luminance = 0x1909,
        CompressedRgbS3tcDxt1Ext = 0x83F0,
        CompressedSrgbS3tcDxt1Ext = 0x8C4C,
        CompressedRgbaS3tcDxt1Ext = 0x83F1,
        CompressedRgbaS3tcDxt3Ext = 0x83F2,
        CompressedSrgbAlphaS3tcDxt3Ext = 0x8C4E,
        CompressedRgbaS3tcDxt5Ext = 0x83F3,
        CompressedSrgbAlphaS3tcDxt5Ext = 0x8C4F,
        R32f = 0x822E,
        Rg16f = 0x822F,
        Rgba16f = 0x881A,
        R16f = 0x822D,
        Rg32f = 0x8230,
        Rgba32f = 0x8814,
        Rg8i = 0x8237,
        Rgba8i = 0x8D8E,
        Rg16ui = 0x823A,
        Rgba16ui = 0x8D76,
        Rgb10A2ui = 0x906F,
        // PVRTC
        CompressedRgbPvrtc2Bppv1Img = 0x8C01,
        CompressedRgbPvrtc4Bppv1Img = 0x8C00,
        CompressedRgbaPvrtc2Bppv1Img = 0x8C03,
        CompressedRgbaPvrtc4Bppv1Img = 0x8C02,
        // ATITC
        AtcRgbaExplicitAlphaAmd = 0x8C93,
        AtcRgbaInterpolatedAlphaAmd = 0x87EE,
        // DXT

    }

    public enum PixelFormat {
        Rgba = 0x1908,
        Rgb = 0x1907,
        Luminance = 0x1909,
        CompressedTextureFormats = 0x86A3,
        Red = 0x1903,
        Rg = 0x8227,
    }

    public enum PixelType {
        UnsignedByte = 0x1401,
        UnsignedShort565 = 0x8363,
        UnsignedShort4444 = 0x8033,
        UnsignedShort5551 = 0x8034,
        Float = 0x1406,
        HalfFloat = 0x140B,
        Byte = 0x1400,
        UnsignedShort = 0x1403,
        UnsignedInt1010102 = 0x8036,
    }

    public enum PixelStoreParameter {
        UnpackAlignment = 0x0CF5,
    }

    public enum GLStencilFunction {
        Always = 0x0207,
        Equal = 0x0202,
        Greater = 0x0204,
        Gequal = 0x0206,
        Less = 0x0201,
        Lequal = 0x0203,
        Never = 0x0200,
        Notequal = 0x0205,
    }

    public enum StencilOp {
        Keep = 0x1E00,
        DecrWrap = 0x8508,
        Decr = 0x1E03,
        Incr = 0x1E02,
        IncrWrap = 0x8507,
        Invert = 0x150A,
        Replace = 0x1E01,
        Zero = 0,
    }

    public enum TextureParameterName {
        TextureMaxAnisotropyExt = 0x84FE,
        TextureBaseLevel = 0x813C,
        TextureMaxLevel = 0x813D,
        TextureMinFilter = 0x2801,
        TextureMagFilter = 0x2800,
        TextureWrapS = 0x2802,
        TextureWrapT = 0x2803,
        TextureBorderColor = 0x1004,
        TextureLodBias = 0x8501,
        TextureCompareMode = 0x884C,
        TextureCompareFunc = 0x884D,
        GenerateMipmap = 0x8191,
    }

    public enum Bool {
        True = 1,
        False = 0,
    }

    public enum TextureMinFilter {
        LinearMipmapNearest = 0x2701,
        NearestMipmapLinear = 0x2702,
        LinearMipmapLinear = 0x2703,
        Linear = 0x2601,
        NearestMipmapNearest = 0x2700,
        Nearest = 0x2600,
    }

    public enum TextureMagFilter {
        Linear = 0x2601,
        Nearest = 0x2600,
    }

    public enum TextureCompareMode {
        CompareRefToTexture = 0x884E,
        None = 0,
    }

    public enum TextureWrapMode {
        ClampToEdge = 0x812F,
        Repeat = 0x2901,
        MirroredRepeat = 0x8370,
        //GLES
        ClampToBorder = 0x812D,
    }

    public partial class ColorFormat {
        public ColorFormat(int r, int g, int b, int a)
        {
            R = r;
            G = g;
            B = b;
            A = a;
        }

        public int R { get; private set; }
        public int G { get; private set; }
        public int B { get; private set; }
        public int A { get; private set; }
    }

    [CLSCompliant (false)]
    public partial class GL
    {
        public enum RenderApi
        {
            ES = 12448,
            GL = 12450,
        }

        public static RenderApi BoundApi = RenderApi.GL;

        public partial class Ext
        {
            [System.Security.SuppressUnmanagedCodeSecurity ()]
            [MonoNativeFunctionWrapper]           
            public delegate void GenRenderbuffersDelegate (int count, out int buffer);
            public static GenRenderbuffersDelegate GenRenderbuffers;

            [System.Security.SuppressUnmanagedCodeSecurity ()]
            [MonoNativeFunctionWrapper]           
            public delegate void BindRenderbufferDelegate (RenderbufferTarget target, int buffer);
            public static BindRenderbufferDelegate BindRenderbuffer;

            [System.Security.SuppressUnmanagedCodeSecurity ()]
            [MonoNativeFunctionWrapper]           
            public delegate void DeleteRenderbuffersDelegate (int count, ref int buffer);
            public static DeleteRenderbuffersDelegate DeleteRenderbuffers;

            [System.Security.SuppressUnmanagedCodeSecurity ()]
            [MonoNativeFunctionWrapper]           
            public delegate void RenderbufferStorageMultisampleDelegate (RenderbufferTarget target, int sampleCount,
                RenderbufferStorage storage, int width, int height);
            public static RenderbufferStorageMultisampleDelegate RenderbufferStorageMultisample;

            [System.Security.SuppressUnmanagedCodeSecurity ()]
            [MonoNativeFunctionWrapper]           
            public delegate void GenFramebuffersDelegate (int count, out int buffer);
            public static GenFramebuffersDelegate GenFramebuffers;

            [System.Security.SuppressUnmanagedCodeSecurity ()]
            [MonoNativeFunctionWrapper]           
            public delegate void BindFramebufferDelegate (FramebufferTarget target, int buffer);
            public static BindFramebufferDelegate BindFramebuffer;

            [System.Security.SuppressUnmanagedCodeSecurity ()]
            [MonoNativeFunctionWrapper]           
            public delegate void DeleteFramebuffersDelegate (int count, ref int buffer);
            public static DeleteFramebuffersDelegate DeleteFramebuffers;

            [System.Security.SuppressUnmanagedCodeSecurity ()]
            [MonoNativeFunctionWrapper]           
            public delegate void FramebufferTexture2DDelegate (FramebufferTarget target, FramebufferAttachment attachement,
                TextureTarget textureTarget, int texture, int level);
            public static FramebufferTexture2DDelegate FramebufferTexture2D;

            [System.Security.SuppressUnmanagedCodeSecurity ()]
            [MonoNativeFunctionWrapper]           
            public delegate void FramebufferRenderbufferDelegate (FramebufferTarget target, FramebufferAttachment attachement,
                RenderbufferTarget renderBufferTarget, int buffer);
            public static FramebufferRenderbufferDelegate FramebufferRenderbuffer;

            [System.Security.SuppressUnmanagedCodeSecurity ()]
            [MonoNativeFunctionWrapper]           
            public delegate void GenerateMipmapDelegate (GenerateMipmapTarget target);
            public static GenerateMipmapDelegate GenerateMipmap;

            [System.Security.SuppressUnmanagedCodeSecurity ()]
            [MonoNativeFunctionWrapper]           
            public delegate void BlitFramebufferDelegate (int srcX0,
                int srcY0,
                int srcX1,
                int srcY1,
                int dstX0,
                int dstY0,
                int dstX1,
                int dstY1,
                ClearBufferMask mask,
                BlitFramebufferFilter filter);
            public static BlitFramebufferDelegate BlitFramebuffer;

            [System.Security.SuppressUnmanagedCodeSecurity ()]
            [MonoNativeFunctionWrapper]           
            public delegate FramebufferErrorCode CheckFramebufferStatusDelegate (FramebufferTarget target);
            public static CheckFramebufferStatusDelegate CheckFramebufferStatus;
        }

        [System.Security.SuppressUnmanagedCodeSecurity()]
        [MonoNativeFunctionWrapper]       
        public delegate void EnableVertexAttribArrayDelegate (int attrib);
        public static EnableVertexAttribArrayDelegate EnableVertexAttribArray;

        [System.Security.SuppressUnmanagedCodeSecurity()]
        [MonoNativeFunctionWrapper]
        public delegate void DisableVertexAttribArrayDelegate (int attrib);
        public static DisableVertexAttribArrayDelegate DisableVertexAttribArray;

        [System.Security.SuppressUnmanagedCodeSecurity()]
        [MonoNativeFunctionWrapper]       
        public delegate void MakeCurrentDelegate(IntPtr window);
        public static MakeCurrentDelegate MakeCurrent;

        [System.Security.SuppressUnmanagedCodeSecurity()]
        [MonoNativeFunctionWrapper]       
        public unsafe delegate void GetIntegerDelegate(int param, [Out] int* data);
        public static GetIntegerDelegate GetIntegerv;

        [System.Security.SuppressUnmanagedCodeSecurity()]
        [MonoNativeFunctionWrapper]       
        internal delegate IntPtr GetStringDelegate(StringName param);
        internal static GetStringDelegate GetStringInternal;

        [System.Security.SuppressUnmanagedCodeSecurity()]
        [MonoNativeFunctionWrapper]       
        public delegate void ClearDepthDelegate (float depth);
        public static ClearDepthDelegate ClearDepth;

        [System.Security.SuppressUnmanagedCodeSecurity()]
        [MonoNativeFunctionWrapper]       
        public delegate void DepthRangeDelegate (double min, double max);
        public static DepthRangeDelegate DepthRange;

        [System.Security.SuppressUnmanagedCodeSecurity()]
        [MonoNativeFunctionWrapper]       
        public delegate void ClearDelegate(ClearBufferMask mask);
        public static ClearDelegate Clear;

        [System.Security.SuppressUnmanagedCodeSecurity()]
        [MonoNativeFunctionWrapper]       
        public delegate void ClearColorDelegate(float red,float green,float blue,float alpha);
        public static ClearColorDelegate ClearColor;

        [System.Security.SuppressUnmanagedCodeSecurity()]
        [MonoNativeFunctionWrapper]       
        public delegate void ClearStencilDelegate(int stencil);
        public static ClearStencilDelegate ClearStencil;

        [System.Security.SuppressUnmanagedCodeSecurity()]
        [MonoNativeFunctionWrapper]       
        public delegate void ViewportDelegate(int x, int y, int w, int h);
        public static ViewportDelegate Viewport;

        [System.Security.SuppressUnmanagedCodeSecurity()]
        [MonoNativeFunctionWrapper]       
        public delegate ErrorCode GetErrorDelegate();
        public static GetErrorDelegate GetError;

        [System.Security.SuppressUnmanagedCodeSecurity()]
        [MonoNativeFunctionWrapper]       
        public delegate void FlushDelegate();
        public static FlushDelegate Flush;

        [System.Security.SuppressUnmanagedCodeSecurity()]
        [MonoNativeFunctionWrapper]       
        public delegate void GenTexturesDelegte (int count, [Out] out int id);
        public static GenTexturesDelegte GenTextures;

        [System.Security.SuppressUnmanagedCodeSecurity()]
        [MonoNativeFunctionWrapper]       
        public delegate void BindTextureDelegate(TextureTarget target, int id);
        public static BindTextureDelegate BindTexture;

        [System.Security.SuppressUnmanagedCodeSecurity()]
        [MonoNativeFunctionWrapper]       
        public delegate int EnableDelegate (EnableCap cap);
        public static EnableDelegate Enable;

        [System.Security.SuppressUnmanagedCodeSecurity()]
        [MonoNativeFunctionWrapper]       
        public delegate int DisableDelegate (EnableCap cap);
        public static DisableDelegate Disable;

        [System.Security.SuppressUnmanagedCodeSecurity()]
        [MonoNativeFunctionWrapper]       
        public delegate void CullFaceDelegate(CullFaceMode mode);
        public static CullFaceDelegate CullFace;

        [System.Security.SuppressUnmanagedCodeSecurity()]
        [MonoNativeFunctionWrapper]       
        public delegate void FrontFaceDelegate(FrontFaceDirection direction);
        public static FrontFaceDelegate FrontFace;

        [System.Security.SuppressUnmanagedCodeSecurity()]
        [MonoNativeFunctionWrapper]       
        public delegate void PolygonModeDelegate (MaterialFace face, PolygonMode mode);
        public static PolygonModeDelegate PolygonMode;

        [System.Security.SuppressUnmanagedCodeSecurity()]
        [MonoNativeFunctionWrapper]       
        public delegate void PolygonOffsetDelegate (float slopeScaleDepthBias, float depthbias);
        public static PolygonOffsetDelegate PolygonOffset;

        [System.Security.SuppressUnmanagedCodeSecurity()]
        [MonoNativeFunctionWrapper]       
        public delegate void DrawBuffersDelegate (int count, DrawBuffersEnum[] buffers);
        public static DrawBuffersDelegate DrawBuffers;

        [System.Security.SuppressUnmanagedCodeSecurity()]
        [MonoNativeFunctionWrapper]       
        public delegate void UseProgramDelegate(int program);
        public static UseProgramDelegate UseProgram;

        [System.Security.SuppressUnmanagedCodeSecurity()]
        [MonoNativeFunctionWrapper]       
        public unsafe delegate void Uniform4fvDelegate (int location, int size, float* values);
        public static Uniform4fvDelegate Uniform4fv;

        [System.Security.SuppressUnmanagedCodeSecurity()]
        [MonoNativeFunctionWrapper]       
        public delegate void Uniform1iDelegate (int location, int value);
        public static Uniform1iDelegate Uniform1i;

        [System.Security.SuppressUnmanagedCodeSecurity()]
        [MonoNativeFunctionWrapper]       
        public delegate void ScissorDelegate(int x, int y, int width, int height);
        public static ScissorDelegate Scissor;

        [System.Security.SuppressUnmanagedCodeSecurity()]
        [MonoNativeFunctionWrapper]       
        public delegate void BindBufferDelegate(BufferTarget target, uint buffer);
        public static BindBufferDelegate BindBuffer;

        [System.Security.SuppressUnmanagedCodeSecurity()]
        [MonoNativeFunctionWrapper]       
        public delegate void DrawElementsDelegate (GLPrimitiveType primitiveType, int count, DrawElementsType elementType, IntPtr offset);
        public static DrawElementsDelegate DrawElements;

        [System.Security.SuppressUnmanagedCodeSecurity()]
        [MonoNativeFunctionWrapper]       
        public delegate void DrawArraysDelegate (GLPrimitiveType primitiveType, int offset, int count);
        public static DrawArraysDelegate DrawArrays;

        [System.Security.SuppressUnmanagedCodeSecurity()]
        [MonoNativeFunctionWrapper]       
        public delegate void GenRenderbuffersDelegate(int count, [Out] out int buffer);
        public static GenRenderbuffersDelegate GenRenderbuffers;

        [System.Security.SuppressUnmanagedCodeSecurity()]
        [MonoNativeFunctionWrapper]       
        public delegate void BindRenderbufferDelegate (RenderbufferTarget target, int buffer);
        public static BindRenderbufferDelegate BindRenderbuffer;

        [System.Security.SuppressUnmanagedCodeSecurity()]
        [MonoNativeFunctionWrapper]       
        public delegate void DeleteRenderbuffersDelegate(int count, [In] [Out] ref int buffer);
        public static DeleteRenderbuffersDelegate DeleteRenderbuffers;

        [System.Security.SuppressUnmanagedCodeSecurity()]
        [MonoNativeFunctionWrapper]       
        public delegate void RenderbufferStorageMultisampleDelegate(RenderbufferTarget target, int sampleCount, 
            RenderbufferStorage storage, int width, int height);
        public static RenderbufferStorageMultisampleDelegate RenderbufferStorageMultisample;

        [System.Security.SuppressUnmanagedCodeSecurity()]
        [MonoNativeFunctionWrapper]       
        public delegate void GenFramebuffersDelegate(int count, out int buffer);
        public static GenFramebuffersDelegate GenFramebuffers;

        [System.Security.SuppressUnmanagedCodeSecurity()]
        [MonoNativeFunctionWrapper]       
        public delegate void BindFramebufferDelegate (FramebufferTarget target, int buffer);
        public static BindFramebufferDelegate BindFramebuffer;

        [System.Security.SuppressUnmanagedCodeSecurity()]
        [MonoNativeFunctionWrapper]       
        public delegate void DeleteFramebuffersDelegate(int count, ref int buffer);
        public static DeleteFramebuffersDelegate DeleteFramebuffers;

        [System.Security.SuppressUnmanagedCodeSecurity()]
        [MonoNativeFunctionWrapper]       
        public delegate void FramebufferTexture2DDelegate(FramebufferTarget target, FramebufferAttachment attachement,
            TextureTarget textureTarget, int texture, int level );
        public static FramebufferTexture2DDelegate FramebufferTexture2D;

        [System.Security.SuppressUnmanagedCodeSecurity()]
        [MonoNativeFunctionWrapper]       
        public delegate void FramebufferRenderbufferDelegate (FramebufferTarget target, FramebufferAttachment attachement,
            RenderbufferTarget renderBufferTarget, int buffer);
        public static FramebufferRenderbufferDelegate FramebufferRenderbuffer;

        [System.Security.SuppressUnmanagedCodeSecurity()]
        [MonoNativeFunctionWrapper]       
        public delegate void GenerateMipmapDelegate (GenerateMipmapTarget target);
        public static GenerateMipmapDelegate GenerateMipmap;

        [System.Security.SuppressUnmanagedCodeSecurity()]
        [MonoNativeFunctionWrapper]       
        public delegate void ReadBufferDelegate (ReadBufferMode buffer);
        public static ReadBufferDelegate ReadBuffer;

        [System.Security.SuppressUnmanagedCodeSecurity()]
        [MonoNativeFunctionWrapper]       
        public delegate void DrawBufferDelegate (DrawBufferMode buffer);
        public static DrawBufferDelegate DrawBuffer;

        [System.Security.SuppressUnmanagedCodeSecurity()]
        [MonoNativeFunctionWrapper]       
        public delegate void BlitFramebufferDelegate (int srcX0,
            int srcY0,
            int srcX1,
            int srcY1,
            int dstX0,
            int dstY0,
            int dstX1,
            int dstY1,
            ClearBufferMask mask,
            BlitFramebufferFilter filter);
        public static BlitFramebufferDelegate BlitFramebuffer;

        [System.Security.SuppressUnmanagedCodeSecurity()]
        [MonoNativeFunctionWrapper]       
        public delegate FramebufferErrorCode CheckFramebufferStatusDelegate (FramebufferTarget target);
        public static CheckFramebufferStatusDelegate CheckFramebufferStatus;

        [System.Security.SuppressUnmanagedCodeSecurity()]
        [MonoNativeFunctionWrapper]       
        public delegate void TexParameterFloatDelegate (TextureTarget target, TextureParameterName name, float value);
        public static TexParameterFloatDelegate TexParameterf;

        [System.Security.SuppressUnmanagedCodeSecurity()]
        [MonoNativeFunctionWrapper]       
        public unsafe delegate void TexParameterFloatArrayDelegate (TextureTarget target, TextureParameterName name, float* values);
        public static TexParameterFloatArrayDelegate TexParameterfv;

        [System.Security.SuppressUnmanagedCodeSecurity()]
        [MonoNativeFunctionWrapper]       
        public delegate void TexParameterIntDelegate (TextureTarget target, TextureParameterName name, int value);
        public static TexParameterIntDelegate TexParameteri;

        [System.Security.SuppressUnmanagedCodeSecurity()]
        [MonoNativeFunctionWrapper]       
        public delegate void GenQueriesDelegate (int count, [Out] out int queryId);
        public static GenQueriesDelegate GenQueries;

        [System.Security.SuppressUnmanagedCodeSecurity()]
        [MonoNativeFunctionWrapper]       
        public delegate void BeginQueryDelegate (QueryTarget target, int queryId);
        public static BeginQueryDelegate BeginQuery;

        [System.Security.SuppressUnmanagedCodeSecurity()]
        [MonoNativeFunctionWrapper]       
        public delegate void EndQueryDelegate (QueryTarget target);
        public static EndQueryDelegate EndQuery;

        [System.Security.SuppressUnmanagedCodeSecurity()]
        [MonoNativeFunctionWrapper]       
        public delegate void GetQueryObjectDelegate(int queryId, GetQueryObjectParam getparam, [Out] out int ready);
        public static GetQueryObjectDelegate GetQueryObject;

        [System.Security.SuppressUnmanagedCodeSecurity()]
        [MonoNativeFunctionWrapper]       
        public delegate void DeleteQueriesDelegate(int count, [In] [Out] ref int queryId);
        public static DeleteQueriesDelegate DeleteQueries;

        [System.Security.SuppressUnmanagedCodeSecurity()]
        [MonoNativeFunctionWrapper]       
        public delegate void ActiveTextureDelegate (TextureUnit textureUnit);
        public static ActiveTextureDelegate ActiveTexture;

        [System.Security.SuppressUnmanagedCodeSecurity()]
        [MonoNativeFunctionWrapper]       
        public delegate int CreateShaderDelegate (ShaderType type);
        public static CreateShaderDelegate CreateShader;

        [System.Security.SuppressUnmanagedCodeSecurity()]
        [MonoNativeFunctionWrapper]       
        public unsafe delegate void ShaderSourceDelegate(uint shaderId, int count, IntPtr code, int* length);
        public static ShaderSourceDelegate ShaderSourceInternal;

        [System.Security.SuppressUnmanagedCodeSecurity()]
        [MonoNativeFunctionWrapper]       
        public delegate void CompileShaderDelegate (int shaderId);
        public static CompileShaderDelegate CompileShader;

        [System.Security.SuppressUnmanagedCodeSecurity()]
        [MonoNativeFunctionWrapper]       
        public unsafe delegate void GetShaderDelegate(uint shaderId, uint parameter, int* value);
        public static GetShaderDelegate GetShaderiv;

        [System.Security.SuppressUnmanagedCodeSecurity()]
        [MonoNativeFunctionWrapper]       
        public delegate void GetShaderInfoLogDelegate(uint shader, int bufSize, IntPtr length, StringBuilder infoLog);
        public static GetShaderInfoLogDelegate GetShaderInfoLogInternal;

        [System.Security.SuppressUnmanagedCodeSecurity()]
        [MonoNativeFunctionWrapper]       
        public delegate bool IsShaderDelegate(int shaderId);
        public static IsShaderDelegate IsShader;

        [System.Security.SuppressUnmanagedCodeSecurity()]
        [MonoNativeFunctionWrapper]       
        public delegate void DeleteShaderDelegate (int shaderId);
        public static DeleteShaderDelegate DeleteShader;

        [System.Security.SuppressUnmanagedCodeSecurity()]
        [MonoNativeFunctionWrapper]       
        public delegate int GetAttribLocationDelegate(int programId, string name);
        public static GetAttribLocationDelegate GetAttribLocation;

        [System.Security.SuppressUnmanagedCodeSecurity()]
        [MonoNativeFunctionWrapper]       
        public delegate int GetUniformLocationDelegate(int programId, string name);
        public static GetUniformLocationDelegate GetUniformLocation;

        [System.Security.SuppressUnmanagedCodeSecurity()]
        [MonoNativeFunctionWrapper]       
        public delegate bool IsProgramDelegate (int programId);
        public static IsProgramDelegate IsProgram;

        [System.Security.SuppressUnmanagedCodeSecurity()]
        [MonoNativeFunctionWrapper]       
        public delegate void DeleteProgramDelegate (int programId);
        public static DeleteProgramDelegate DeleteProgram;

        [System.Security.SuppressUnmanagedCodeSecurity()]
        [MonoNativeFunctionWrapper]       
        public delegate int CreateProgramDelegate();
        public static CreateProgramDelegate CreateProgram;

        [System.Security.SuppressUnmanagedCodeSecurity()]
        [MonoNativeFunctionWrapper]       
        public delegate void AttachShaderDelegate (int programId, int shaderId);
        public static AttachShaderDelegate AttachShader;

        [System.Security.SuppressUnmanagedCodeSecurity()]
        [MonoNativeFunctionWrapper]       
        public delegate void LinkProgramDelegate(int programId);
        public static LinkProgramDelegate LinkProgram;

        [System.Security.SuppressUnmanagedCodeSecurity()]
        [MonoNativeFunctionWrapper]       
        public unsafe delegate void GetProgramDelegate(int programId, uint name, int* linked);
        public static GetProgramDelegate GetProgramiv;

        [System.Security.SuppressUnmanagedCodeSecurity()]
        [MonoNativeFunctionWrapper]       
        public delegate void GetProgramInfoLogDelegate(uint program, int bufSize, IntPtr length, StringBuilder infoLog);
        public static GetProgramInfoLogDelegate GetProgramInfoLogInternal;

        [System.Security.SuppressUnmanagedCodeSecurity()]
        [MonoNativeFunctionWrapper]       
        public delegate void DetachShaderDelegate(int programId, int shaderId);
        public static DetachShaderDelegate DetachShader;

        [System.Security.SuppressUnmanagedCodeSecurity()]
        [MonoNativeFunctionWrapper]       
        public delegate void BlendColorDelegate(float r, float g, float b, float a);
        public static BlendColorDelegate BlendColor;

        [System.Security.SuppressUnmanagedCodeSecurity()]
        [MonoNativeFunctionWrapper]       
        public delegate void BlendEquationSeparateDelegate(BlendEquationMode colorMode, BlendEquationMode alphaMode);
        public static BlendEquationSeparateDelegate BlendEquationSeparate;

        [System.Security.SuppressUnmanagedCodeSecurity()]
        [MonoNativeFunctionWrapper]       
        public delegate void BlendFuncSeparateDelegate(BlendingFactorSrc colorSrc, BlendingFactorDest colorDst,
            BlendingFactorSrc alphaSrc, BlendingFactorDest alphaDst);
        public static BlendFuncSeparateDelegate BlendFuncSeparate;

        [System.Security.SuppressUnmanagedCodeSecurity()]
        [MonoNativeFunctionWrapper]       
        public delegate void ColorMaskDelegate(bool r, bool g, bool b, bool a);
        public static ColorMaskDelegate ColorMask;

        [System.Security.SuppressUnmanagedCodeSecurity()]
        [MonoNativeFunctionWrapper]       
        public delegate void DepthFuncDelegate(DepthFunction function);
        public static DepthFuncDelegate DepthFunc;

        [System.Security.SuppressUnmanagedCodeSecurity()]
        [MonoNativeFunctionWrapper]       
        public delegate void DepthMaskDelegate (bool enabled);
        public static DepthMaskDelegate DepthMask;

        [System.Security.SuppressUnmanagedCodeSecurity()]
        [MonoNativeFunctionWrapper]       
        public delegate void StencilFuncSeparateDelegate (StencilFace face, GLStencilFunction function, int referenceStencil, int mask);
        public static StencilFuncSeparateDelegate StencilFuncSeparate;

        [System.Security.SuppressUnmanagedCodeSecurity()]
        [MonoNativeFunctionWrapper]       
        public delegate void StencilOpSeparateDelegate(StencilFace face, StencilOp stencilfail, StencilOp depthFail, StencilOp pass);
        public static StencilOpSeparateDelegate StencilOpSeparate;

        [System.Security.SuppressUnmanagedCodeSecurity()]
        [MonoNativeFunctionWrapper]       
        public delegate void StencilFuncDelegate(GLStencilFunction function, int referenceStencil, int mask);
        public static StencilFuncDelegate StencilFunc;

        [System.Security.SuppressUnmanagedCodeSecurity()]
        [MonoNativeFunctionWrapper]       
        public delegate void StencilOpDelegate (StencilOp stencilfail, StencilOp depthFail, StencilOp pass);
        public static StencilOpDelegate StencilOp;

        [System.Security.SuppressUnmanagedCodeSecurity()]
        [MonoNativeFunctionWrapper]       
        public delegate void StencilMaskDelegate(int mask);
        public static StencilMaskDelegate StencilMask;

        [System.Security.SuppressUnmanagedCodeSecurity()]
        [MonoNativeFunctionWrapper]       
        public delegate void CompressedTexImage2DDelegate(TextureTarget target, int level, PixelInternalFormat internalFormat,
            int width, int height, int border, int size, IntPtr data);
        public static CompressedTexImage2DDelegate CompressedTexImage2D;

        [System.Security.SuppressUnmanagedCodeSecurity()]
        [MonoNativeFunctionWrapper]       
        public delegate void TexImage2DDelegate(TextureTarget target,int level, PixelInternalFormat internalFormat,
            int width, int height, int border,PixelFormat format, PixelType pixelType, IntPtr data);
        public static TexImage2DDelegate TexImage2D;

        [System.Security.SuppressUnmanagedCodeSecurity()]
        [MonoNativeFunctionWrapper]       
        public delegate void CompressedTexSubImage2DDelegate (TextureTarget target, int level,
            int x, int y, int width, int height, PixelInternalFormat format, int size, IntPtr data);
        public static CompressedTexSubImage2DDelegate CompressedTexSubImage2D;

        [System.Security.SuppressUnmanagedCodeSecurity()]
        [MonoNativeFunctionWrapper]       
        public delegate void TexSubImage2DDelegate (TextureTarget target, int level,
            int x, int y, int width, int height, PixelFormat format, PixelType pixelType, IntPtr data);
        public static TexSubImage2DDelegate TexSubImage2D;

        [System.Security.SuppressUnmanagedCodeSecurity()]
        [MonoNativeFunctionWrapper]       
        public delegate void PixelStoreDelegate (PixelStoreParameter parameter, int size);
        public static PixelStoreDelegate PixelStore;

        [System.Security.SuppressUnmanagedCodeSecurity()]
        [MonoNativeFunctionWrapper]       
        public delegate void FinishDelegate();
        public static FinishDelegate Finish;

        [System.Security.SuppressUnmanagedCodeSecurity()]
        [MonoNativeFunctionWrapper]       
        internal delegate void GetTexImageDelegate(TextureTarget target, int level, PixelFormat format, PixelType type, [Out] IntPtr pixels);
        internal static GetTexImageDelegate GetTexImageInternal;

        [System.Security.SuppressUnmanagedCodeSecurity()]
        [MonoNativeFunctionWrapper]       
        internal delegate void GetCompressedTexImageDelegate(TextureTarget target, int level, [Out] IntPtr pixels);
        internal static GetCompressedTexImageDelegate GetCompressedTexImageInternal;

        [System.Security.SuppressUnmanagedCodeSecurity()]
        [MonoNativeFunctionWrapper]       
        public delegate void TexImage3DDelegate(TextureTarget target,int level, PixelInternalFormat internalFormat,
            int width, int height, int depth, int border,PixelFormat format, PixelType pixelType, IntPtr data);
        public static TexImage3DDelegate TexImage3D;

        [System.Security.SuppressUnmanagedCodeSecurity()]
        [MonoNativeFunctionWrapper]       
        public delegate void TexSubImage3DDelegate (TextureTarget target, int level,
            int x, int y, int z, int width, int height, int depth, PixelFormat format, PixelType pixelType, IntPtr data);
        public static TexSubImage3DDelegate TexSubImage3D;

        [System.Security.SuppressUnmanagedCodeSecurity()]
        [MonoNativeFunctionWrapper]       
        public delegate void DeleteTexturesDelegate(int count, ref int id);
        public static DeleteTexturesDelegate DeleteTextures;

        [System.Security.SuppressUnmanagedCodeSecurity()]
        [MonoNativeFunctionWrapper]       
        public delegate void GenBuffersDelegate(int count, out uint buffer);
        public static GenBuffersDelegate GenBuffers;

        [System.Security.SuppressUnmanagedCodeSecurity()]
        [MonoNativeFunctionWrapper]       
        public delegate void BufferDataDelegate(BufferTarget target, IntPtr size, IntPtr n, BufferUsageHint usage);
        public static BufferDataDelegate BufferData;

        [System.Security.SuppressUnmanagedCodeSecurity()]
        [MonoNativeFunctionWrapper]       
        public delegate IntPtr MapBufferDelegate(BufferTarget target, BufferAccess access);
        public static MapBufferDelegate MapBuffer;

        [System.Security.SuppressUnmanagedCodeSecurity()]
        [MonoNativeFunctionWrapper]       
        public delegate void UnmapBufferDelegate(BufferTarget target);
        public static UnmapBufferDelegate UnmapBuffer;

        [System.Security.SuppressUnmanagedCodeSecurity()]
        [MonoNativeFunctionWrapper]       
        public delegate void BufferSubDataDelegate (BufferTarget target, IntPtr offset, IntPtr size, IntPtr data);
        public static BufferSubDataDelegate BufferSubData;

        [CLSCompliant (false)]
        [System.Security.SuppressUnmanagedCodeSecurity()]
        [MonoNativeFunctionWrapper]       
        public delegate void DeleteBuffersDelegate (int count, [In] [Out] ref uint buffer);
        [CLSCompliant (false)]
        public static DeleteBuffersDelegate DeleteBuffers;

        [System.Security.SuppressUnmanagedCodeSecurity()]
        [MonoNativeFunctionWrapper]       
        public delegate void VertexAttribPointerDelegate(int location, int elementCount, VertexAttribPointerType type, bool normalize,
            int stride, IntPtr data);
        public static VertexAttribPointerDelegate VertexAttribPointer;

<<<<<<< HEAD
        [System.Security.SuppressUnmanagedCodeSecurity()]
        [MonoNativeFunctionWrapper]
        public delegate void DrawElementsInstancedDelegate(GLPrimitiveType primitiveType, int count, DrawElementsType elementType, 
            IntPtr offset, int instanceCount);
        public static DrawElementsInstancedDelegate DrawElementsInstanced;


        [System.Security.SuppressUnmanagedCodeSecurity()]
        [MonoNativeFunctionWrapper]
        public delegate void VertexAttribDivisorDelegate(int location, int frequency);
        public static VertexAttribDivisorDelegate VertexAttribDivisor;
=======
        [UnmanagedFunctionPointer(CallingConvention.StdCall)]
        delegate void DebugMessageCallbackProc(int source, int type, uint id, int severity, int length, IntPtr message, IntPtr userParam);
        [System.Security.SuppressUnmanagedCodeSecurity()]
        [MonoNativeFunctionWrapper]
        delegate void DebugMessageCallbackDelegate(DebugMessageCallbackProc callback, IntPtr userParam);
        static DebugMessageCallbackDelegate DebugMessageCallback;

        public delegate void ErrorDelegate(string message);
        public static event ErrorDelegate OnError;

#if DEBUG
        static void DebugMessageCallbackHandler(int source, int type, uint id, int severity, int length, IntPtr message, IntPtr userParam)
        {
            var errorMessage = Marshal.PtrToStringAnsi(message);
            System.Diagnostics.Debug.WriteLine(errorMessage);
            if (OnError != null)
                OnError(errorMessage);
        }
#endif
>>>>>>> 07ebe3c6

        public static int SwapInterval { get; set; }

        public static void LoadEntryPoints()
        {
            LoadPlatformEntryPoints ();

            if (Viewport == null)
                Viewport = (ViewportDelegate)LoadEntryPoint<ViewportDelegate>("glViewport");
            if (Scissor == null)
                Scissor = (ScissorDelegate)LoadEntryPoint<ScissorDelegate>("glScissor");
            GetError = (GetErrorDelegate)LoadEntryPoint<GetErrorDelegate>("glGetError");

            TexParameterf = (TexParameterFloatDelegate)LoadEntryPoint<TexParameterFloatDelegate>("glTexParameterf");
            TexParameterfv = (TexParameterFloatArrayDelegate)LoadEntryPoint<TexParameterFloatArrayDelegate>("glTexParameterfv");
            TexParameteri = (TexParameterIntDelegate)LoadEntryPoint<TexParameterIntDelegate>("glTexParameteri");

            EnableVertexAttribArray = (EnableVertexAttribArrayDelegate)LoadEntryPoint<EnableVertexAttribArrayDelegate>("glEnableVertexAttribArray");
            DisableVertexAttribArray = (DisableVertexAttribArrayDelegate)LoadEntryPoint<DisableVertexAttribArrayDelegate>("glDisableVertexAttribArray");
            //MakeCurrent = (MakeCurrentDelegate)LoadEntryPoint<MakeCurrentDelegate>("glMakeCurrent");
            GetIntegerv = (GetIntegerDelegate)LoadEntryPoint<GetIntegerDelegate>("glGetIntegerv");
            GetStringInternal = (GetStringDelegate)LoadEntryPoint<GetStringDelegate>("glGetString");
            ClearDepth = (ClearDepthDelegate)LoadEntryPoint<ClearDepthDelegate>("glClearDepth");
            DepthRange = (DepthRangeDelegate)LoadEntryPoint<DepthRangeDelegate>("glDepthRange");
            Clear = (ClearDelegate)LoadEntryPoint<ClearDelegate>("glClear");
            ClearColor = (ClearColorDelegate)LoadEntryPoint<ClearColorDelegate>("glClearColor");
            ClearStencil = (ClearStencilDelegate)LoadEntryPoint<ClearStencilDelegate>("glClearStencil");
            Flush = (FlushDelegate)LoadEntryPoint<FlushDelegate>("glFlush");
            GenTextures = (GenTexturesDelegte)LoadEntryPoint<GenTexturesDelegte>("glGenTextures");
            BindTexture = (BindTextureDelegate)LoadEntryPoint<BindTextureDelegate>("glBindTexture");

            Enable = (EnableDelegate)LoadEntryPoint<EnableDelegate>("glEnable");
            Disable = (DisableDelegate)LoadEntryPoint<DisableDelegate>("glDisable");
            CullFace = (CullFaceDelegate)LoadEntryPoint<CullFaceDelegate>("glCullFace");
            FrontFace = (FrontFaceDelegate)LoadEntryPoint<FrontFaceDelegate>("glFrontFace");
            PolygonMode = (PolygonModeDelegate)LoadEntryPoint<PolygonModeDelegate>("glPolygonMode");
            PolygonOffset = (PolygonOffsetDelegate)LoadEntryPoint<PolygonOffsetDelegate>("glPolygonOffset");

            BindBuffer = (BindBufferDelegate)LoadEntryPoint<BindBufferDelegate>("glBindBuffer");
            DrawBuffers = (DrawBuffersDelegate)LoadEntryPoint<DrawBuffersDelegate>("glDrawBuffers");
            DrawElements = (DrawElementsDelegate)LoadEntryPoint<DrawElementsDelegate>("glDrawElements");
            DrawArrays = (DrawArraysDelegate)LoadEntryPoint<DrawArraysDelegate>("glDrawArrays");
            Uniform1i = (Uniform1iDelegate)LoadEntryPoint<Uniform1iDelegate>("glUniform1i");
            Uniform4fv = (Uniform4fvDelegate)LoadEntryPoint<Uniform4fvDelegate>("glUniform4fv");

            ReadBuffer = (ReadBufferDelegate)LoadEntryPoint<ReadBufferDelegate>("glReadBuffer");
            DrawBuffer = (DrawBufferDelegate)LoadEntryPoint<DrawBufferDelegate>("glDrawBuffer");

            // these are only in GL 3.0 or ARB_framebuffer_object, if they fail to load (and only if they do), we need to check if EXT_framebuffer_object is present as a fallback
            try
            {
                GenRenderbuffers = (GenRenderbuffersDelegate)LoadEntryPoint<GenRenderbuffersDelegate>("glGenRenderbuffers");
                BindRenderbuffer = (BindRenderbufferDelegate)LoadEntryPoint<BindRenderbufferDelegate>("glBindRenderbuffer");
                DeleteRenderbuffers = (DeleteRenderbuffersDelegate)LoadEntryPoint<DeleteRenderbuffersDelegate>("glDeleteRenderbuffers");
                GenFramebuffers = (GenFramebuffersDelegate)LoadEntryPoint<GenFramebuffersDelegate>("glGenFramebuffers");
                BindFramebuffer = (BindFramebufferDelegate)LoadEntryPoint<BindFramebufferDelegate>("glBindFramebuffer");
                DeleteFramebuffers = (DeleteFramebuffersDelegate)LoadEntryPoint<DeleteFramebuffersDelegate>("glDeleteFramebuffers");
                FramebufferTexture2D = (FramebufferTexture2DDelegate)LoadEntryPoint<FramebufferTexture2DDelegate>("glFramebufferTexture2D");
                FramebufferRenderbuffer = (FramebufferRenderbufferDelegate)LoadEntryPoint<FramebufferRenderbufferDelegate>("glFramebufferRenderbuffer");
                RenderbufferStorageMultisample = (RenderbufferStorageMultisampleDelegate)LoadEntryPoint<RenderbufferStorageMultisampleDelegate>("glRenderbufferStorageMultisample");
                GenerateMipmap = (GenerateMipmapDelegate)LoadEntryPoint<GenerateMipmapDelegate>("glGenerateMipmap");
                BlitFramebuffer = (BlitFramebufferDelegate)LoadEntryPoint<BlitFramebufferDelegate>("glBlitFramebuffer");
                CheckFramebufferStatus = (CheckFramebufferStatusDelegate)LoadEntryPoint<CheckFramebufferStatusDelegate>("glCheckFramebufferStatus");
            }
            catch (EntryPointNotFoundException)
            {
                // then only we check for EXT_framebuffer_object
                Ext.GenRenderbuffers = (Ext.GenRenderbuffersDelegate)LoadEntryPoint<Ext.GenRenderbuffersDelegate>("glGenRenderbuffersEXT");
                Ext.BindRenderbuffer = (Ext.BindRenderbufferDelegate)LoadEntryPoint<Ext.BindRenderbufferDelegate>("glBindRenderbufferEXT");
                Ext.DeleteRenderbuffers = (Ext.DeleteRenderbuffersDelegate)LoadEntryPoint<Ext.DeleteRenderbuffersDelegate>("glDeleteRenderbuffersEXT");
                Ext.GenFramebuffers = (Ext.GenFramebuffersDelegate)LoadEntryPoint<Ext.GenFramebuffersDelegate>("glGenFramebuffersEXT");
                Ext.BindFramebuffer = (Ext.BindFramebufferDelegate)LoadEntryPoint<Ext.BindFramebufferDelegate>("glBindFramebufferEXT");
                Ext.DeleteFramebuffers = (Ext.DeleteFramebuffersDelegate)LoadEntryPoint<Ext.DeleteFramebuffersDelegate>("glDeleteFramebuffersEXT");
                Ext.FramebufferTexture2D = (Ext.FramebufferTexture2DDelegate)LoadEntryPoint<Ext.FramebufferTexture2DDelegate>("glFramebufferTexture2DEXT");
                Ext.FramebufferRenderbuffer = (Ext.FramebufferRenderbufferDelegate)LoadEntryPoint<Ext.FramebufferRenderbufferDelegate>("glFramebufferRenderbufferEXT");
                Ext.RenderbufferStorageMultisample = (Ext.RenderbufferStorageMultisampleDelegate)LoadEntryPoint<Ext.RenderbufferStorageMultisampleDelegate>("glRenderbufferStorageMultisampleEXT");
                Ext.GenerateMipmap = (Ext.GenerateMipmapDelegate)LoadEntryPoint<Ext.GenerateMipmapDelegate>("glGenerateMipmapEXT");
                Ext.BlitFramebuffer = (Ext.BlitFramebufferDelegate)LoadEntryPoint<Ext.BlitFramebufferDelegate>("glBlitFramebufferEXT");
                Ext.CheckFramebufferStatus = (Ext.CheckFramebufferStatusDelegate)LoadEntryPoint<Ext.CheckFramebufferStatusDelegate>("glCheckFramebufferStatusEXT");
            }

            GenQueries = (GenQueriesDelegate)LoadEntryPoint<GenQueriesDelegate>("glGenQueries");
            BeginQuery = (BeginQueryDelegate)LoadEntryPoint<BeginQueryDelegate>("glBeginQuery");
            EndQuery = (EndQueryDelegate)LoadEntryPoint<EndQueryDelegate>("glEndQuery");
            GetQueryObject = (GetQueryObjectDelegate)LoadEntryPoint<GetQueryObjectDelegate>("glGetQueryObjectiv");
            DeleteQueries = (DeleteQueriesDelegate)LoadEntryPoint<DeleteQueriesDelegate>("glDeleteQueries");

            ActiveTexture = (ActiveTextureDelegate)LoadEntryPoint<ActiveTextureDelegate>("glActiveTexture");
            CreateShader = (CreateShaderDelegate)LoadEntryPoint<CreateShaderDelegate>("glCreateShader");
            ShaderSourceInternal = (ShaderSourceDelegate)LoadEntryPoint<ShaderSourceDelegate>("glShaderSource");
            CompileShader = (CompileShaderDelegate)LoadEntryPoint<CompileShaderDelegate>("glCompileShader");
            GetShaderiv = (GetShaderDelegate)LoadEntryPoint<GetShaderDelegate>("glGetShaderiv");
            GetShaderInfoLogInternal = (GetShaderInfoLogDelegate)LoadEntryPoint<GetShaderInfoLogDelegate>("glGetShaderInfoLog");
            IsShader = (IsShaderDelegate)LoadEntryPoint<IsShaderDelegate>("glIsShader");
            DeleteShader = (DeleteShaderDelegate)LoadEntryPoint<DeleteShaderDelegate>("glDeleteShader");
            GetAttribLocation = (GetAttribLocationDelegate)LoadEntryPoint<GetAttribLocationDelegate>("glGetAttribLocation");
            GetUniformLocation = (GetUniformLocationDelegate)LoadEntryPoint<GetUniformLocationDelegate>("glGetUniformLocation");

            IsProgram = (IsProgramDelegate)LoadEntryPoint<IsProgramDelegate>("glIsProgram");
            DeleteProgram = (DeleteProgramDelegate)LoadEntryPoint<DeleteProgramDelegate>("glDeleteProgram");
            CreateProgram = (CreateProgramDelegate)LoadEntryPoint<CreateProgramDelegate>("glCreateProgram");
            AttachShader = (AttachShaderDelegate)LoadEntryPoint<AttachShaderDelegate>("glAttachShader");
            UseProgram = (UseProgramDelegate)LoadEntryPoint<UseProgramDelegate>("glUseProgram");
            LinkProgram = (LinkProgramDelegate)LoadEntryPoint<LinkProgramDelegate>("glLinkProgram");
            GetProgramiv = (GetProgramDelegate)LoadEntryPoint<GetProgramDelegate>("glGetProgramiv");
            GetProgramInfoLogInternal = (GetProgramInfoLogDelegate)LoadEntryPoint<GetProgramInfoLogDelegate>("glGetProgramInfoLog");
            DetachShader = (DetachShaderDelegate)LoadEntryPoint<DetachShaderDelegate>("glDetachShader");

            BlendColor = (BlendColorDelegate)LoadEntryPoint<BlendColorDelegate>("glBlendColor");
            BlendEquationSeparate = (BlendEquationSeparateDelegate)LoadEntryPoint<BlendEquationSeparateDelegate>("glBlendEquationSeparate");
            BlendFuncSeparate = (BlendFuncSeparateDelegate)LoadEntryPoint<BlendFuncSeparateDelegate>("glBlendFuncSeparate");
            ColorMask = (ColorMaskDelegate)LoadEntryPoint<ColorMaskDelegate>("glColorMask");
            DepthFunc = (DepthFuncDelegate)LoadEntryPoint<DepthFuncDelegate>("glDepthFunc");
            DepthMask = (DepthMaskDelegate)LoadEntryPoint<DepthMaskDelegate>("glDepthMask");
            StencilFuncSeparate = (StencilFuncSeparateDelegate)LoadEntryPoint<StencilFuncSeparateDelegate>("glStencilFuncSeparate");
            StencilOpSeparate = (StencilOpSeparateDelegate)LoadEntryPoint<StencilOpSeparateDelegate>("glStencilOpSeparate");
            StencilFunc = (StencilFuncDelegate)LoadEntryPoint<StencilFuncDelegate>("glStencilFunc");
            StencilOp = (StencilOpDelegate)LoadEntryPoint<StencilOpDelegate>("glStencilOp");
            StencilMask = (StencilMaskDelegate)LoadEntryPoint<StencilMaskDelegate>("glStencilMask");

            CompressedTexImage2D = (CompressedTexImage2DDelegate)LoadEntryPoint<CompressedTexImage2DDelegate>("glCompressedTexImage2D");
            TexImage2D = (TexImage2DDelegate)LoadEntryPoint<TexImage2DDelegate>("glTexImage2D");
            CompressedTexSubImage2D = (CompressedTexSubImage2DDelegate)LoadEntryPoint<CompressedTexSubImage2DDelegate>("glCompressedTexSubImage2D");
            TexSubImage2D = (TexSubImage2DDelegate)LoadEntryPoint<TexSubImage2DDelegate>("glTexSubImage2D");
            PixelStore = (PixelStoreDelegate)LoadEntryPoint<PixelStoreDelegate>("glPixelStorei");
            Finish = (FinishDelegate)LoadEntryPoint<FinishDelegate>("glFinish");
            GetTexImageInternal = (GetTexImageDelegate)LoadEntryPoint<GetTexImageDelegate>("glGetTexImage");
            GetCompressedTexImageInternal = (GetCompressedTexImageDelegate)LoadEntryPoint<GetCompressedTexImageDelegate>("glGetCompressedTexImage");
            TexImage3D = (TexImage3DDelegate)LoadEntryPoint<TexImage3DDelegate>("glTexImage3D");
            TexSubImage3D = (TexSubImage3DDelegate)LoadEntryPoint<TexSubImage3DDelegate>("glTexSubImage3D");
            DeleteTextures = (DeleteTexturesDelegate)LoadEntryPoint<DeleteTexturesDelegate>("glDeleteTextures");

            GenBuffers = (GenBuffersDelegate)LoadEntryPoint<GenBuffersDelegate>("glGenBuffers");
            BufferData = (BufferDataDelegate)LoadEntryPoint<BufferDataDelegate>("glBufferData");
            MapBuffer = (MapBufferDelegate)LoadEntryPoint<MapBufferDelegate>("glMapBuffer");
            UnmapBuffer = (UnmapBufferDelegate)LoadEntryPoint<UnmapBufferDelegate>("glUnmapBuffer");
            BufferSubData = (BufferSubDataDelegate)LoadEntryPoint<BufferSubDataDelegate>("glBufferSubData");
            DeleteBuffers = (DeleteBuffersDelegate)LoadEntryPoint<DeleteBuffersDelegate>("glDeleteBuffers");

            VertexAttribPointer = (VertexAttribPointerDelegate)LoadEntryPoint<VertexAttribPointerDelegate>("glVertexAttribPointer");

<<<<<<< HEAD
            // Instanced drawing requires GL 3.2 or up, if the either of the following entry points can not be loaded 
            // this will get flagged by setting SupportsInstancing in GraphicsCapabilities to false.
            try
            {
                DrawElementsInstanced = (DrawElementsInstancedDelegate)LoadEntryPoint<DrawElementsInstancedDelegate>("glDrawElementsInstanced");
                VertexAttribDivisor = (VertexAttribDivisorDelegate)LoadEntryPoint<VertexAttribDivisorDelegate>("glVertexAttribDivisor");
            }
            catch (EntryPointNotFoundException)
            {
                // this will be detected in the initialization of GraphicsCapabilities
            }
=======
#if DEBUG
            try
            {
                DebugMessageCallback = (DebugMessageCallbackDelegate)LoadEntryPoint<DebugMessageCallbackDelegate>("glDebugMessageCallback");
                DebugMessageCallback(DebugMessageCallbackHandler, IntPtr.Zero);
                Enable(EnableCap.DebugOutput);
                Enable(EnableCap.DebugOutputSynchronous);
            }
            catch (EntryPointNotFoundException)
            {
                // Ignore the debug message callback if the entry point can not be found
            }
#endif
>>>>>>> 07ebe3c6
        }

        public static System.Delegate LoadEntryPoint<T>(string proc)
        {
            return Marshal.GetDelegateForFunctionPointer(EntryPointHelper.GetAddress(proc), typeof(T));
        }

        static partial void LoadPlatformEntryPoints();

        public static IGraphicsContext CreateContext(IWindowInfo info)
        {
            return PlatformCreateContext(info);
        }

        /* Helper Functions */

        public static void Uniform1 (int location, int value) {
            Uniform1i(location, value);
        }

        public static unsafe void Uniform4 (int location, int size, float* value) {
            Uniform4fv(location, size, value);
        }

        public unsafe static string GetString (StringName name)
        {
            return Marshal.PtrToStringAnsi (GetStringInternal (name));
        }

        protected static IntPtr MarshalStringArrayToPtr (string[] strings)
        {
            IntPtr intPtr = IntPtr.Zero;
            if (strings != null && strings.Length != 0) {
                intPtr = Marshal.AllocHGlobal (strings.Length * IntPtr.Size);
                if (intPtr == IntPtr.Zero) {
                    throw new OutOfMemoryException ();
                }
                int i = 0;
                try {
                    for (i = 0; i < strings.Length; i++) {
                        IntPtr val = MarshalStringToPtr (strings [i]);
                        Marshal.WriteIntPtr (intPtr, i * IntPtr.Size, val);
                    }
                }
                catch (OutOfMemoryException) {
                    for (i--; i >= 0; i--) {
                        Marshal.FreeHGlobal (Marshal.ReadIntPtr (intPtr, i * IntPtr.Size));
                    }
                    Marshal.FreeHGlobal (intPtr);
                    throw;
                }
            }
            return intPtr;
        }

        protected unsafe static IntPtr MarshalStringToPtr (string str)
        {
            if (string.IsNullOrEmpty (str)) {
                return IntPtr.Zero;
            }
            int num = Encoding.ASCII.GetMaxByteCount (str.Length) + 1;
            IntPtr intPtr = Marshal.AllocHGlobal (num);
            if (intPtr == IntPtr.Zero) {
                throw new OutOfMemoryException ();
            }
            fixed (char* chars = str + RuntimeHelpers.OffsetToStringData / 2) {
                int bytes = Encoding.ASCII.GetBytes (chars, str.Length, (byte*)((void*)intPtr), num);
                Marshal.WriteByte (intPtr, bytes, 0);
                return intPtr;
            }
        }

        protected static void FreeStringArrayPtr (IntPtr ptr, int length)
        {
            for (int i = 0; i < length; i++) {
                Marshal.FreeHGlobal (Marshal.ReadIntPtr (ptr, i * IntPtr.Size));
            }
            Marshal.FreeHGlobal (ptr);
        }

        public static string GetProgramInfoLog (int programId)
        {
            int length = 0;
            GetProgram(programId, GetProgramParameterName.LogLength, out length);
            var sb = new StringBuilder();
            GetProgramInfoLogInternal ((uint)programId, length, IntPtr.Zero, sb);
            return sb.ToString();
        }
            
        public static string GetShaderInfoLog (int shaderId) {
            int length = 0;
            GetShader(shaderId, ShaderParameter.LogLength, out length);
            var sb = new StringBuilder();
            GetShaderInfoLogInternal ((uint)shaderId, length, IntPtr.Zero, sb);
            return sb.ToString();
        }
            
        public unsafe static void ShaderSource(int shaderId, string code)
        {
            int length = code.Length;
            IntPtr intPtr = MarshalStringArrayToPtr (new string[] { code });
            ShaderSourceInternal((uint)shaderId, 1, intPtr, &length);
            FreeStringArrayPtr(intPtr, 1);
        }

        public unsafe static void GetShader (int shaderId, ShaderParameter name, out int result)
        {
            fixed (int* ptr = &result)
            {
                GetShaderiv((uint)shaderId, (uint)name, ptr);
            }
        }

        public unsafe static void GetProgram(int programId, GetProgramParameterName name, out int result)
        {
            fixed (int* ptr = &result)
            {
                GetProgramiv((int)programId, (uint)name, ptr);
            }
        }

        public unsafe static void GetInteger (GetPName name, out int value)
        {
            fixed (int* ptr = &value) {
                GetIntegerv ((int)name, ptr);
            }
        }

        public unsafe static void GetInteger (int name, out int value)
        {
            fixed (int* ptr = &value)
            {
                GetIntegerv (name, ptr);
            }
        }

        public static void TexParameter(TextureTarget target, TextureParameterName name, float value)
        {
            TexParameterf(target, name, value);
        }

        public unsafe static void TexParameter(TextureTarget target, TextureParameterName name, float[] values)
        {
            fixed (float* ptr = &values[0])
            {
                TexParameterfv(target, name, ptr);
            }
        }

        public static void TexParameter(TextureTarget target, TextureParameterName name, int value)
        {
            TexParameteri(target, name, value);
        }

        public static void GetTexImage<T>(TextureTarget target, int level, PixelFormat format, PixelType type, T[] pixels) where T : struct
        {
            var pixelsPtr = GCHandle.Alloc(pixels, GCHandleType.Pinned);
            try
            {
                GetTexImageInternal(target, level, format, type, pixelsPtr.AddrOfPinnedObject());
            }
            finally
            {
                pixelsPtr.Free();
            }
        }

        public static void GetCompressedTexImage<T>(TextureTarget target, int level, T[] pixels) where T : struct
        {
            var pixelsPtr = GCHandle.Alloc(pixels, GCHandleType.Pinned);
            try
            {
                GetCompressedTexImageInternal(target, level, pixelsPtr.AddrOfPinnedObject());
            }
            finally
            {
                pixelsPtr.Free();
            }
        }
    }
}
<|MERGE_RESOLUTION|>--- conflicted
+++ resolved
@@ -1071,19 +1071,17 @@
             int stride, IntPtr data);
         public static VertexAttribPointerDelegate VertexAttribPointer;
 
-<<<<<<< HEAD
         [System.Security.SuppressUnmanagedCodeSecurity()]
         [MonoNativeFunctionWrapper]
         public delegate void DrawElementsInstancedDelegate(GLPrimitiveType primitiveType, int count, DrawElementsType elementType, 
             IntPtr offset, int instanceCount);
         public static DrawElementsInstancedDelegate DrawElementsInstanced;
 
-
         [System.Security.SuppressUnmanagedCodeSecurity()]
         [MonoNativeFunctionWrapper]
         public delegate void VertexAttribDivisorDelegate(int location, int frequency);
         public static VertexAttribDivisorDelegate VertexAttribDivisor;
-=======
+
         [UnmanagedFunctionPointer(CallingConvention.StdCall)]
         delegate void DebugMessageCallbackProc(int source, int type, uint id, int severity, int length, IntPtr message, IntPtr userParam);
         [System.Security.SuppressUnmanagedCodeSecurity()]
@@ -1103,7 +1101,6 @@
                 OnError(errorMessage);
         }
 #endif
->>>>>>> 07ebe3c6
 
         public static int SwapInterval { get; set; }
 
@@ -1245,7 +1242,6 @@
 
             VertexAttribPointer = (VertexAttribPointerDelegate)LoadEntryPoint<VertexAttribPointerDelegate>("glVertexAttribPointer");
 
-<<<<<<< HEAD
             // Instanced drawing requires GL 3.2 or up, if the either of the following entry points can not be loaded 
             // this will get flagged by setting SupportsInstancing in GraphicsCapabilities to false.
             try
@@ -1257,7 +1253,7 @@
             {
                 // this will be detected in the initialization of GraphicsCapabilities
             }
-=======
+
 #if DEBUG
             try
             {
@@ -1271,7 +1267,6 @@
                 // Ignore the debug message callback if the entry point can not be found
             }
 #endif
->>>>>>> 07ebe3c6
         }
 
         public static System.Delegate LoadEntryPoint<T>(string proc)
