--- conflicted
+++ resolved
@@ -6,12 +6,8 @@
 using System.Collections.Generic;
 using System.Diagnostics;
 using System.IO;
-<<<<<<< HEAD
 using Microsoft.Xna.Framework.Content;
-using Microsoft.Xna.Framework.Utilities;
-=======
 using MonoGame.Utilities;
->>>>>>> d2b5cdc4
 using SharpDX;
 using SharpDX.Direct3D;
 using SharpDX.Direct3D11;
@@ -384,12 +380,12 @@
 
             _swapChain.Rotation = SharpDX.DXGI.DisplayModeRotation.Identity;
 
-            // Counter act the composition scale of the render target as 
-            // we already handle this in the platform window code. 
+            // Counter act the composition scale of the render target as
+            // we already handle this in the platform window code.
             if (PresentationParameters.SwapChainPanel != null)
             {
                 var asyncResult = PresentationParameters.SwapChainPanel.Dispatcher.RunIdleAsync( (e) =>
-                {   
+                {
                 var inverseScale = new RawMatrix3x2();
                 inverseScale.M11 = 1.0f / PresentationParameters.SwapChainPanel.CompositionScaleX;
                 inverseScale.M22 = 1.0f / PresentationParameters.SwapChainPanel.CompositionScaleY;
@@ -581,40 +577,15 @@
                 creationFlags |= SharpDX.Direct3D11.DeviceCreationFlags.Debug;
             }
 
-<<<<<<< HEAD
             // We can not give featureLevels for granted in GraphicsProfile.Reach
             FeatureLevel supportedFeatureLevel = 0;
             try
             {
                 supportedFeatureLevel = SharpDX.Direct3D11.Device.GetSupportedFeatureLevel();
-=======
-            // Pass the preferred feature levels based on the
-            // target profile that may have been set by the user.
-            FeatureLevel[] featureLevels;
-            if (GraphicsProfile == GraphicsProfile.HiDef)
-            {
-                featureLevels = new[]
-                    {
-                        FeatureLevel.Level_11_0,
-                        FeatureLevel.Level_10_1,
-                        FeatureLevel.Level_10_0,
-                        // Feature levels below 10 are not supported for the HiDef profile
-                    };
->>>>>>> d2b5cdc4
-            }
-            else // Reach profile
-            {
-                featureLevels = new[]
-                    {
-                        // For the Reach profile, first try use the highest supported 9_X feature level
-                        FeatureLevel.Level_9_3,
-                        FeatureLevel.Level_9_2,
-                        FeatureLevel.Level_9_1,
-                        // If level 9 is not supported, then just use the highest supported level
-                        FeatureLevel.Level_11_0,
-                        FeatureLevel.Level_10_1,
-                        FeatureLevel.Level_10_0,
-                    };
+            }
+            catch (SharpDX.SharpDXException)
+            {
+                // if GetSupportedFeatureLevel() fails, do not crash the initialization. Program can run without this.
             }
             var featureLevels = new List<FeatureLevel>();
 
@@ -623,7 +594,6 @@
             if (supportedFeatureLevel >= FeatureLevel.Level_10_0)
                 featureLevels.Add(FeatureLevel.Level_10_0);
 
-<<<<<<< HEAD
             // Pass the preferred feature levels based on the
             // target profile that may have been set by the user.
             if (GraphicsProfile == GraphicsProfile.HiDef)
@@ -641,8 +611,6 @@
             if (supportedFeatureLevel >= FeatureLevel.Level_9_1)
                 featureLevels.Add(FeatureLevel.Level_9_1);
 
-=======
->>>>>>> d2b5cdc4
             var driverType = DriverType.Hardware;   //Default value
             switch (GraphicsAdapter.UseDriverType)
             {
@@ -658,7 +626,7 @@
             try
             {
                 // Create the Direct3D device.
-                using (var defaultDevice = new SharpDX.Direct3D11.Device(driverType, creationFlags, featureLevels))
+                using (var defaultDevice = new SharpDX.Direct3D11.Device(driverType, creationFlags, featureLevels.ToArray()))
                     _d3dDevice = defaultDevice.QueryInterface<SharpDX.Direct3D11.Device>();
             }
             catch (SharpDXException)
@@ -666,7 +634,7 @@
                 // Try again without the debug flag.  This allows debug builds to run
                 // on machines that don't have the debug runtime installed.
                 creationFlags &= ~SharpDX.Direct3D11.DeviceCreationFlags.Debug;
-                using (var defaultDevice = new SharpDX.Direct3D11.Device(driverType, creationFlags, featureLevels))
+                using (var defaultDevice = new SharpDX.Direct3D11.Device(driverType, creationFlags, featureLevels.ToArray()))
                     _d3dDevice = defaultDevice.QueryInterface<SharpDX.Direct3D11.Device>();
             }
 
