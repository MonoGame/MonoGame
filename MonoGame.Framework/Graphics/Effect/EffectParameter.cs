--- conflicted
+++ resolved
@@ -509,10 +509,6 @@
 		}
         */
 
-<<<<<<< HEAD
-        public void SetValue (int value)
-        {
-=======
 		public void SetValue (int value)
 		{
             if (ParameterType == EffectParameterType.Single)
@@ -521,7 +517,6 @@
                 return;
             }
 
->>>>>>> 71b25eec
             if (ParameterClass != EffectParameterClass.Scalar || ParameterType != EffectParameterType.Int32)
                 throw new InvalidCastException();
 #if OPENGL
