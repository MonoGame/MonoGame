--- conflicted
+++ resolved
@@ -1,15 +1,15 @@
 using System;
-using System.Runtime.InteropServices;
+using System.Runtime.InteropServices;
 using System.IO;
 
 #if MONOMAC
 using MonoMac.OpenGL;
-#elif WINDOWS || LINUX
+#elif WINDOWS || LINUX
 using OpenTK.Graphics.OpenGL;
-#elif WINRT
-using SharpDX;
-using SharpDX.Direct3D;
-using SharpDX.Direct3D11;
+#elif WINRT
+using SharpDX;
+using SharpDX.Direct3D;
+using SharpDX.Direct3D11;
 using SharpDX.DXGI;
 #elif PSS
 enum ShaderType //FIXME: Major Hack
@@ -24,289 +24,273 @@
 using ShaderParameter = OpenTK.Graphics.ES20.All;
 using TextureUnit = OpenTK.Graphics.ES20.All;
 using TextureTarget = OpenTK.Graphics.ES20.All;
-#endif
-
+#endif
+
 namespace Microsoft.Xna.Framework.Graphics
 {
 	internal class DXShader
-	{
-#if OPENGL
-
-        public readonly ShaderType ShaderType;
-
-        public readonly int ShaderHandle;
-
-#if DEBUG
-        // We only keep around the GLSL code for debugging.
-        private readonly string _glslCode;
-#endif
-
-        private readonly string _uniforms_float4_name;
-        private readonly string _uniforms_int4_name;
-        private readonly string _uniforms_bool_name;
-
-#elif DIRECTX
-
-        private InputLayout _inputLayout;
-
-        private VertexShader _vertexShader;
-
-        private PixelShader _pixelShader;
-
-#endif
-
-        private readonly float[] _uniforms_float4;
-        private readonly int[] _uniforms_int4;
-        private readonly int[] _uniforms_bool;
-
-        private enum RegisterSet
-        {
-            Bool,
-            Int4,
-            Float4,
-            Sampler,
+	{
+#if OPENGL
+
+        public readonly ShaderType ShaderType;
+
+        public readonly int ShaderHandle;
+
+#if DEBUG
+        // We only keep around the GLSL code for debugging.
+        private readonly string _glslCode;
+#endif
+
+        private readonly string _uniforms_float4_name;
+        private readonly string _uniforms_int4_name;
+        private readonly string _uniforms_bool_name;
+
+#elif DIRECTX
+
+        private InputLayout _inputLayout;
+
+        private VertexShader _vertexShader;
+
+        private PixelShader _pixelShader;
+
+#endif
+
+        private readonly float[] _uniforms_float4;
+        private readonly int[] _uniforms_int4;
+        private readonly int[] _uniforms_bool;
+
+        private enum RegisterSet
+        {
+            Bool,
+            Int4,
+            Float4,
+            Sampler,
+        }
+
+        public enum SamplerType
+        {
+            Sampler2D,
+            SamplerCube,
+            SamplerVolume,
+        }
+
+        private struct Sampler
+        {
+            public SamplerType type;
+            public int index;
+            public string name;
+            public string parameter;
+        }
+
+        private struct Symbol
+        {
+            public string name;
+            public RegisterSet register_set;
+            public int register_index;
+            public int register_count;
+        }
+
+        private struct Attribute
+        {
+            public VertexElementUsage usage;
+            public int index;
+            public string name;
+            public short format;
+        }
+
+        private readonly Symbol[] _symbols;
+        private readonly Sampler[] _samplers;
+        private readonly Attribute[] _attributes;
+
+        internal DXShader(DXShader cloneSource)
+        {
+            // Share all the immutable types.
+#if OPENGL
+            ShaderType = cloneSource.ShaderType;
+            ShaderHandle = cloneSource.ShaderHandle;
+            _uniforms_float4_name = cloneSource._uniforms_float4_name;
+            _uniforms_int4_name = cloneSource._uniforms_int4_name;
+            _uniforms_bool_name = cloneSource._uniforms_bool_name;
+#if DEBUG 
+            _glslCode = cloneSource._glslCode;
+#endif
+#endif
+            _symbols = cloneSource._symbols;
+            _samplers = cloneSource._samplers;
+            _attributes = cloneSource._attributes;
+
+            // Clone the mutable types.
+            _uniforms_float4 = (float[])cloneSource._uniforms_float4.Clone();
+            _uniforms_int4 = (int[])cloneSource._uniforms_int4.Clone();
+            _uniforms_bool = (int[])cloneSource._uniforms_bool.Clone();
+        }
+
+        internal DXShader(BinaryReader reader)
+        {
+            var isVertexShader = reader.ReadBoolean();
+
+#if OPENGL
+            if (isVertexShader)
+            {
+                ShaderType = ShaderType.VertexShader;
+                _uniforms_float4_name = "vs_uniforms_vec4";
+                _uniforms_int4_name = "vs_uniforms_ivec4";
+                _uniforms_bool_name = "vs_uniforms_bool";
+            }
+            else
+            {
+                ShaderType = ShaderType.FragmentShader;
+                _uniforms_float4_name = "ps_uniforms_vec4";
+                _uniforms_int4_name = "ps_uniforms_ivec4";
+                _uniforms_bool_name = "ps_uniforms_bool";
+            }
+#elif DIRECTX
+
+#endif
+
+            var shaderLength = (int)reader.ReadUInt16();
+            var shaderBytecode = reader.ReadBytes(shaderLength);
+
+#if OPENGL
+            var glslCode = System.Text.Encoding.ASCII.GetString(shaderBytecode);
+#endif
+
+            var bool_count = (int)reader.ReadByte();
+            var int4_count = (int)reader.ReadByte();
+            var float4_count = (int)reader.ReadByte();
+
+            _uniforms_bool = new int[bool_count];
+            _uniforms_int4 = new int[int4_count * 4];
+            _uniforms_float4 = new float[float4_count * 4];
+
+            var symbolCount = (int)reader.ReadByte();
+            _symbols = new Symbol[symbolCount];
+            for (var s = 0; s < symbolCount; s++)
+            {
+                _symbols[s].name = reader.ReadString();
+                _symbols[s].register_set = (RegisterSet)reader.ReadByte();
+                _symbols[s].register_index = reader.ReadByte();
+                _symbols[s].register_count = reader.ReadByte();
+            }
+
+            var samplerCount = (int)reader.ReadByte();
+            _samplers = new Sampler[samplerCount];
+            for (var s = 0; s < samplerCount; s++)
+            {
+                _samplers[s].name = reader.ReadString();
+                _samplers[s].parameter = reader.ReadString();
+                _samplers[s].type = (SamplerType)reader.ReadByte();
+                _samplers[s].index = reader.ReadByte();
+            }
+
+            var attributeCount = (int)reader.ReadByte();
+            _attributes = new Attribute[attributeCount];
+            for (var a = 0; a < attributeCount; a++)
+            {
+                _attributes[a].name = reader.ReadString();
+                _attributes[a].usage = (VertexElementUsage)reader.ReadByte();
+                _attributes[a].index = reader.ReadByte();
+                _attributes[a].format = reader.ReadInt16();
+            }
+
+#if OPENGL
+            Threading.Begin();
+            try
+            {
+                ShaderHandle = GL.CreateShader(ShaderType);
+#if GLES
+                GL.ShaderSource(ShaderHandle, 1, new string[] { glslCode }, (int[])null);
+#else
+                GL.ShaderSource(ShaderHandle, glslCode);
+#endif
+                GL.CompileShader(ShaderHandle);
+
+#if DEBUG
+                // When debugging store this for later inspection.
+                _glslCode = glslCode;
+#endif
+
+                var compiled = 0;
+#if GLES
+                GL.GetShader(ShaderHandle, ShaderParameter.CompileStatus, ref compiled);
+#else
+                GL.GetShader(ShaderHandle, ShaderParameter.CompileStatus, out compiled);
+#endif
+                if (compiled == (int)All.False)
+                {
+#if GLES
+                    string log = "";
+                    int length = 0;
+                    GL.GetShader(ShaderHandle, ShaderParameter.InfoLogLength, ref length);
+                    if (length > 0)
+                    {
+                        var logBuilder = new StringBuilder(length);
+                        GL.GetShaderInfoLog(ShaderHandle, length, ref length, logBuilder);
+                        log = logBuilder.ToString();
+                    }
+#else
+                    var log = GL.GetShaderInfoLog(ShaderHandle);
+#endif
+                    Console.WriteLine(log);
+
+                    GL.DeleteShader(ShaderHandle);
+                    throw new InvalidOperationException("Shader Compilation Failed");
+                }
+            }
+            finally
+            {
+                Threading.End();
+            }
+#elif DIRECTX
+
+            // HACK: We should be getting the graphics device in the constructor!
+            var d3dDevice = GraphicsDevice.Current._d3dDevice;
+
+            if (isVertexShader)
+            {
+                _vertexShader = new VertexShader(d3dDevice, shaderBytecode, null);
+
+                var elements = new InputElement[_attributes.Length];
+                for (var i=0; i < _attributes.Length; i++)
+                {
+                    var attrib = _attributes[i];
+                    elements[i] = new InputElement(attrib.name, 0, (Format)attrib.format, attrib.index * 4, 0);
+                }
+
+                _inputLayout = new InputLayout(d3dDevice, shaderBytecode, elements);
+            }
+            else
+                _pixelShader = new PixelShader(d3dDevice, shaderBytecode);
+
+#endif
         }
 
-        public enum SamplerType
-        {
-            Sampler2D,
-            SamplerCube,
-            SamplerVolume,
-        }
-
-        private struct Sampler
-        {
-            public SamplerType type;
-            public int index;
-            public string name;
-            public string parameter;
-        }
-
-        private struct Symbol
-        {
-            public string name;
-            public RegisterSet register_set;
-            public int register_index;
-            public int register_count;
-        }
-
-        private struct Attribute
-        {
-            public VertexElementUsage usage;
-            public int index;
-            public string name;
-            public short format;
-        }
-
-        private readonly Symbol[] _symbols;
-        private readonly Sampler[] _samplers;
-        private readonly Attribute[] _attributes;
-
-        internal DXShader(DXShader cloneSource)
-        {
-            // Share all the immutable types.
-#if OPENGL
-            ShaderType = cloneSource.ShaderType;
-            ShaderHandle = cloneSource.ShaderHandle;
-            _uniforms_float4_name = cloneSource._uniforms_float4_name;
-            _uniforms_int4_name = cloneSource._uniforms_int4_name;
-            _uniforms_bool_name = cloneSource._uniforms_bool_name;
-#if DEBUG 
-            _glslCode = cloneSource._glslCode;
-#endif
-#endif
-            _symbols = cloneSource._symbols;
-            _samplers = cloneSource._samplers;
-            _attributes = cloneSource._attributes;
-
-            // Clone the mutable types.
-<<<<<<< HEAD
-            _uniforms_float4 = new float[cloneSource._uniforms_float4.Length];
-            for (var i = 0; i < _uniforms_float4.Length; i++)
-                _uniforms_float4[i] = cloneSource._uniforms_float4[i];
-            _uniforms_int4 = new int[cloneSource._uniforms_int4.Length];
-            for (var i = 0; i < _uniforms_int4.Length; i++)
-                _uniforms_int4[i] = cloneSource._uniforms_int4[i];
-            _uniforms_bool = new int[cloneSource._uniforms_bool.Length];
-            for (var i = 0; i < _uniforms_bool.Length; i++)
-                _uniforms_bool[i] = cloneSource._uniforms_bool[i];
-=======
-            _uniforms_float4 = (float[])cloneSource._uniforms_float4.Clone();
-            _uniforms_int4 = (int[])cloneSource._uniforms_int4.Clone();
-            _uniforms_bool = (int[])cloneSource._uniforms_bool.Clone();
->>>>>>> a998334c
-        }
-
-        internal DXShader(BinaryReader reader)
-        {
-            var isVertexShader = reader.ReadBoolean();
-
-#if OPENGL
-            if (isVertexShader)
-            {
-                ShaderType = ShaderType.VertexShader;
-                _uniforms_float4_name = "vs_uniforms_vec4";
-                _uniforms_int4_name = "vs_uniforms_ivec4";
-                _uniforms_bool_name = "vs_uniforms_bool";
-            }
-            else
-            {
-                ShaderType = ShaderType.FragmentShader;
-                _uniforms_float4_name = "ps_uniforms_vec4";
-                _uniforms_int4_name = "ps_uniforms_ivec4";
-                _uniforms_bool_name = "ps_uniforms_bool";
-            }
-#elif DIRECTX
-
-#endif
-
-            var shaderLength = (int)reader.ReadUInt16();
-            var shaderBytecode = reader.ReadBytes(shaderLength);
-
-#if OPENGL
-            var glslCode = System.Text.Encoding.ASCII.GetString(shaderBytecode);
-#endif
-
-            var bool_count = (int)reader.ReadByte();
-            var int4_count = (int)reader.ReadByte();
-            var float4_count = (int)reader.ReadByte();
-
-            _uniforms_bool = new int[bool_count];
-            _uniforms_int4 = new int[int4_count * 4];
-            _uniforms_float4 = new float[float4_count * 4];
-
-            var symbolCount = (int)reader.ReadByte();
-            _symbols = new Symbol[symbolCount];
-            for (var s = 0; s < symbolCount; s++)
-            {
-                _symbols[s].name = reader.ReadString();
-                _symbols[s].register_set = (RegisterSet)reader.ReadByte();
-                _symbols[s].register_index = reader.ReadByte();
-                _symbols[s].register_count = reader.ReadByte();
-            }
-
-            var samplerCount = (int)reader.ReadByte();
-            _samplers = new Sampler[samplerCount];
-            for (var s = 0; s < samplerCount; s++)
-            {
-                _samplers[s].name = reader.ReadString();
-                _samplers[s].parameter = reader.ReadString();
-                _samplers[s].type = (SamplerType)reader.ReadByte();
-                _samplers[s].index = reader.ReadByte();
-            }
-
-            var attributeCount = (int)reader.ReadByte();
-            _attributes = new Attribute[attributeCount];
-            for (var a = 0; a < attributeCount; a++)
-            {
-                _attributes[a].name = reader.ReadString();
-                _attributes[a].usage = (VertexElementUsage)reader.ReadByte();
-                _attributes[a].index = reader.ReadByte();
-                _attributes[a].format = reader.ReadInt16();
-            }
-
-#if OPENGL
-            Threading.Begin();
-            try
-            {
-                ShaderHandle = GL.CreateShader(ShaderType);
-#if GLES
-                GL.ShaderSource(ShaderHandle, 1, new string[] { glslCode }, (int[])null);
-#else
-                GL.ShaderSource(ShaderHandle, glslCode);
-#endif
-                GL.CompileShader(ShaderHandle);
-
-#if DEBUG
-                // When debugging store this for later inspection.
-                _glslCode = glslCode;
-#endif
-
-                var compiled = 0;
-#if GLES
-                GL.GetShader(ShaderHandle, ShaderParameter.CompileStatus, ref compiled);
-#else
-                GL.GetShader(ShaderHandle, ShaderParameter.CompileStatus, out compiled);
-#endif
-                if (compiled == (int)All.False)
-                {
-#if GLES
-                    string log = "";
-                    int length = 0;
-                    GL.GetShader(ShaderHandle, ShaderParameter.InfoLogLength, ref length);
-                    if (length > 0)
-                    {
-                        var logBuilder = new StringBuilder(length);
-                        GL.GetShaderInfoLog(ShaderHandle, length, ref length, logBuilder);
-                        log = logBuilder.ToString();
-                    }
-#else
-                    var log = GL.GetShaderInfoLog(ShaderHandle);
-#endif
-                    Console.WriteLine(log);
-
-                    GL.DeleteShader(ShaderHandle);
-                    throw new InvalidOperationException("Shader Compilation Failed");
-                }
-            }
-            finally
-            {
-                Threading.End();
-            }
-#elif DIRECTX
-<<<<<<< HEAD
-
-            // HACK: We should be getting the graphics device in the constructor!
-=======
-            /*
->>>>>>> a998334c
-            var d3dDevice = GraphicsDevice.Current._d3dDevice;
-
-            if (isVertexShader)
-            {
-                _vertexShader = new VertexShader(d3dDevice, shaderBytecode, null);
-
-                var elements = new InputElement[_attributes.Length];
-                for (var i=0; i < _attributes.Length; i++)
-                {
-                    var attrib = _attributes[i];
-                    elements[i] = new InputElement(attrib.name, 0, (Format)attrib.format, attrib.index * 4, 0);
-                }
-
-                _inputLayout = new InputLayout(d3dDevice, shaderBytecode, elements);
-            }
-            else
-                _pixelShader = new PixelShader(d3dDevice, shaderBytecode);
-            */
-#endif
-        }
-
 		public void OnLink(int program) 
-        {
-#if OPENGL
-            if (ShaderType != ShaderType.VertexShader)
+        {
+#if OPENGL
+            if (ShaderType != ShaderType.VertexShader)
                 return;
 
 			// Bind the vertex attributes to the shader program.
 			foreach (var attrb in _attributes) 
             {
 				switch (attrb.usage) 
-                {
+                {
                     case VertexElementUsage.Color:
 					    GL.BindAttribLocation(program, GraphicsDevice.attributeColor, attrb.name);
-    					break;
+    					break;
                     case VertexElementUsage.Position:
 	    				GL.BindAttribLocation(program, GraphicsDevice.attributePosition + attrb.index, attrb.name);
-		    			break;
+		    			break;
                     case VertexElementUsage.TextureCoordinate:
 			    		GL.BindAttribLocation(program, GraphicsDevice.attributeTexCoord + attrb.index, attrb.name);
 				    	break;
 				    case VertexElementUsage.Normal:
     					GL.BindAttribLocation(program, GraphicsDevice.attributeNormal, attrb.name);
-	    				break;
+	    				break;
                     case VertexElementUsage.BlendIndices:
 					    GL.BindAttribLocation(program, GraphicsDevice.attributeBlendIndicies, attrb.name);
-					    break;
+					    break;
                     case VertexElementUsage.BlendWeight:
 					    GL.BindAttribLocation(program, GraphicsDevice.attributeBlendWeight, attrb.name);
 					    break;
@@ -325,90 +309,90 @@
 			var textures = graphicsDevice.Textures;
 			var samplerStates = graphicsDevice.SamplerStates;
 					
-			// TODO: It would be much better if we kept track
-            // of dirty states and only update those parameters.
-
+			// TODO: It would be much better if we kept track
+            // of dirty states and only update those parameters.
+
             foreach (var symbol in _symbols) 
-            {
+            {
                 var parameter = parameters[symbol.name];
 
 				switch (symbol.register_set) 
-                {
-                    case RegisterSet.Bool:
-                    {
-                        if (parameter.Elements.Count > 0)
-                            throw new NotImplementedException();
-                        _uniforms_bool[symbol.register_index * 4] = (int)parameter.Data;
-
-                        break;
-                    }
-
-                    case RegisterSet.Float4:
-                    {
-                        var data = parameter.GetValueSingleArray();
-                        switch (parameter.ParameterClass)
-                        {
-                            case EffectParameterClass.Scalar:
-                                if (parameter.Elements.Count > 0)
-                                    throw new NotImplementedException();
-
-                                for (int i = 0; i < data.Length; i++)
-                                    _uniforms_float4[symbol.register_index * 4 + i] = (float)data[i];
-                                break;
-                            case EffectParameterClass.Vector:
-                            case EffectParameterClass.Matrix:
-                                var rows = Math.Min(symbol.register_count, parameter.RowCount);
-                                if (parameter.Elements.Count > 0)
-                                {
-                                    //rows = Math.Min (symbol.register_count, parameter.Elements.Count*parameter.RowCount);
-                                    if (symbol.register_count * 4 != data.Length)
-                                        throw new NotImplementedException();
-
-                                    for (var i = 0; i < data.Length; i++)
-                                        _uniforms_float4[symbol.register_index * 4 + i] = data[i];
-                                }
-                                else
-                                {
-                                    for (var y = 0; y < rows; y++)
-                                        for (int x = 0; x < parameter.ColumnCount; x++)
-                                            _uniforms_float4[(symbol.register_index + y) * 4 + x] = (float)data[y * parameter.ColumnCount + x];
-                                }
-                                break;
-
-                            default:
-                                throw new NotImplementedException();
-                        }
-
-                        break;
-                    }
-
-                    // We deal with samplers a little further down.
+                {
+                    case RegisterSet.Bool:
+                    {
+                        if (parameter.Elements.Count > 0)
+                            throw new NotImplementedException();
+                        _uniforms_bool[symbol.register_index * 4] = (int)parameter.Data;
+
+                        break;
+                    }
+
+                    case RegisterSet.Float4:
+                    {
+                        var data = parameter.GetValueSingleArray();
+                        switch (parameter.ParameterClass)
+                        {
+                            case EffectParameterClass.Scalar:
+                                if (parameter.Elements.Count > 0)
+                                    throw new NotImplementedException();
+
+                                for (int i = 0; i < data.Length; i++)
+                                    _uniforms_float4[symbol.register_index * 4 + i] = (float)data[i];
+                                break;
+                            case EffectParameterClass.Vector:
+                            case EffectParameterClass.Matrix:
+                                var rows = Math.Min(symbol.register_count, parameter.RowCount);
+                                if (parameter.Elements.Count > 0)
+                                {
+                                    //rows = Math.Min (symbol.register_count, parameter.Elements.Count*parameter.RowCount);
+                                    if (symbol.register_count * 4 != data.Length)
+                                        throw new NotImplementedException();
+
+                                    for (var i = 0; i < data.Length; i++)
+                                        _uniforms_float4[symbol.register_index * 4 + i] = data[i];
+                                }
+                                else
+                                {
+                                    for (var y = 0; y < rows; y++)
+                                        for (int x = 0; x < parameter.ColumnCount; x++)
+                                            _uniforms_float4[(symbol.register_index + y) * 4 + x] = (float)data[y * parameter.ColumnCount + x];
+                                }
+                                break;
+
+                            default:
+                                throw new NotImplementedException();
+                        }
+
+                        break;
+                    }
+
+                    // We deal with samplers a little further down.
                     case RegisterSet.Sampler:
-					    break;
-
-                    case RegisterSet.Int4:
+					    break;
+
+                    case RegisterSet.Int4:
                     default:
-					    throw new NotImplementedException();
-
-                } // switch (symbol.register_set)
-
+					    throw new NotImplementedException();
+
+                } // switch (symbol.register_set)
+
             } // foreach (var symbol in _symbols)
 			
 #if OPENGL
-			// Upload the uniforms.				
+			// Upload the uniforms.				
             if (_uniforms_float4.Length > 0)
-            {
-                var vec4_loc = GL.GetUniformLocation(program, _uniforms_float4_name);
+            {
+                var vec4_loc = GL.GetUniformLocation(program, _uniforms_float4_name);
                 GL.Uniform4(vec4_loc, _uniforms_float4.Length / 4, _uniforms_float4);
-			}
-            if (_uniforms_int4_name.Length > 0) 
-            {
-                var int4_loc = GL.GetUniformLocation(program, _uniforms_int4_name);
+			}
+            if (_uniforms_int4_name.Length > 0) 
+            {
+                var int4_loc = GL.GetUniformLocation(program, _uniforms_int4_name);
                 GL.Uniform4(int4_loc, _uniforms_int4.Length / 4, _uniforms_int4);
-			}
-            if (_uniforms_bool.Length > 0) 
-            {
-                var bool_loc = GL.GetUniformLocation(program, _uniforms_bool_name);
+			}
+            if (_uniforms_bool.Length > 0) 
+            {
+                var bool_loc = GL.GetUniformLocation(program, _uniforms_bool_name);
                 GL.Uniform1(bool_loc, _uniforms_bool.Length, _uniforms_bool);
 			}
 			
@@ -416,22 +400,22 @@
             {
                 // Activate the textures.
 				foreach (var sampler in _samplers) 
-                {
-                    // Set the sampler texture slot.
-                    //
-                    // TODO: This seems like it only needs to be done once!
-                    //
+                {
+                    // Set the sampler texture slot.
+                    //
+                    // TODO: This seems like it only needs to be done once!
+                    //
                     var loc = GL.GetUniformLocation(program, sampler.name);
-					GL.Uniform1(loc, sampler.index);
-
-                    // TODO: Fix 3D and Volume samplers!
-                    if (sampler.type != SamplerType.Sampler2D)
+					GL.Uniform1(loc, sampler.index);
+
+                    // TODO: Fix 3D and Volume samplers!
+                    if (sampler.type != SamplerType.Sampler2D)
                         continue;
 
-					Texture tex = null;
+					Texture tex = null;
                     if (sampler.parameter.Length > 0) 
-                    {
-                        var textureParameter = parameters[sampler.parameter];
+                    {
+                        var textureParameter = parameters[sampler.parameter];
                         tex = textureParameter.Data as Texture;
 					}
 
