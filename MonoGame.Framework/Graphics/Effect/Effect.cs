--- conflicted
+++ resolved
@@ -498,11 +498,9 @@
 #else //PSM
 		internal void ReadEffect(BinaryReader reader)
 		{
-<<<<<<< HEAD
 			var effectPass = new EffectPass(this, "Pass", null, null, null, DepthStencilState.Default, RasterizerState.CullNone, EffectAnnotationCollection.Empty);
-=======
-			var effectPass = new EffectPass(this, "Pass", null, null, null, null, null, EffectAnnotationCollection.Empty);
->>>>>>> 543ea440
+// This was Kevin G's from PR1604
+//			var effectPass = new EffectPass(this, "Pass", null, null, null, null, null, EffectAnnotationCollection.Empty);
 			effectPass._shaderProgram = new ShaderProgram(reader.ReadBytes((int)reader.BaseStream.Length));
 			var shaderProgram = effectPass._shaderProgram;
             
