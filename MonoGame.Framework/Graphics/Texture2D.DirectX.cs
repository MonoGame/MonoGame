// MonoGame - Copyright (C) The MonoGame Team
// This file is subject to the terms and conditions defined in
// file 'LICENSE.txt', which is part of this source code package.

using System;
using System.IO;
using System.Runtime.InteropServices;
using Microsoft.Xna.Framework.Utilities;
using MonoGame.Utilities.Png;
using SharpDX;
using SharpDX.Direct3D11;
using SharpDX.DXGI;
using SharpDX.WIC;
using MapFlags = SharpDX.Direct3D11.MapFlags;
using Resource = SharpDX.Direct3D11.Resource;

#if WINDOWS_PHONE
using System.Threading;
using System.Windows;
using System.Windows.Media.Imaging;
#endif

#if WINDOWS_STOREAPP || WINDOWS_UAP
using Windows.Graphics.Imaging;
using Windows.Storage.Streams;
using System.Threading.Tasks;
#endif

namespace Microsoft.Xna.Framework.Graphics
{
    public partial class Texture2D : Texture
    {
        protected bool Shared { get { return _shared; } }
        protected bool Mipmap { get { return _mipmap; } }
        protected SampleDescription SampleDescription { get { return _sampleDescription; } }

        private bool _shared;
        private bool _mipmap;
        private SampleDescription _sampleDescription;

        private SharpDX.Direct3D11.Texture2D _cachedStagingTexture;

        private void PlatformConstruct(int width, int height, bool mipmap, SurfaceFormat format, SurfaceType type, bool shared)
        {
            _shared = shared;
            _mipmap = mipmap;
        }

        private void PlatformSetData<T>(int level, T[] data, int startIndex, int elementCount) where T : struct
        {
            int w, h;
            GetSizeForLevel(Width, Height, level, out w, out h);
            var elementSizeInByte = ReflectionHelpers.SizeOf<T>.Get();
            var dataHandle = GCHandle.Alloc(data, GCHandleType.Pinned);
            // Use try..finally to make sure dataHandle is freed in case of an error
            try
            {
                var startBytes = startIndex * elementSizeInByte;
                var dataPtr = (IntPtr)(dataHandle.AddrOfPinnedObject().ToInt64() + startBytes);
                var region = new ResourceRegion();
                region.Top = 0;
                region.Front = 0;
                region.Back = 1;
                region.Bottom = h;
                region.Left = 0;
                region.Right = w;

                // TODO: We need to deal with threaded contexts here!
                var subresourceIndex = CalculateSubresourceIndex(0, level);
                var d3dContext = GraphicsDevice._d3dContext;
                lock (d3dContext)
                    d3dContext.UpdateSubresource(GetTexture(), subresourceIndex, region, dataPtr, GetPitch(w), 0);
            }
            finally
            {
                dataHandle.Free();
            }
        }

        private void PlatformSetData<T>(int level, int arraySlice, Rectangle rect, T[] data, int startIndex, int elementCount) where T : struct
        {
            var elementSizeInByte = ReflectionHelpers.SizeOf<T>.Get();
            var dataHandle = GCHandle.Alloc(data, GCHandleType.Pinned);
            // Use try..finally to make sure dataHandle is freed in case of an error
            try
            {
                var startBytes = startIndex * elementSizeInByte;
                var dataPtr = (IntPtr)(dataHandle.AddrOfPinnedObject().ToInt64() + startBytes);
                var region = new ResourceRegion();
                region.Top = rect.Top;
                region.Front = 0;
                region.Back = 1;
                region.Bottom = rect.Bottom;
                region.Left = rect.Left;
                region.Right = rect.Right;


                // TODO: We need to deal with threaded contexts here!
                var subresourceIndex = CalculateSubresourceIndex(arraySlice, level);
                var d3dContext = GraphicsDevice._d3dContext;
                lock (d3dContext)
                    d3dContext.UpdateSubresource(GetTexture(), subresourceIndex, region, dataPtr, GetPitch(rect.Width), 0);
            }
            finally
            {
                dataHandle.Free();
            }
        }

        private void PlatformGetData<T>(int level, int arraySlice, Rectangle rect, T[] data, int startIndex, int elementCount) where T : struct
        {
            // Create a temp staging resource for copying the data.
            // 
            // TODO: We should probably be pooling these staging resources
            // and not creating a new one each time.
            //
            var min = _format.IsCompressedFormat() ? 4 : 1;
            var levelWidth = Math.Max(width >> level, min);
            var levelHeight = Math.Max(height >> level, min);

<<<<<<< HEAD
            var desc = new Texture2DDescription();
            desc.Width = levelWidth;
            desc.Height = levelHeight;
            desc.MipLevels = 1;
            desc.ArraySize = 1;
            desc.Format = SharpDXHelper.ToFormat(_format);
            desc.BindFlags = BindFlags.None;
            desc.CpuAccessFlags = CpuAccessFlags.Read;
            desc.SampleDescription = CreateSampleDescription();
            desc.Usage = ResourceUsage.Staging;
            desc.OptionFlags = ResourceOptionFlags.None;

            // Save sampling description.
            _sampleDescription = desc.SampleDescription;
=======
            if (_cachedStagingTexture == null)
            {
                var desc = new Texture2DDescription();
                desc.Width = levelWidth;
                desc.Height = levelHeight;
                desc.MipLevels = 1;
                desc.ArraySize = 1;
                desc.Format = SharpDXHelper.ToFormat(_format);
                desc.BindFlags = BindFlags.None;
                desc.CpuAccessFlags = CpuAccessFlags.Read;
                desc.SampleDescription.Count = 1;
                desc.SampleDescription.Quality = 0;
                desc.Usage = ResourceUsage.Staging;
                desc.OptionFlags = ResourceOptionFlags.None;

                // Save sampling description.
                _sampleDescription = desc.SampleDescription;

                _cachedStagingTexture = new SharpDX.Direct3D11.Texture2D(GraphicsDevice._d3dDevice, desc);
            }
>>>>>>> b221e637

            var d3dContext = GraphicsDevice._d3dContext;

            lock (d3dContext)
            {
                var subresourceIndex = CalculateSubresourceIndex(arraySlice, level);

                // Copy the data from the GPU to the staging texture.
                var elementsInRow = rect.Width;
                var rows = rect.Height;
                var region = new ResourceRegion(rect.Left, rect.Top, 0, rect.Right, rect.Bottom, 1);
                d3dContext.CopySubresourceRegion(GetTexture(), subresourceIndex, region, _cachedStagingTexture, 0);

                // Copy the data to the array.
                DataStream stream = null;
                try
                {
                    var databox = d3dContext.MapSubresource(_cachedStagingTexture, 0, MapMode.Read, MapFlags.None, out stream);

                    var elementSize = _format.GetSize();
                    if (_format.IsCompressedFormat())
                    {
                        // for 4x4 block compression formats an element is one block, so elementsInRow
                        // and number of rows are 1/4 of number of pixels in width and height of the rectangle
                        elementsInRow /= 4;
                        rows /= 4;
                    }
                    var rowSize = elementSize * elementsInRow;
                    if (rowSize == databox.RowPitch)
                        stream.ReadRange(data, startIndex, elementCount);
                    else
                    {
                        // Some drivers may add pitch to rows.
                        // We need to copy each row separatly and skip trailing zeros.
                        stream.Seek(0, SeekOrigin.Begin);

                        var elementSizeInByte = ReflectionHelpers.SizeOf<T>.Get();
                        for (var row = 0; row < rows; row++)
                        {
                            int i;
                            for (i = row * rowSize / elementSizeInByte; i < (row + 1) * rowSize / elementSizeInByte; i++)
                                data[i + startIndex] = stream.Read<T>();

                            if (i >= elementCount)
                                break;

                            stream.Seek(databox.RowPitch - rowSize, SeekOrigin.Current);
                        }
                    }
<<<<<<< HEAD
                    finally
                    {
                        SharpDX.Utilities.Dispose(ref stream);
                    }
=======
>>>>>>> b221e637
                }
                finally
                {
                    SharpDX.Utilities.Dispose( ref stream);

                    d3dContext.UnmapSubresource(_cachedStagingTexture, 0);
                }
            }
        }

        protected override void Dispose(bool disposing)
        {
            if (disposing)
            {
                SharpDX.Utilities.Dispose(ref _cachedStagingTexture);
            }

            base.Dispose(disposing);
        }

        private int CalculateSubresourceIndex(int arraySlice, int level)
        {
            return arraySlice * _levelCount + level;
        }

        private static Texture2D PlatformFromStream(GraphicsDevice graphicsDevice, Stream stream)
        {
#if WINDOWS_PHONE
            WriteableBitmap bitmap = null;
            Threading.BlockOnUIThread(() =>
            {
                try
                {
                    BitmapImage bitmapImage = new BitmapImage();
                    bitmapImage.SetSource(stream);
                    bitmap = new WriteableBitmap(bitmapImage);
                }
                catch { }
            });

            // Convert from ARGB to ABGR 
            ConvertToABGR(bitmap.PixelHeight, bitmap.PixelWidth, bitmap.Pixels);

            Texture2D texture = new Texture2D(graphicsDevice, bitmap.PixelWidth, bitmap.PixelHeight);
            texture.SetData<int>(bitmap.Pixels);
            return texture;
#endif
#if !WINDOWS_PHONE

            if (!stream.CanSeek)
                throw new NotSupportedException("stream must support seek operations");

            // For reference this implementation was ultimately found through this post:
            // http://stackoverflow.com/questions/9602102/loading-textures-with-sharpdx-in-metro 
            Texture2D toReturn = null;
            SharpDX.WIC.BitmapDecoder decoder;

            using (var bitmap = LoadBitmap(stream, out decoder))
            using (decoder)
            {
                SharpDX.Direct3D11.Texture2D sharpDxTexture = CreateTex2DFromBitmap(bitmap, graphicsDevice);

                toReturn = new Texture2D(graphicsDevice, bitmap.Size.Width, bitmap.Size.Height);

                toReturn._texture = sharpDxTexture;
            }
            return toReturn;
#endif
        }

        private void PlatformSaveAsJpeg(Stream stream, int width, int height)
        {
#if WINDOWS_STOREAPP || WINDOWS_UAP
            SaveAsImage(Windows.Graphics.Imaging.BitmapEncoder.JpegEncoderId, stream, width, height);
#endif
#if WINDOWS_PHONE

            var pixelData = new byte[Width * Height * GraphicsExtensions.GetSize(Format)];
            GetData(pixelData);

            //We Must convert from BGRA to RGBA
            ConvertToRGBA(Height, Width, pixelData);

            var waitEvent = new ManualResetEventSlim(false);
            Deployment.Current.Dispatcher.BeginInvoke(() =>
            {
                var bitmap = new WriteableBitmap(Width, Height);
                System.Buffer.BlockCopy(pixelData, 0, bitmap.Pixels, 0, pixelData.Length);
                bitmap.SaveJpeg(stream, width, height, 0, 100);
                waitEvent.Set();
            });

            waitEvent.Wait();
#endif
#if !WINDOWS_STOREAPP && !WINDOWS_PHONE && !WINDOWS_UAP
            throw new NotImplementedException();
#endif
        }

        //Converts Pixel Data from BGRA to RGBA
        private static void ConvertToRGBA(int pixelHeight, int pixelWidth, byte[] pixels)
        {
            int offset = 0;

            for (int row = 0; row < (uint)pixelHeight; row++)
            {
                for (int col = 0; col < (uint)pixelWidth; col++)
                {
                    offset = (row * pixelWidth * 4) + (col * 4);

                    byte B = pixels[offset];
                    byte R = pixels[offset + 2];

                    pixels[offset] = R;
                    pixels[offset + 2] = B;
                }
            }
        }

        private void PlatformSaveAsPng(Stream stream, int width, int height)
        {
            var pngWriter = new PngWriter();
            pngWriter.Write(this, stream);
        }

#if WINDOWS_STOREAPP || WINDOWS_UAP
        private void SaveAsImage(Guid encoderId, Stream stream, int width, int height)
        {
            var pixelData = new byte[Width * Height * GraphicsExtensions.GetSize(Format)];
            GetData(pixelData);

            // TODO: We need to convert from Format to R8G8B8A8!

            // TODO: We should implement async SaveAsPng() for WinRT.
            Task.Run(async () =>
            {
                // Create a temporary memory stream for writing the png.
                var memstream = new InMemoryRandomAccessStream();

                // Write the png.
                var encoder = await Windows.Graphics.Imaging.BitmapEncoder.CreateAsync(encoderId, memstream);
                encoder.SetPixelData(BitmapPixelFormat.Rgba8, BitmapAlphaMode.Ignore, (uint)width, (uint)height, 96, 96, pixelData);
                await encoder.FlushAsync();

                // Copy the memory stream into the real output stream.
                memstream.Seek(0);
                memstream.AsStreamForRead().CopyTo(stream);

            }).Wait();
        }
#endif
#if !WINDOWS_PHONE

        static unsafe SharpDX.Direct3D11.Texture2D CreateTex2DFromBitmap(BitmapSource bsource, GraphicsDevice device)
        {

            Texture2DDescription desc;
            desc.Width = bsource.Size.Width;
            desc.Height = bsource.Size.Height;
            desc.ArraySize = 1;
            desc.BindFlags = BindFlags.ShaderResource;
            desc.Usage = ResourceUsage.Default;
            desc.CpuAccessFlags = CpuAccessFlags.None;
            desc.Format = SharpDX.DXGI.Format.R8G8B8A8_UNorm;
            desc.MipLevels = 1;
            desc.OptionFlags = ResourceOptionFlags.None;
            desc.SampleDescription.Count = 1;
            desc.SampleDescription.Quality = 0;

            using (DataStream s = new DataStream(bsource.Size.Height * bsource.Size.Width * 4, true, true))
            {
                bsource.CopyPixels(bsource.Size.Width * 4, s);

                // XNA blacks out any pixels with an alpha of zero.
                var data = (byte*)s.DataPointer;
                for (var i = 0; i < s.Length; i+=4)
                {
                    if (data[i + 3] == 0)
                    {
                        data[i + 0] = 0;
                        data[i + 1] = 0;
                        data[i + 2] = 0;
                    }
                }

                DataRectangle rect = new DataRectangle(s.DataPointer, bsource.Size.Width * 4);

                return new SharpDX.Direct3D11.Texture2D(device._d3dDevice, desc, rect);
            }
        }

        static ImagingFactory imgfactory;
        private static BitmapSource LoadBitmap(Stream stream, out SharpDX.WIC.BitmapDecoder decoder)
        {
            if (imgfactory == null)
            {
                imgfactory = new ImagingFactory();
            }

            decoder = new SharpDX.WIC.BitmapDecoder(
                imgfactory,
                stream,
                DecodeOptions.CacheOnDemand
                );

            var fconv = new FormatConverter(imgfactory);

            fconv.Initialize(
                decoder.GetFrame(0),
                PixelFormat.Format32bppRGBA,
                BitmapDitherType.None, null,
                0.0, BitmapPaletteType.Custom);

            return fconv;
        }

#endif

        protected internal virtual Texture2DDescription GetTexture2DDescription()
        {
            var desc = new Texture2DDescription();
            desc.Width = width;
            desc.Height = height;
            desc.MipLevels = _levelCount;
            desc.ArraySize = ArraySize;
            desc.Format = SharpDXHelper.ToFormat(_format);
            desc.BindFlags = BindFlags.ShaderResource;
            desc.CpuAccessFlags = CpuAccessFlags.None;
            desc.SampleDescription = CreateSampleDescription();
            desc.Usage = ResourceUsage.Default;
            desc.OptionFlags = ResourceOptionFlags.None;

            if (_shared)
                desc.OptionFlags |= ResourceOptionFlags.Shared;

            return desc;
        }
        internal override Resource CreateTexture()
        {
            // TODO: Move this to SetData() if we want to make Immutable textures!
            var desc = GetTexture2DDescription();

            // Save sampling description.
            _sampleDescription = desc.SampleDescription;

            return new SharpDX.Direct3D11.Texture2D(GraphicsDevice._d3dDevice, desc);
        }

        protected internal virtual SampleDescription CreateSampleDescription()
        {
            return new SampleDescription(1, 0);
        }

        internal SampleDescription GetTextureSampleDescription()
        {
            return _sampleDescription;
        }

        private void PlatformReload(Stream textureStream)
        {
#if WINDOWS_PHONE
            Deployment.Current.Dispatcher.BeginInvoke(() =>
            {
                try
                {
                    BitmapImage bitmapImage = new BitmapImage();
                    bitmapImage.SetSource(textureStream);
                    WriteableBitmap bitmap = new WriteableBitmap(bitmapImage);

                    // Convert from ARGB to ABGR 
                    ConvertToABGR(bitmap.PixelHeight, bitmap.PixelWidth, bitmap.Pixels);

                    this.SetData<int>(bitmap.Pixels);

                    textureStream.Dispose();
                }
                catch { }
            });
#endif
        }
    }
}
<|MERGE_RESOLUTION|>--- conflicted
+++ resolved
@@ -118,22 +118,6 @@
             var levelWidth = Math.Max(width >> level, min);
             var levelHeight = Math.Max(height >> level, min);
 
-<<<<<<< HEAD
-            var desc = new Texture2DDescription();
-            desc.Width = levelWidth;
-            desc.Height = levelHeight;
-            desc.MipLevels = 1;
-            desc.ArraySize = 1;
-            desc.Format = SharpDXHelper.ToFormat(_format);
-            desc.BindFlags = BindFlags.None;
-            desc.CpuAccessFlags = CpuAccessFlags.Read;
-            desc.SampleDescription = CreateSampleDescription();
-            desc.Usage = ResourceUsage.Staging;
-            desc.OptionFlags = ResourceOptionFlags.None;
-
-            // Save sampling description.
-            _sampleDescription = desc.SampleDescription;
-=======
             if (_cachedStagingTexture == null)
             {
                 var desc = new Texture2DDescription();
@@ -154,7 +138,6 @@
 
                 _cachedStagingTexture = new SharpDX.Direct3D11.Texture2D(GraphicsDevice._d3dDevice, desc);
             }
->>>>>>> b221e637
 
             var d3dContext = GraphicsDevice._d3dContext;
 
@@ -204,13 +187,6 @@
                             stream.Seek(databox.RowPitch - rowSize, SeekOrigin.Current);
                         }
                     }
-<<<<<<< HEAD
-                    finally
-                    {
-                        SharpDX.Utilities.Dispose(ref stream);
-                    }
-=======
->>>>>>> b221e637
                 }
                 finally
                 {
