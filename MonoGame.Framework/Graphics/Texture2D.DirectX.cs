--- conflicted
+++ resolved
@@ -220,15 +220,8 @@
             var reader = new ImageReader();
             int width, height, channels;
 
-<<<<<<< HEAD
-            // For reference this implementation was ultimately found through this post:
-            // http://stackoverflow.com/questions/9602102/loading-textures-with-sharpdx-in-metro
-            Texture2D toReturn = null;
-            SharpDX.WIC.BitmapDecoder decoder;
-=======
             // The data returned is always four channel BGRA
             var data = reader.Read(stream, out width, out height, out channels, Imaging.STBI_rgb_alpha);
->>>>>>> 0146cf60
 
             // XNA blacks out any pixels with an alpha of zero.
             if (channels == 4)
