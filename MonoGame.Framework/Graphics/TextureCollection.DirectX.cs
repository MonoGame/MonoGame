﻿// MonoGame - Copyright (C) The MonoGame Team
// This file is subject to the terms and conditions defined in
// file 'LICENSE.txt', which is part of this source code package.

namespace Microsoft.Xna.Framework.Graphics
{
    public sealed partial class TextureCollection
    {
        void PlatformInit()
        {
        }

        internal void ClearTargets(GraphicsDevice device, RenderTargetBinding[] targets)
        {
            if (_applyToVertexStage && !device.GraphicsCapabilities.SupportsVertexTextures)
                return;

            if (_applyToVertexStage)
                ClearTargets(targets, device._d3dContext.VertexShader);
            else
                ClearTargets(targets, device._d3dContext.PixelShader);
        }

        private void ClearTargets(RenderTargetBinding[] targets, SharpDX.Direct3D11.CommonShaderStage shaderStage)
        {
            // NOTE: We make the assumption here that the caller has
            // locked the d3dContext for us to use.

            // We assume 4 targets to avoid a loop within a loop below.
            var target0 = targets[0].RenderTarget;
            var target1 = targets[1].RenderTarget;
            var target2 = targets[2].RenderTarget;
            var target3 = targets[3].RenderTarget;

            // Make one pass across all the texture slots.
            for (var i = 0; i < _textures.Length; i++)
            {
                if (_textures[i] == null)
                    continue;

                if (_textures[i] != target0 &&
                    _textures[i] != target1 &&
                    _textures[i] != target2 &&
                    _textures[i] != target3)
                    continue;

                // Immediately clear the texture from the device.
                _dirty &= ~(1 << i);
                _textures[i] = null;
                shaderStage.SetShaderResource(i, null);
            }
        }

        void PlatformClear()
        {
        }

        void PlatformSetTextures(GraphicsDevice device)
        {
            // Skip out if nothing has changed.
            if (_dirty == 0)
                return;

            // NOTE: We make the assumption here that the caller has
            // locked the d3dContext for us to use.
            SharpDX.Direct3D11.CommonShaderStage shaderStage;
            if (_applyToVertexStage)
                shaderStage = device._d3dContext.VertexShader;
            else
                shaderStage = device._d3dContext.PixelShader;

            for (var i = 0; i < _textures.Length; i++)
            {
                var mask = 1 << i;
                if ((_dirty & mask) == 0)
                    continue;

                var tex = _textures[i];

                if (_textures[i] == null || _textures[i].IsDisposed)
                    shaderStage.SetShaderResource(i, null);
                else
                {
                    shaderStage.SetShaderResource(i, _textures[i].GetShaderResourceView());
<<<<<<< HEAD

                _dirty &= ~mask;
=======
                    unchecked
                    {
                        _graphicsDevice._graphicsMetrics._textureCount++;
                    }
                }
                _dirty &= ~mask;
>>>>>>> 58cc9ea4
                if (_dirty == 0)
                    break;
            }

            _dirty = 0;
        }
    }
}<|MERGE_RESOLUTION|>--- conflicted
+++ resolved
@@ -57,7 +57,7 @@
 
         void PlatformSetTextures(GraphicsDevice device)
         {
-            // Skip out if nothing has changed.
+            // Skip out if nothing has changed.
             if (_dirty == 0)
                 return;
 
@@ -82,17 +82,12 @@
                 else
                 {
                     shaderStage.SetShaderResource(i, _textures[i].GetShaderResourceView());
-<<<<<<< HEAD
-
-                _dirty &= ~mask;
-=======
                     unchecked
                     {
                         _graphicsDevice._graphicsMetrics._textureCount++;
                     }
                 }
-                _dirty &= ~mask;
->>>>>>> 58cc9ea4
+                _dirty &= ~mask;
                 if (_dirty == 0)
                     break;
             }
