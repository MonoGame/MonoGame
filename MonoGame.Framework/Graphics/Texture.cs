// #region License
// /*
// Microsoft Public License (Ms-PL)
// MonoGame - Copyright © 2009 The MonoGame Team
// 
// All rights reserved.
// 
// This license governs use of the accompanying software. If you use the software, you accept this license. If you do not
// accept the license, do not use the software.
// 
// 1. Definitions
// The terms "reproduce," "reproduction," "derivative works," and "distribution" have the same meaning here as under 
// U.S. copyright law.
// 
// A "contribution" is the original software, or any additions or changes to the software.
// A "contributor" is any person that distributes its contribution under this license.
// "Licensed patents" are a contributor's patent claims that read directly on its contribution.
// 
// 2. Grant of Rights
// (A) Copyright Grant- Subject to the terms of this license, including the license conditions and limitations in section 3, 
// each contributor grants you a non-exclusive, worldwide, royalty-free copyright license to reproduce its contribution, prepare derivative works of its contribution, and distribute its contribution or any derivative works that you create.
// (B) Patent Grant- Subject to the terms of this license, including the license conditions and limitations in section 3, 
// each contributor grants you a non-exclusive, worldwide, royalty-free license under its licensed patents to make, have made, use, sell, offer for sale, import, and/or otherwise dispose of its contribution in the software or derivative works of the contribution in the software.
// 
// 3. Conditions and Limitations
// (A) No Trademark License- This license does not grant you rights to use any contributors' name, logo, or trademarks.
// (B) If you bring a patent claim against any contributor over patents that you claim are infringed by the software, 
// your patent license from such contributor to the software ends automatically.
// (C) If you distribute any portion of the software, you must retain all copyright, patent, trademark, and attribution 
// notices that are present in the software.
// (D) If you distribute any portion of the software in source code form, you may do so only under this license by including 
// a complete copy of this license with your distribution. If you distribute any portion of the software in compiled or object 
// code form, you may only do so under a license that complies with this license.
// (E) The software is licensed "as-is." You bear the risk of using it. The contributors give no express warranties, guarantees
// or conditions. You may have additional consumer rights under your local laws which this license cannot change. To the extent
// permitted under your local laws, the contributors exclude the implied warranties of merchantability, fitness for a particular
// purpose and non-infringement.
// */
// #endregion License
// 
using System;
using System.Diagnostics;

#if OPENGL
#if MONOMAC
using MonoMac.OpenGL;
#elif WINDOWS || LINUX
using OpenTK.Graphics.OpenGL;
#elif GLES
using OpenTK.Graphics.ES20;
using TextureTarget = OpenTK.Graphics.ES20.All;
using TextureUnit = OpenTK.Graphics.ES20.All;
#endif
#endif

namespace Microsoft.Xna.Framework.Graphics
{
	public abstract class Texture : GraphicsResource
	{
		internal SurfaceFormat _format;
		internal int _levelCount;

#if DIRECTX

<<<<<<< HEAD

=======
>>>>>>> 6610a5d2
        internal SharpDX.Direct3D11.Resource _texture;

	private SharpDX.Direct3D11.ShaderResourceView _resourceView;

#elif OPENGL
		internal int glTexture = -1;
		internal TextureTarget glTarget;
        internal TextureUnit glTextureUnit = TextureUnit.Texture0;
        internal SamplerState glLastSamplerState = null;
#endif
		
		public SurfaceFormat Format
		{
			get { return _format; }
		}
		
		public int LevelCount
		{
			get { return _levelCount; }
		}

#if DIRECTX
        /// <summary>
        /// Gets the handle to a shared resource.
        /// </summary>
        /// <returns>
        /// The handle of the shared resource, or <see cref="IntPtr.Zero"/> if the texture was not
        /// created as a shared resource.
        /// </returns>
        public IntPtr GetSharedHandle()
        {
            using (var resource = _texture.QueryInterface<SharpDX.DXGI.Resource>())
                return resource.SharedHandle;
        }
#endif

        internal static int CalculateMipLevels(int width, int height = 0, int depth = 0)
        {
            int levels = 1;
            int size = Math.Max(Math.Max(width, height), depth);
            while (size > 1)
            {
                size = size / 2;
                levels++;
            }
            return levels;
        }

        internal int GetPitch(int width)
        {
            Debug.Assert(width > 0, "The width is negative!");

            int pitch;

            switch (_format)
            {
                case SurfaceFormat.Dxt1:
                case SurfaceFormat.Dxt1a:
                case SurfaceFormat.RgbPvrtc2Bpp:
                case SurfaceFormat.RgbaPvrtc2Bpp:
                case SurfaceFormat.RgbEtc1:
                case SurfaceFormat.Dxt3:
                case SurfaceFormat.Dxt5:
                case SurfaceFormat.RgbPvrtc4Bpp:
                case SurfaceFormat.RgbaPvrtc4Bpp:
                    Debug.Assert(MathHelper.IsPowerOfTwo(width), "This format must be power of two!");
                    pitch = ((width + 3) / 4) * _format.Size();
                    break;

                default:
                    pitch = width * _format.Size();
                    break;
            };

            return pitch;
        }

#if DIRECTX

        internal abstract SharpDX.Direct3D11.Resource CreateTexture();

        internal SharpDX.Direct3D11.Resource GetTexture()
        {
            if (_texture == null)
                _texture = CreateTexture();

            return _texture;
        }

        internal SharpDX.Direct3D11.ShaderResourceView GetShaderResourceView()
        {
            if (_resourceView == null)
                _resourceView = new SharpDX.Direct3D11.ShaderResourceView(GraphicsDevice._d3dDevice, GetTexture());

            return _resourceView;
        }

#endif

        internal protected override void GraphicsDeviceResetting()
        {
#if OPENGL
            this.glTexture = -1;
            this.glLastSamplerState = null;
#endif

#if DIRECTX

            SharpDX.Utilities.Dispose(ref _resourceView);
            SharpDX.Utilities.Dispose(ref _texture);

#endif
        }

        protected override void Dispose(bool disposing)
		{
            if (!IsDisposed)
            {
#if DIRECTX
                if (disposing)
                {
                    SharpDX.Utilities.Dispose(ref _resourceView);
                    SharpDX.Utilities.Dispose(ref _texture);
                }
#elif OPENGL
                GraphicsDevice.AddDisposeAction(() =>
                    {
                        GL.DeleteTextures(1, ref glTexture);
                        GraphicsExtensions.CheckGLError();
                        glTexture = -1;
                    });

                glLastSamplerState = null;
#endif
            }
            base.Dispose(disposing);
		}
		
	}
}

<|MERGE_RESOLUTION|>--- conflicted
+++ resolved
@@ -1,209 +1,207 @@
-// #region License
-// /*
-// Microsoft Public License (Ms-PL)
-// MonoGame - Copyright © 2009 The MonoGame Team
-// 
-// All rights reserved.
-// 
-// This license governs use of the accompanying software. If you use the software, you accept this license. If you do not
-// accept the license, do not use the software.
-// 
-// 1. Definitions
-// The terms "reproduce," "reproduction," "derivative works," and "distribution" have the same meaning here as under 
-// U.S. copyright law.
-// 
-// A "contribution" is the original software, or any additions or changes to the software.
-// A "contributor" is any person that distributes its contribution under this license.
-// "Licensed patents" are a contributor's patent claims that read directly on its contribution.
-// 
-// 2. Grant of Rights
-// (A) Copyright Grant- Subject to the terms of this license, including the license conditions and limitations in section 3, 
-// each contributor grants you a non-exclusive, worldwide, royalty-free copyright license to reproduce its contribution, prepare derivative works of its contribution, and distribute its contribution or any derivative works that you create.
-// (B) Patent Grant- Subject to the terms of this license, including the license conditions and limitations in section 3, 
-// each contributor grants you a non-exclusive, worldwide, royalty-free license under its licensed patents to make, have made, use, sell, offer for sale, import, and/or otherwise dispose of its contribution in the software or derivative works of the contribution in the software.
-// 
-// 3. Conditions and Limitations
-// (A) No Trademark License- This license does not grant you rights to use any contributors' name, logo, or trademarks.
-// (B) If you bring a patent claim against any contributor over patents that you claim are infringed by the software, 
-// your patent license from such contributor to the software ends automatically.
-// (C) If you distribute any portion of the software, you must retain all copyright, patent, trademark, and attribution 
-// notices that are present in the software.
-// (D) If you distribute any portion of the software in source code form, you may do so only under this license by including 
-// a complete copy of this license with your distribution. If you distribute any portion of the software in compiled or object 
-// code form, you may only do so under a license that complies with this license.
-// (E) The software is licensed "as-is." You bear the risk of using it. The contributors give no express warranties, guarantees
-// or conditions. You may have additional consumer rights under your local laws which this license cannot change. To the extent
-// permitted under your local laws, the contributors exclude the implied warranties of merchantability, fitness for a particular
-// purpose and non-infringement.
-// */
-// #endregion License
-// 
-using System;
-using System.Diagnostics;
+// #region License
+// /*
+// Microsoft Public License (Ms-PL)
+// MonoGame - Copyright © 2009 The MonoGame Team
+// 
+// All rights reserved.
+// 
+// This license governs use of the accompanying software. If you use the software, you accept this license. If you do not
+// accept the license, do not use the software.
+// 
+// 1. Definitions
+// The terms "reproduce," "reproduction," "derivative works," and "distribution" have the same meaning here as under 
+// U.S. copyright law.
+// 
+// A "contribution" is the original software, or any additions or changes to the software.
+// A "contributor" is any person that distributes its contribution under this license.
+// "Licensed patents" are a contributor's patent claims that read directly on its contribution.
+// 
+// 2. Grant of Rights
+// (A) Copyright Grant- Subject to the terms of this license, including the license conditions and limitations in section 3, 
+// each contributor grants you a non-exclusive, worldwide, royalty-free copyright license to reproduce its contribution, prepare derivative works of its contribution, and distribute its contribution or any derivative works that you create.
+// (B) Patent Grant- Subject to the terms of this license, including the license conditions and limitations in section 3, 
+// each contributor grants you a non-exclusive, worldwide, royalty-free license under its licensed patents to make, have made, use, sell, offer for sale, import, and/or otherwise dispose of its contribution in the software or derivative works of the contribution in the software.
+// 
+// 3. Conditions and Limitations
+// (A) No Trademark License- This license does not grant you rights to use any contributors' name, logo, or trademarks.
+// (B) If you bring a patent claim against any contributor over patents that you claim are infringed by the software, 
+// your patent license from such contributor to the software ends automatically.
+// (C) If you distribute any portion of the software, you must retain all copyright, patent, trademark, and attribution 
+// notices that are present in the software.
+// (D) If you distribute any portion of the software in source code form, you may do so only under this license by including 
+// a complete copy of this license with your distribution. If you distribute any portion of the software in compiled or object 
+// code form, you may only do so under a license that complies with this license.
+// (E) The software is licensed "as-is." You bear the risk of using it. The contributors give no express warranties, guarantees
+// or conditions. You may have additional consumer rights under your local laws which this license cannot change. To the extent
+// permitted under your local laws, the contributors exclude the implied warranties of merchantability, fitness for a particular
+// purpose and non-infringement.
+// */
+// #endregion License
+// 
+using System;
+using System.Diagnostics;
+
+#if OPENGL
+#if MONOMAC
+using MonoMac.OpenGL;
+#elif WINDOWS || LINUX
+using OpenTK.Graphics.OpenGL;
+#elif GLES
+using OpenTK.Graphics.ES20;
+using TextureTarget = OpenTK.Graphics.ES20.All;
+using TextureUnit = OpenTK.Graphics.ES20.All;
+#endif
+#endif
+
+namespace Microsoft.Xna.Framework.Graphics
+{
+	public abstract class Texture : GraphicsResource
+	{
+		internal SurfaceFormat _format;
+		internal int _levelCount;
+
+#if DIRECTX
+
+        internal SharpDX.Direct3D11.Resource _texture;
 
-#if OPENGL
-#if MONOMAC
-using MonoMac.OpenGL;
-#elif WINDOWS || LINUX
-using OpenTK.Graphics.OpenGL;
-#elif GLES
-using OpenTK.Graphics.ES20;
-using TextureTarget = OpenTK.Graphics.ES20.All;
-using TextureUnit = OpenTK.Graphics.ES20.All;
-#endif
-#endif
-
-namespace Microsoft.Xna.Framework.Graphics
-{
-	public abstract class Texture : GraphicsResource
-	{
-		internal SurfaceFormat _format;
-		internal int _levelCount;
-
-#if DIRECTX
-
-<<<<<<< HEAD
-
-=======
->>>>>>> 6610a5d2
-        internal SharpDX.Direct3D11.Resource _texture;
-
-	private SharpDX.Direct3D11.ShaderResourceView _resourceView;
-
-#elif OPENGL
-		internal int glTexture = -1;
-		internal TextureTarget glTarget;
-        internal TextureUnit glTextureUnit = TextureUnit.Texture0;
-        internal SamplerState glLastSamplerState = null;
-#endif
-		
-		public SurfaceFormat Format
-		{
-			get { return _format; }
-		}
-		
-		public int LevelCount
-		{
-			get { return _levelCount; }
-		}
-
-#if DIRECTX
-        /// <summary>
-        /// Gets the handle to a shared resource.
-        /// </summary>
-        /// <returns>
-        /// The handle of the shared resource, or <see cref="IntPtr.Zero"/> if the texture was not
-        /// created as a shared resource.
-        /// </returns>
-        public IntPtr GetSharedHandle()
-        {
-            using (var resource = _texture.QueryInterface<SharpDX.DXGI.Resource>())
-                return resource.SharedHandle;
-        }
-#endif
-
-        internal static int CalculateMipLevels(int width, int height = 0, int depth = 0)
-        {
-            int levels = 1;
-            int size = Math.Max(Math.Max(width, height), depth);
-            while (size > 1)
-            {
-                size = size / 2;
-                levels++;
-            }
-            return levels;
-        }
-
-        internal int GetPitch(int width)
-        {
-            Debug.Assert(width > 0, "The width is negative!");
-
-            int pitch;
-
-            switch (_format)
-            {
-                case SurfaceFormat.Dxt1:
-                case SurfaceFormat.Dxt1a:
-                case SurfaceFormat.RgbPvrtc2Bpp:
-                case SurfaceFormat.RgbaPvrtc2Bpp:
-                case SurfaceFormat.RgbEtc1:
-                case SurfaceFormat.Dxt3:
-                case SurfaceFormat.Dxt5:
-                case SurfaceFormat.RgbPvrtc4Bpp:
-                case SurfaceFormat.RgbaPvrtc4Bpp:
-                    Debug.Assert(MathHelper.IsPowerOfTwo(width), "This format must be power of two!");
-                    pitch = ((width + 3) / 4) * _format.Size();
-                    break;
-
-                default:
-                    pitch = width * _format.Size();
-                    break;
-            };
-
-            return pitch;
-        }
-
-#if DIRECTX
-
-        internal abstract SharpDX.Direct3D11.Resource CreateTexture();
-
-        internal SharpDX.Direct3D11.Resource GetTexture()
-        {
-            if (_texture == null)
-                _texture = CreateTexture();
-
-            return _texture;
-        }
-
-        internal SharpDX.Direct3D11.ShaderResourceView GetShaderResourceView()
-        {
-            if (_resourceView == null)
-                _resourceView = new SharpDX.Direct3D11.ShaderResourceView(GraphicsDevice._d3dDevice, GetTexture());
-
-            return _resourceView;
-        }
-
-#endif
-
-        internal protected override void GraphicsDeviceResetting()
-        {
-#if OPENGL
-            this.glTexture = -1;
-            this.glLastSamplerState = null;
-#endif
-
-#if DIRECTX
-
-            SharpDX.Utilities.Dispose(ref _resourceView);
-            SharpDX.Utilities.Dispose(ref _texture);
-
-#endif
-        }
-
-        protected override void Dispose(bool disposing)
-		{
-            if (!IsDisposed)
-            {
-#if DIRECTX
-                if (disposing)
-                {
-                    SharpDX.Utilities.Dispose(ref _resourceView);
-                    SharpDX.Utilities.Dispose(ref _texture);
-                }
-#elif OPENGL
-                GraphicsDevice.AddDisposeAction(() =>
-                    {
-                        GL.DeleteTextures(1, ref glTexture);
-                        GraphicsExtensions.CheckGLError();
-                        glTexture = -1;
-                    });
-
-                glLastSamplerState = null;
-#endif
-            }
-            base.Dispose(disposing);
-		}
-		
-	}
-}
-
+        internal SharpDX.Direct3D11.Resource _texture;
+
+	private SharpDX.Direct3D11.ShaderResourceView _resourceView;
+
+#elif OPENGL
+		internal int glTexture = -1;
+		internal TextureTarget glTarget;
+        internal TextureUnit glTextureUnit = TextureUnit.Texture0;
+        internal SamplerState glLastSamplerState = null;
+#endif
+		
+		public SurfaceFormat Format
+		{
+			get { return _format; }
+		}
+		
+		public int LevelCount
+		{
+			get { return _levelCount; }
+		}
+
+#if DIRECTX
+        /// <summary>
+        /// Gets the handle to a shared resource.
+        /// </summary>
+        /// <returns>
+        /// The handle of the shared resource, or <see cref="IntPtr.Zero"/> if the texture was not
+        /// created as a shared resource.
+        /// </returns>
+        public IntPtr GetSharedHandle()
+        {
+            using (var resource = _texture.QueryInterface<SharpDX.DXGI.Resource>())
+                return resource.SharedHandle;
+        }
+#endif
+
+        internal static int CalculateMipLevels(int width, int height = 0, int depth = 0)
+        {
+            int levels = 1;
+            int size = Math.Max(Math.Max(width, height), depth);
+            while (size > 1)
+            {
+                size = size / 2;
+                levels++;
+            }
+            return levels;
+        }
+
+        internal int GetPitch(int width)
+        {
+            Debug.Assert(width > 0, "The width is negative!");
+
+            int pitch;
+
+            switch (_format)
+            {
+                case SurfaceFormat.Dxt1:
+                case SurfaceFormat.Dxt1a:
+                case SurfaceFormat.RgbPvrtc2Bpp:
+                case SurfaceFormat.RgbaPvrtc2Bpp:
+                case SurfaceFormat.RgbEtc1:
+                case SurfaceFormat.Dxt3:
+                case SurfaceFormat.Dxt5:
+                case SurfaceFormat.RgbPvrtc4Bpp:
+                case SurfaceFormat.RgbaPvrtc4Bpp:
+                    Debug.Assert(MathHelper.IsPowerOfTwo(width), "This format must be power of two!");
+                    pitch = ((width + 3) / 4) * _format.Size();
+                    break;
+
+                default:
+                    pitch = width * _format.Size();
+                    break;
+            };
+
+            return pitch;
+        }
+
+#if DIRECTX
+
+        internal abstract SharpDX.Direct3D11.Resource CreateTexture();
+
+        internal SharpDX.Direct3D11.Resource GetTexture()
+        {
+            if (_texture == null)
+                _texture = CreateTexture();
+
+            return _texture;
+        }
+
+        internal SharpDX.Direct3D11.ShaderResourceView GetShaderResourceView()
+        {
+            if (_resourceView == null)
+                _resourceView = new SharpDX.Direct3D11.ShaderResourceView(GraphicsDevice._d3dDevice, GetTexture());
+
+            return _resourceView;
+        }
+
+#endif
+
+        internal protected override void GraphicsDeviceResetting()
+        {
+#if OPENGL
+            this.glTexture = -1;
+            this.glLastSamplerState = null;
+#endif
+
+#if DIRECTX
+
+            SharpDX.Utilities.Dispose(ref _resourceView);
+            SharpDX.Utilities.Dispose(ref _texture);
+
+#endif
+        }
+
+        protected override void Dispose(bool disposing)
+		{
+            if (!IsDisposed)
+            {
+#if DIRECTX
+                if (disposing)
+                {
+                    SharpDX.Utilities.Dispose(ref _resourceView);
+                    SharpDX.Utilities.Dispose(ref _texture);
+                }
+#elif OPENGL
+                GraphicsDevice.AddDisposeAction(() =>
+                    {
+                        GL.DeleteTextures(1, ref glTexture);
+                        GraphicsExtensions.CheckGLError();
+                        glTexture = -1;
+                    });
+
+                glLastSamplerState = null;
+#endif
+            }
+            base.Dispose(disposing);
+		}
+		
+	}
+}
+