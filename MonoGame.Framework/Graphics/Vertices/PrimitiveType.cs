--- conflicted
+++ resolved
@@ -1,223 +1,217 @@
-// MonoGame - Copyright (C) The MonoGame Team
-// This file is subject to the terms and conditions defined in
-// file 'LICENSE.txt', which is part of this source code package.
-
+// MonoGame - Copyright (C) The MonoGame Team
+// This file is subject to the terms and conditions defined in
+// file 'LICENSE.txt', which is part of this source code package.
+
 namespace Microsoft.Xna.Framework.Graphics
 {
-    /// <summary>
-    /// Defines how vertex data is ordered.
+    /// <summary>
+    /// Defines how vertex data is ordered.
     /// </summary>
 	public enum PrimitiveType
-    {
-        /// <summary>
-        /// Renders the specified vertices as a sequence of isolated triangles. Each group of three vertices defines a separate triangle. Back-face culling is affected by the current winding-order render state.
-        /// </summary>
-		TriangleList,
-
-        /// <summary>
-        /// Renders the vertices as a triangle strip. The back-face culling flag is flipped automatically on even-numbered triangles.
-        /// </summary>
+    {
+        /// <summary>
+        /// Renders the specified vertices as a sequence of isolated triangles. Each group of three vertices defines a separate triangle. Back-face culling is affected by the current winding-order render state.
+        /// </summary>
+		TriangleList,
+
+        /// <summary>
+        /// Renders the vertices as a triangle strip. The back-face culling flag is flipped automatically on even-numbered triangles.
+        /// </summary>
 		TriangleStrip,
 
-        /// <summary>
-        /// Renders the vertices as a list of isolated straight line segments; the count may be any positive integer.
-        /// </summary>
-		LineList,
-
-        /// <summary>
-        /// Renders the vertices as a single polyline; the count may be any positive integer.
-        /// </summary>
-		LineStrip,
-
-        /// <summary>
-<<<<<<< HEAD
-        /// Interprets the vertices as individual points. Must be used in combination with a geometry shader that expands the points into primitives.
+        /// <summary>
+        /// Renders the vertices as a list of isolated straight line segments; the count may be any positive integer.
+        /// </summary>
+		LineList,
+
+        /// <summary>
+        /// Renders the vertices as a single polyline; the count may be any positive integer.
+        /// </summary>
+		LineStrip,
+
+        /// <summary>
+        /// Renders the vertices as individual points; the count may be any positive integer.
         /// </summary>
         PointList,
 
-        /// <summary>
-        /// Like LineList but includes adjacent vertices for geometry shaders.
-        /// </summary>
-        LineListWithAdjacency,
-
-        /// <summary>
-        /// Like LineStrip but includes adjacent vertices for geometry shaders.
-        /// </summary>
-        LineStripWithAdjacency,
-
-        /// <summary>
-        /// Like TriangleList but includes adjacent vertices for geometry shaders.
-        /// </summary>
-        TriangleListWithAdjacency,
-
-        /// <summary>
-        /// Like TriangleStrip but includes adjacent vertices for geometry shaders.
-        /// </summary>
+        /// <summary>
+        /// Like LineList but includes adjacent vertices for geometry shaders.
+        /// </summary>
+        LineListWithAdjacency,
+
+        /// <summary>
+        /// Like LineStrip but includes adjacent vertices for geometry shaders.
+        /// </summary>
+        LineStripWithAdjacency,
+
+        /// <summary>
+        /// Like TriangleList but includes adjacent vertices for geometry shaders.
+        /// </summary>
+        TriangleListWithAdjacency,
+
+        /// <summary>
+        /// Like TriangleStrip but includes adjacent vertices for geometry shaders.
+        /// </summary>
         TriangleStripWithAdjacency,
 
-        /// <summary>
-        /// Interpretes the vertices as a list of patches. Each group of 1 vertices defines a patch. Must be used in combination with a hull shader.  
-        /// </summary>
+        /// <summary>
+        /// Interpretes the vertices as a list of patches. Each group of 1 vertices defines a patch. Must be used in combination with a hull shader.  
+        /// </summary>
         PatchListWith1ControlPoints,
 
-        /// <summary>
-        /// Interpretes the vertices as a list of patches. Each group of 2 vertices defines a patch. Must be used in combination with a hull shader.  
-        /// </summary>
+        /// <summary>
+        /// Interpretes the vertices as a list of patches. Each group of 2 vertices defines a patch. Must be used in combination with a hull shader.  
+        /// </summary>
         PatchListWith2ControlPoints,
 
-        /// <summary>
-        /// Interpretes the vertices as a list of patches. Each group of 3 vertices defines a patch. Must be used in combination with a hull shader.  
+        /// <summary>
+        /// Interpretes the vertices as a list of patches. Each group of 3 vertices defines a patch. Must be used in combination with a hull shader.  
         /// </summary>
         PatchListWith3ControlPoints,
 
-        /// <summary>
-        /// Interpretes the vertices as a list of patches. Each group of 4 vertices defines a patch. Must be used in combination with a hull shader.  
-        /// </summary>
+        /// <summary>
+        /// Interpretes the vertices as a list of patches. Each group of 4 vertices defines a patch. Must be used in combination with a hull shader.  
+        /// </summary>
         PatchListWith4ControlPoints,
 
-        /// <summary>
-        /// Interpretes the vertices as a list of patches. Each group of 5 vertices defines a patch. Must be used in combination with a hull shader.  
-        /// </summary>
+        /// <summary>
+        /// Interpretes the vertices as a list of patches. Each group of 5 vertices defines a patch. Must be used in combination with a hull shader.  
+        /// </summary>
         PatchListWith5ControlPoints,
 
-        /// <summary>
-        /// Interpretes the vertices as a list of patches. Each group of 6 vertices defines a patch. Must be used in combination with a hull shader.  
-        /// </summary>
+        /// <summary>
+        /// Interpretes the vertices as a list of patches. Each group of 6 vertices defines a patch. Must be used in combination with a hull shader.  
+        /// </summary>
         PatchListWith6ControlPoints,
 
-        /// <summary>
-        /// Interpretes the vertices as a list of patches. Each group of 7 vertices defines a patch. Must be used in combination with a hull shader.  
-        /// </summary>
+        /// <summary>
+        /// Interpretes the vertices as a list of patches. Each group of 7 vertices defines a patch. Must be used in combination with a hull shader.  
+        /// </summary>
         PatchListWith7ControlPoints,
 
-        /// <summary>
-        /// Interpretes the vertices as a list of patches. Each group of 8 vertices defines a patch. Must be used in combination with a hull shader.  
-        /// </summary>
+        /// <summary>
+        /// Interpretes the vertices as a list of patches. Each group of 8 vertices defines a patch. Must be used in combination with a hull shader.  
+        /// </summary>
         PatchListWith8ControlPoints,
 
-        /// <summary>
-        /// Interpretes the vertices as a list of patches. Each group of 9 vertices defines a patch. Must be used in combination with a hull shader.  
-        /// </summary>
+        /// <summary>
+        /// Interpretes the vertices as a list of patches. Each group of 9 vertices defines a patch. Must be used in combination with a hull shader.  
+        /// </summary>
         PatchListWith9ControlPoints,
 
-        /// <summary>
-        /// Interpretes the vertices as a list of patches. Each group of 10 vertices defines a patch. Must be used in combination with a hull shader.  
-        /// </summary>
+        /// <summary>
+        /// Interpretes the vertices as a list of patches. Each group of 10 vertices defines a patch. Must be used in combination with a hull shader.  
+        /// </summary>
         PatchListWith10ControlPoints,
 
-        /// <summary>
-        /// Interpretes the vertices as a list of patches. Each group of 11 vertices defines a patch. Must be used in combination with a hull shader.  
-        /// </summary>
+        /// <summary>
+        /// Interpretes the vertices as a list of patches. Each group of 11 vertices defines a patch. Must be used in combination with a hull shader.  
+        /// </summary>
         PatchListWith11ControlPoints,
 
-        /// <summary>
-        /// Interpretes the vertices as a list of patches. Each group of 12 vertices defines a patch. Must be used in combination with a hull shader.  
-        /// </summary>
+        /// <summary>
+        /// Interpretes the vertices as a list of patches. Each group of 12 vertices defines a patch. Must be used in combination with a hull shader.  
+        /// </summary>
         PatchListWith12ControlPoints,
 
-        /// <summary>
-        /// Interpretes the vertices as a list of patches. Each group of 13 vertices defines a patch. Must be used in combination with a hull shader.  
-        /// </summary>
+        /// <summary>
+        /// Interpretes the vertices as a list of patches. Each group of 13 vertices defines a patch. Must be used in combination with a hull shader.  
+        /// </summary>
         PatchListWith13ControlPoints,
 
-        /// <summary>
-        /// Interpretes the vertices as a list of patches. Each group of 14 vertices defines a patch. Must be used in combination with a hull shader.  
-        /// </summary>
+        /// <summary>
+        /// Interpretes the vertices as a list of patches. Each group of 14 vertices defines a patch. Must be used in combination with a hull shader.  
+        /// </summary>
         PatchListWith14ControlPoints,
 
-        /// <summary>
-        /// Interpretes the vertices as a list of patches. Each group of 15 vertices defines a patch. Must be used in combination with a hull shader.  
-        /// </summary>
+        /// <summary>
+        /// Interpretes the vertices as a list of patches. Each group of 15 vertices defines a patch. Must be used in combination with a hull shader.  
+        /// </summary>
         PatchListWith15ControlPoints,
 
-        /// <summary>
-        /// Interpretes the vertices as a list of patches. Each group of 16 vertices defines a patch. Must be used in combination with a hull shader.  
-        /// </summary>
+        /// <summary>
+        /// Interpretes the vertices as a list of patches. Each group of 16 vertices defines a patch. Must be used in combination with a hull shader.  
+        /// </summary>
         PatchListWith16ControlPoints,
 
-        /// <summary>
-        /// Interpretes the vertices as a list of patches. Each group of 17 vertices defines a patch. Must be used in combination with a hull shader.  
-        /// </summary>
+        /// <summary>
+        /// Interpretes the vertices as a list of patches. Each group of 17 vertices defines a patch. Must be used in combination with a hull shader.  
+        /// </summary>
         PatchListWith17ControlPoints,
 
-        /// <summary>
-        /// Interpretes the vertices as a list of patches. Each group of 18 vertices defines a patch. Must be used in combination with a hull shader.  
-        /// </summary>
+        /// <summary>
+        /// Interpretes the vertices as a list of patches. Each group of 18 vertices defines a patch. Must be used in combination with a hull shader.  
+        /// </summary>
         PatchListWith18ControlPoints,
-
-        /// <summary>
-        /// Interpretes the vertices as a list of patches. Each group of 19 vertices defines a patch. Must be used in combination with a hull shader.  
-        /// </summary>
+
+        /// <summary>
+        /// Interpretes the vertices as a list of patches. Each group of 19 vertices defines a patch. Must be used in combination with a hull shader.  
+        /// </summary>
         PatchListWith19ControlPoints,
 
-        /// <summary>
-        /// Interpretes the vertices as a list of patches. Each group of 20 vertices defines a patch. Must be used in combination with a hull shader.  
-        /// </summary>
+        /// <summary>
+        /// Interpretes the vertices as a list of patches. Each group of 20 vertices defines a patch. Must be used in combination with a hull shader.  
+        /// </summary>
         PatchListWith20ControlPoints,
 
-        /// <summary>
-        /// Interpretes the vertices as a list of patches. Each group of 21 vertices defines a patch. Must be used in combination with a hull shader.  
-        /// </summary>
+        /// <summary>
+        /// Interpretes the vertices as a list of patches. Each group of 21 vertices defines a patch. Must be used in combination with a hull shader.  
+        /// </summary>
         PatchListWith21ControlPoints,
-
-        /// <summary>
-        /// Interpretes the vertices as a list of patches. Each group of 22 vertices defines a patch. Must be used in combination with a hull shader.  
-        /// </summary>
+
+        /// <summary>
+        /// Interpretes the vertices as a list of patches. Each group of 22 vertices defines a patch. Must be used in combination with a hull shader.  
+        /// </summary>
         PatchListWith22ControlPoints,
-
-        /// <summary>
-        /// Interpretes the vertices as a list of patches. Each group of 23 vertices defines a patch. Must be used in combination with a hull shader.  
-        /// </summary>
+
+        /// <summary>
+        /// Interpretes the vertices as a list of patches. Each group of 23 vertices defines a patch. Must be used in combination with a hull shader.  
+        /// </summary>
         PatchListWith23ControlPoints,
-
-        /// <summary>
-        /// Interpretes the vertices as a list of patches. Each group of 24 vertices defines a patch. Must be used in combination with a hull shader.  
-        /// </summary>
+
+        /// <summary>
+        /// Interpretes the vertices as a list of patches. Each group of 24 vertices defines a patch. Must be used in combination with a hull shader.  
+        /// </summary>
         PatchListWith24ControlPoints,
-
-        /// <summary>
-        /// Interpretes the vertices as a list of patches. Each group of 25 vertices defines a patch. Must be used in combination with a hull shader.  
-        /// </summary>
+
+        /// <summary>
+        /// Interpretes the vertices as a list of patches. Each group of 25 vertices defines a patch. Must be used in combination with a hull shader.  
+        /// </summary>
         PatchListWith25ControlPoints,
-
-        /// <summary>
-        /// Interpretes the vertices as a list of patches. Each group of 26 vertices defines a patch. Must be used in combination with a hull shader.  
-        /// </summary>
+
+        /// <summary>
+        /// Interpretes the vertices as a list of patches. Each group of 26 vertices defines a patch. Must be used in combination with a hull shader.  
+        /// </summary>
         PatchListWith26ControlPoints,
-
-        /// <summary>
-        /// Interpretes the vertices as a list of patches. Each group of 27 vertices defines a patch. Must be used in combination with a hull shader.  
-        /// </summary>
+
+        /// <summary>
+        /// Interpretes the vertices as a list of patches. Each group of 27 vertices defines a patch. Must be used in combination with a hull shader.  
+        /// </summary>
         PatchListWith27ControlPoints,
-
-        /// <summary>
-        /// Interpretes the vertices as a list of patches. Each group of 28 vertices defines a patch. Must be used in combination with a hull shader.  
-        /// </summary>
+
+        /// <summary>
+        /// Interpretes the vertices as a list of patches. Each group of 28 vertices defines a patch. Must be used in combination with a hull shader.  
+        /// </summary>
         PatchListWith28ControlPoints,
-
-        /// <summary>
-        /// Interpretes the vertices as a list of patches. Each group of 29 vertices defines a patch. Must be used in combination with a hull shader.  
-        /// </summary>
+
+        /// <summary>
+        /// Interpretes the vertices as a list of patches. Each group of 29 vertices defines a patch. Must be used in combination with a hull shader.  
+        /// </summary>
         PatchListWith29ControlPoints,
-
-        /// <summary>
-        /// Interpretes the vertices as a list of patches. Each group of 30 vertices defines a patch. Must be used in combination with a hull shader.  
-        /// </summary>
+
+        /// <summary>
+        /// Interpretes the vertices as a list of patches. Each group of 30 vertices defines a patch. Must be used in combination with a hull shader.  
+        /// </summary>
         PatchListWith30ControlPoints,
-
-        /// <summary>
-        /// Interpretes the vertices as a list of patches. Each group of 31 vertices defines a patch. Must be used in combination with a hull shader.  
-        /// </summary>
+
+        /// <summary>
+        /// Interpretes the vertices as a list of patches. Each group of 31 vertices defines a patch. Must be used in combination with a hull shader.  
+        /// </summary>
         PatchListWith31ControlPoints,
-
-        /// <summary>
-        /// Interpretes the vertices as a list of patches. Each group of 32 vertices defines a patch. Must be used in combination with a hull shader.  
-        /// </summary>
+
+        /// <summary>
+        /// Interpretes the vertices as a list of patches. Each group of 32 vertices defines a patch. Must be used in combination with a hull shader.  
+        /// </summary>
         PatchListWith32ControlPoints,
-=======
-        /// Renders the vertices as individual points; the count may be any positive integer.
-        /// </summary>
-        PointList
->>>>>>> 8ff767ce
     }
 }