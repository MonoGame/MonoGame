﻿// MonoGame - Copyright (C) MonoGame Foundation, Inc
// This file is subject to the terms and conditions defined in
// file 'LICENSE.txt', which is part of this source code package.

using System;
using MonoGame.Framework.Utilities;

namespace Microsoft.Xna.Framework.Graphics
{
<<<<<<< HEAD
    public partial class VertexBuffer : BufferResource
    {
        public int VertexCount { get { return ElementCount; } }

        public VertexDeclaration VertexDeclaration { get; private set; }

        protected VertexBuffer(GraphicsDevice graphicsDevice, VertexDeclaration vertexDeclaration, int vertexCount, BufferUsage bufferUsage, bool dynamic, ShaderAccess shaderAccess) :
            base(graphicsDevice, vertexCount, vertexDeclaration.VertexStride, bufferUsage, dynamic, BufferType.VertexBuffer, shaderAccess)
        {
            this.VertexDeclaration = vertexDeclaration;
=======
    /// <summary>
    /// Represents a list of 3D vertices to be streamed to the graphics device.
    /// </summary>
    public partial class VertexBuffer : GraphicsResource
    {
        private readonly bool _isDynamic;

        /// <summary>
        /// Gets the number of vertices.
        /// </summary>
		public int VertexCount { get; private set; }
        /// <summary>
        /// Defines per-vertex data in a buffer.
        /// </summary>
		public VertexDeclaration VertexDeclaration { get; private set; }
        /// <summary>
        /// A usage hint for optimizing memory placement of this buffer.
        /// </summary>
		public BufferUsage BufferUsage { get; private set; }

        /// <summary>
        /// Creates a new instance of <see cref="VertexBuffer"/>
        /// </summary>
        /// <param name="graphicsDevice">The graphics device.</param>
        /// <param name="vertexDeclaration">The vertex declaration, which describes per-vertex data.</param>
        /// <param name="vertexCount">The number of vertices.</param>
        /// <param name="bufferUsage">Behavior options.</param>
        /// <param name="dynamic">Whether this buffer is dynmic.</param>
        /// <exception cref="ArgumentNullException"><paramref name="graphicsDevice"/> is <see langword="null"/></exception>
		protected VertexBuffer(GraphicsDevice graphicsDevice, VertexDeclaration vertexDeclaration, int vertexCount, BufferUsage bufferUsage, bool dynamic)
		{
		    if (graphicsDevice == null)
		    {
		        throw new ArgumentNullException("graphicsDevice", FrameworkResources.ResourceCreationWhenDeviceIsNull);
		    }
		    this.GraphicsDevice = graphicsDevice;
            this.VertexDeclaration = vertexDeclaration;
            this.VertexCount = vertexCount;
            this.BufferUsage = bufferUsage;
>>>>>>> 9d415cc1

            // Make sure the graphics device is assigned in the vertex declaration.
            if (vertexDeclaration.GraphicsDevice != graphicsDevice)
                vertexDeclaration.GraphicsDevice = graphicsDevice;
<<<<<<< HEAD
        }

        protected VertexBuffer(GraphicsDevice graphicsDevice, VertexDeclaration vertexDeclaration, int vertexCount, BufferUsage bufferUsage, bool dynamic) :
            this(graphicsDevice, vertexDeclaration, vertexCount, bufferUsage, dynamic, ShaderAccess.None)
        {
        }

        public VertexBuffer(GraphicsDevice graphicsDevice, VertexDeclaration vertexDeclaration, int vertexCount, BufferUsage bufferUsage) :
            this(graphicsDevice, vertexDeclaration, vertexCount, bufferUsage, false, ShaderAccess.None)
        {
        }

        public VertexBuffer(GraphicsDevice graphicsDevice, Type type, int vertexCount, BufferUsage bufferUsage) :
            this(graphicsDevice, VertexDeclaration.FromType(type), vertexCount, bufferUsage, false, ShaderAccess.None)
=======

            _isDynamic = dynamic;

            PlatformConstruct();
		}

        /// <inheritdoc cref="VertexBuffer(GraphicsDevice, VertexDeclaration, int, BufferUsage, bool)"/>
        public VertexBuffer(GraphicsDevice graphicsDevice, VertexDeclaration vertexDeclaration, int vertexCount, BufferUsage bufferUsage) :
			this(graphicsDevice, vertexDeclaration, vertexCount, bufferUsage, false)
        {
        }

        /// <inheritdoc cref="VertexBuffer(GraphicsDevice, VertexDeclaration, int, BufferUsage, bool)"/>
        /// <param name="graphicsDevice"/>
        /// <param name="type">The data type.</param>
        /// <param name="vertexCount"/>
        /// <param name="bufferUsage"/>
        public VertexBuffer(GraphicsDevice graphicsDevice, Type type, int vertexCount, BufferUsage bufferUsage) :
			this(graphicsDevice, VertexDeclaration.FromType(type), vertexCount, bufferUsage, false)
		{
        }

        /// <summary>
        /// The GraphicsDevice is resetting, so GPU resources must be recreated.
        /// </summary>
        internal protected override void GraphicsDeviceResetting()
>>>>>>> 9d415cc1
        {
        }

        public VertexBuffer(GraphicsDevice graphicsDevice, VertexDeclaration vertexDeclaration, int vertexCount, BufferUsage bufferUsage, ShaderAccess shaderAccess) :
           this(graphicsDevice, vertexDeclaration, vertexCount, bufferUsage, false, shaderAccess)
        {
        }
        
        public VertexBuffer(GraphicsDevice graphicsDevice, Type type, int vertexCount, BufferUsage bufferUsage, ShaderAccess shaderAccess) :
            this(graphicsDevice, VertexDeclaration.FromType(type), vertexCount, bufferUsage, false, shaderAccess)
        {
        }

        /// <summary>
        /// Get the vertex data from this VertexBuffer.
        /// </summary>
        /// <typeparam name="T">The struct you want to fill.</typeparam>
        /// <param name="offsetInBytes">The offset to the first element in the vertex buffer in bytes.</param>
        /// <param name="data">An array of T's to be filled.</param>
        /// <param name="startIndex">The index to start filling the data array.</param>
        /// <param name="elementCount">The number of T's to get.</param>
        /// <param name="vertexStride">The size of how a vertex buffer element should be interpreted.</param>
        ///
        /// <remarks>
        /// Note that this pulls data from VRAM into main memory and because of that is a very expensive operation.
        /// It is often a better idea to keep a copy of the data in main memory.
        /// </remarks>
        ///
        /// <remarks>
        /// <p>Using this operation it is easy to get certain vertex elements from a VertexBuffer.</p>
        /// <p>
        /// For example to get the texture coordinates from a VertexBuffer of <see cref="VertexPositionTexture"/> you can call 
        /// GetData(4 * 3, data, elementCount, 20). 'data'should be an array of <see cref="Vector2"/> in this example.
        /// The offsetInBytes is the number of bytes taken up by the <see cref="VertexPositionTexture.Position"/> of the vertex.
        /// For vertexStride we pass the size of a <see cref="VertexPositionTexture"/>.
        /// </p>
        /// </remarks>
        public void GetData<T>(int offsetInBytes, T[] data, int startIndex, int elementCount, int vertexStride = 0) where T : struct
        {
            var elementSizeInBytes = ReflectionHelpers.SizeOf<T>.Get();
            if (vertexStride == 0)
                vertexStride = elementSizeInBytes;

            var vertexByteSize = VertexCount * VertexDeclaration.VertexStride;
            if (vertexStride > vertexByteSize)
                throw new ArgumentOutOfRangeException("vertexStride", "Vertex stride can not be larger than the vertex buffer size.");

            if (data == null)
                throw new ArgumentNullException("data");
            if (data.Length < (startIndex + elementCount))
                throw new ArgumentOutOfRangeException("elementCount", "This parameter must be a valid index within the array.");
            if (BufferUsage == BufferUsage.WriteOnly)
                throw new NotSupportedException("Calling GetData on a resource that was created with BufferUsage.WriteOnly is not supported.");
            if (elementCount > 1 && elementCount * vertexStride > vertexByteSize)
                throw new InvalidOperationException("The array is not the correct size for the amount of data requested.");

            PlatformGetData<T>(offsetInBytes, data, startIndex, elementCount, vertexStride);
        }

        /// <inheritdoc cref="GetData{T}(int, T[], int, int, int)"/>
        public void GetData<T>(T[] data, int startIndex, int elementCount) where T : struct
        {
            this.GetData<T>(0, data, startIndex, elementCount, 0);
        }

        /// <inheritdoc cref="GetData{T}(int, T[], int, int, int)"/>
        public void GetData<T>(T[] data) where T : struct
        {
            var elementSizeInByte = ReflectionHelpers.SizeOf<T>.Get();
            this.GetData<T>(0, data, 0, data.Length, elementSizeInByte);
        }

        /// <summary>
        /// Sets the vertex buffer data, specifying the index at which to start copying from the source data array,
        /// the number of elements to copy from the source data array, 
        /// and how far apart elements from the source data array should be when they are copied into the vertex buffer.
        /// </summary>
        /// <typeparam name="T">Type of elements in the data array.</typeparam>
        /// <param name="offsetInBytes">Offset in bytes from the beginning of the vertex buffer to the start of the copied data.</param>
        /// <param name="data">Data array.</param>
        /// <param name="startIndex">Index at which to start copying from <paramref name="data"/>.
        /// Must be within the <paramref name="data"/> array bounds.</param>
        /// <param name="elementCount">Number of elements to copy from <paramref name="data"/>.
        /// The combination of <paramref name="startIndex"/> and <paramref name="elementCount"/> 
        /// must be within the <paramref name="data"/> array bounds.</param>
        /// <param name="vertexStride">Specifies how far apart, in bytes, elements from <paramref name="data"/> should be when 
        /// they are copied into the vertex buffer.
        /// In almost all cases this should be <c>sizeof(T)</c>, to create a tightly-packed vertex buffer.
        /// If you specify <c>sizeof(T)</c>, elements from <paramref name="data"/> will be copied into the 
        /// vertex buffer with no padding between each element.
        /// If you specify a value greater than <c>sizeof(T)</c>, elements from <paramref name="data"/> will be copied 
        /// into the vertex buffer with padding between each element.
        /// If you specify <c>0</c> for this parameter, it will be treated as if you had specified <c>sizeof(T)</c>.
        /// With the exception of <c>0</c>, you must specify a value greater than or equal to <c>sizeof(T)</c>.</param>
        /// <remarks>
        /// If <c>T</c> is <c>VertexPositionTexture</c>, but you want to set only the position component of the vertex data,
        /// you would call this method as follows:
        /// <code>
        /// Vector3[] positions = new Vector3[numVertices];
        /// vertexBuffer.SetData(0, positions, 0, numVertices, vertexBuffer.VertexDeclaration.VertexStride);
        /// </code>
        /// 
        /// Continuing from the previous example, if you want to set only the texture coordinate component of the vertex data,
        /// you would call this method as follows (note the use of <paramref name="offsetInBytes"/>:
        /// <code>
        /// Vector2[] texCoords = new Vector2[numVertices];
        /// vertexBuffer.SetData(12, texCoords, 0, numVertices, vertexBuffer.VertexDeclaration.VertexStride);
        /// </code>
        /// </remarks>
        /// <remarks>
        /// If you provide a <c>byte[]</c> in the <paramref name="data"/> parameter, then you should almost certainly
        /// set <paramref name="vertexStride"/> to <c>1</c>, to avoid leaving any padding between the <c>byte</c> values
        /// when they are copied into the vertex buffer.
        /// </remarks>
        public void SetData<T>(int offsetInBytes, T[] data, int startIndex, int elementCount, int vertexStride) where T : struct
        {
            SetDataInternal<T>(offsetInBytes, data, startIndex, elementCount, vertexStride, SetDataOptions.None);
        }

        /// <summary>
        /// Sets the vertex buffer data, specifying the index at which to start copying from the source data array,
        /// and the number of elements to copy from the source data array. This is the same as calling 
        /// <see cref="SetData{T}(int, T[], int, int, int)"/>  with <c>offsetInBytes</c> equal to <c>0</c>,
        /// and <c>vertexStride</c> equal to <c>sizeof(T)</c>.
        /// </summary>
        /// <typeparam name="T">Type of elements in the data array.</typeparam>
        /// <param name="data">Data array.</param>
        /// <param name="startIndex">Index at which to start copying from <paramref name="data"/>.
        /// Must be within the <paramref name="data"/> array bounds.</param>
        /// <param name="elementCount">Number of elements to copy from <paramref name="data"/>.
        /// The combination of <paramref name="startIndex"/> and <paramref name="elementCount"/> 
        /// must be within the <paramref name="data"/> array bounds.</param>
		public void SetData<T>(T[] data, int startIndex, int elementCount) where T : struct
        {
            var elementSizeInBytes = ReflectionHelpers.SizeOf<T>.Get();
            SetDataInternal<T>(0, data, startIndex, elementCount, elementSizeInBytes, SetDataOptions.None);
        }

        /// <summary>
        /// Sets the vertex buffer data. This is the same as calling <see cref="SetData{T}(int, T[], int, int, int)"/> 
        /// with <c>offsetInBytes</c> and <c>startIndex</c> equal to <c>0</c>, <c>elementCount</c> equal to <c>data.Length</c>, 
        /// and <c>vertexStride</c> equal to <c>sizeof(T)</c>.
        /// </summary>
        /// <typeparam name="T">Type of elements in the data array.</typeparam>
        /// <param name="data">Data array.</param>
        public void SetData<T>(T[] data) where T : struct
        {
            var elementSizeInBytes = ReflectionHelpers.SizeOf<T>.Get();
            SetDataInternal<T>(0, data, 0, data.Length, elementSizeInBytes, SetDataOptions.None);
        }

        /// <summary/>
        protected void SetDataInternal<T>(int offsetInBytes, T[] data, int startIndex, int elementCount, int vertexStride, SetDataOptions options) where T : struct
        {
            if (data == null)
                throw new ArgumentNullException("data");

            var elementSizeInBytes = ReflectionHelpers.SizeOf<T>.Get();
            var bufferSize = VertexCount * VertexDeclaration.VertexStride;

            if (vertexStride == 0)
                vertexStride = elementSizeInBytes;

            var vertexByteSize = VertexCount * VertexDeclaration.VertexStride;
            if (vertexStride > vertexByteSize)
                throw new ArgumentOutOfRangeException("vertexStride", "Vertex stride can not be larger than the vertex buffer size.");

            if (startIndex + elementCount > data.Length || elementCount <= 0)
                throw new ArgumentOutOfRangeException("data", "The array specified in the data parameter is not the correct size for the amount of data requested.");
            if (elementCount > 1 && (elementCount * vertexStride > bufferSize))
                throw new InvalidOperationException("The vertex stride is larger than the vertex buffer.");
            if (vertexStride < elementSizeInBytes)
                throw new ArgumentOutOfRangeException("The vertex stride must be greater than or equal to the size of the specified data (" + elementSizeInBytes + ").");

            PlatformSetData<T>(offsetInBytes, data, startIndex, elementCount, vertexStride, options, bufferSize, elementSizeInBytes);
        }
    }
}
<|MERGE_RESOLUTION|>--- conflicted
+++ resolved
@@ -1,43 +1,26 @@
-﻿// MonoGame - Copyright (C) MonoGame Foundation, Inc
-// This file is subject to the terms and conditions defined in
-// file 'LICENSE.txt', which is part of this source code package.
-
-using System;
+﻿// MonoGame - Copyright (C) MonoGame Foundation, Inc
+// This file is subject to the terms and conditions defined in
+// file 'LICENSE.txt', which is part of this source code package.
+
+using System;
 using MonoGame.Framework.Utilities;
-
-namespace Microsoft.Xna.Framework.Graphics
-{
-<<<<<<< HEAD
-    public partial class VertexBuffer : BufferResource
-    {
-        public int VertexCount { get { return ElementCount; } }
-
-        public VertexDeclaration VertexDeclaration { get; private set; }
-
-        protected VertexBuffer(GraphicsDevice graphicsDevice, VertexDeclaration vertexDeclaration, int vertexCount, BufferUsage bufferUsage, bool dynamic, ShaderAccess shaderAccess) :
-            base(graphicsDevice, vertexCount, vertexDeclaration.VertexStride, bufferUsage, dynamic, BufferType.VertexBuffer, shaderAccess)
-        {
-            this.VertexDeclaration = vertexDeclaration;
-=======
+
+namespace Microsoft.Xna.Framework.Graphics
+{
     /// <summary>
     /// Represents a list of 3D vertices to be streamed to the graphics device.
-    /// </summary>
-    public partial class VertexBuffer : GraphicsResource
-    {
-        private readonly bool _isDynamic;
-
+    /// </summary>
+    public partial class VertexBuffer : BufferResource
+    {
         /// <summary>
         /// Gets the number of vertices.
-        /// </summary>
-		public int VertexCount { get; private set; }
+        /// </summary>
+        public int VertexCount { get { return ElementCount; } }
+
         /// <summary>
         /// Defines per-vertex data in a buffer.
-        /// </summary>
-		public VertexDeclaration VertexDeclaration { get; private set; }
-        /// <summary>
-        /// A usage hint for optimizing memory placement of this buffer.
-        /// </summary>
-		public BufferUsage BufferUsage { get; private set; }
+        /// </summary>
+        public VertexDeclaration VertexDeclaration { get; private set; }
 
         /// <summary>
         /// Creates a new instance of <see cref="VertexBuffer"/>
@@ -47,240 +30,210 @@
         /// <param name="vertexCount">The number of vertices.</param>
         /// <param name="bufferUsage">Behavior options.</param>
         /// <param name="dynamic">Whether this buffer is dynmic.</param>
+        /// <param name="shaderAccess">How will this buffer be used from shaders.</param>
         /// <exception cref="ArgumentNullException"><paramref name="graphicsDevice"/> is <see langword="null"/></exception>
-		protected VertexBuffer(GraphicsDevice graphicsDevice, VertexDeclaration vertexDeclaration, int vertexCount, BufferUsage bufferUsage, bool dynamic)
-		{
-		    if (graphicsDevice == null)
-		    {
-		        throw new ArgumentNullException("graphicsDevice", FrameworkResources.ResourceCreationWhenDeviceIsNull);
-		    }
-		    this.GraphicsDevice = graphicsDevice;
-            this.VertexDeclaration = vertexDeclaration;
-            this.VertexCount = vertexCount;
-            this.BufferUsage = bufferUsage;
->>>>>>> 9d415cc1
+        protected VertexBuffer(GraphicsDevice graphicsDevice, VertexDeclaration vertexDeclaration, int vertexCount, BufferUsage bufferUsage, bool dynamic, ShaderAccess shaderAccess) :
+            base(graphicsDevice, vertexCount, vertexDeclaration.VertexStride, bufferUsage, dynamic, BufferType.VertexBuffer, shaderAccess)
+        {
+            this.VertexDeclaration = vertexDeclaration;
 
             // Make sure the graphics device is assigned in the vertex declaration.
             if (vertexDeclaration.GraphicsDevice != graphicsDevice)
                 vertexDeclaration.GraphicsDevice = graphicsDevice;
-<<<<<<< HEAD
-        }
-
+        }
+
+        /// <inheritdoc cref="VertexBuffer(GraphicsDevice, VertexDeclaration, int, BufferUsage, bool, ShaderAccess)"/>
         protected VertexBuffer(GraphicsDevice graphicsDevice, VertexDeclaration vertexDeclaration, int vertexCount, BufferUsage bufferUsage, bool dynamic) :
             this(graphicsDevice, vertexDeclaration, vertexCount, bufferUsage, dynamic, ShaderAccess.None)
         {
         }
-
-        public VertexBuffer(GraphicsDevice graphicsDevice, VertexDeclaration vertexDeclaration, int vertexCount, BufferUsage bufferUsage) :
-            this(graphicsDevice, vertexDeclaration, vertexCount, bufferUsage, false, ShaderAccess.None)
-        {
-        }
-
+
+        /// <inheritdoc cref="VertexBuffer(GraphicsDevice, VertexDeclaration, int, BufferUsage, bool, ShaderAccess)"/>
+        public VertexBuffer(GraphicsDevice graphicsDevice, VertexDeclaration vertexDeclaration, int vertexCount, BufferUsage bufferUsage) :
+            this(graphicsDevice, vertexDeclaration, vertexCount, bufferUsage, false, ShaderAccess.None)
+        {
+        }
+
+        /// <inheritdoc cref="VertexBuffer(GraphicsDevice, VertexDeclaration, int, BufferUsage, bool, ShaderAccess)"/>
         public VertexBuffer(GraphicsDevice graphicsDevice, Type type, int vertexCount, BufferUsage bufferUsage) :
             this(graphicsDevice, VertexDeclaration.FromType(type), vertexCount, bufferUsage, false, ShaderAccess.None)
-=======
-
-            _isDynamic = dynamic;
-
-            PlatformConstruct();
-		}
-
-        /// <inheritdoc cref="VertexBuffer(GraphicsDevice, VertexDeclaration, int, BufferUsage, bool)"/>
-        public VertexBuffer(GraphicsDevice graphicsDevice, VertexDeclaration vertexDeclaration, int vertexCount, BufferUsage bufferUsage) :
-			this(graphicsDevice, vertexDeclaration, vertexCount, bufferUsage, false)
-        {
+        {
         }
 
-        /// <inheritdoc cref="VertexBuffer(GraphicsDevice, VertexDeclaration, int, BufferUsage, bool)"/>
-        /// <param name="graphicsDevice"/>
-        /// <param name="type">The data type.</param>
-        /// <param name="vertexCount"/>
-        /// <param name="bufferUsage"/>
-        public VertexBuffer(GraphicsDevice graphicsDevice, Type type, int vertexCount, BufferUsage bufferUsage) :
-			this(graphicsDevice, VertexDeclaration.FromType(type), vertexCount, bufferUsage, false)
-		{
-        }
-
-        /// <summary>
-        /// The GraphicsDevice is resetting, so GPU resources must be recreated.
-        /// </summary>
-        internal protected override void GraphicsDeviceResetting()
->>>>>>> 9d415cc1
-        {
-        }
-
+        /// <inheritdoc cref="VertexBuffer(GraphicsDevice, VertexDeclaration, int, BufferUsage, bool, ShaderAccess)"/>
         public VertexBuffer(GraphicsDevice graphicsDevice, VertexDeclaration vertexDeclaration, int vertexCount, BufferUsage bufferUsage, ShaderAccess shaderAccess) :
-           this(graphicsDevice, vertexDeclaration, vertexCount, bufferUsage, false, shaderAccess)
-        {
-        }
-        
+           this(graphicsDevice, vertexDeclaration, vertexCount, bufferUsage, false, shaderAccess)
+        {
+        }
+
+        /// <inheritdoc cref="VertexBuffer(GraphicsDevice, VertexDeclaration, int, BufferUsage, bool, ShaderAccess)"/>
         public VertexBuffer(GraphicsDevice graphicsDevice, Type type, int vertexCount, BufferUsage bufferUsage, ShaderAccess shaderAccess) :
             this(graphicsDevice, VertexDeclaration.FromType(type), vertexCount, bufferUsage, false, shaderAccess)
-        {
+        {
+        }
+
+        /// <summary>
+        /// Get the vertex data from this VertexBuffer.
+        /// </summary>
+        /// <typeparam name="T">The struct you want to fill.</typeparam>
+        /// <param name="offsetInBytes">The offset to the first element in the vertex buffer in bytes.</param>
+        /// <param name="data">An array of T's to be filled.</param>
+        /// <param name="startIndex">The index to start filling the data array.</param>
+        /// <param name="elementCount">The number of T's to get.</param>
+        /// <param name="vertexStride">The size of how a vertex buffer element should be interpreted.</param>
+        ///
+        /// <remarks>
+        /// Note that this pulls data from VRAM into main memory and because of that is a very expensive operation.
+        /// It is often a better idea to keep a copy of the data in main memory.
+        /// </remarks>
+        ///
+        /// <remarks>
+        /// <p>Using this operation it is easy to get certain vertex elements from a VertexBuffer.</p>
+        /// <p>
+        /// For example to get the texture coordinates from a VertexBuffer of <see cref="VertexPositionTexture"/> you can call 
+        /// GetData(4 * 3, data, elementCount, 20). 'data'should be an array of <see cref="Vector2"/> in this example.
+        /// The offsetInBytes is the number of bytes taken up by the <see cref="VertexPositionTexture.Position"/> of the vertex.
+        /// For vertexStride we pass the size of a <see cref="VertexPositionTexture"/>.
+        /// </p>
+        /// </remarks>
+        public void GetData<T>(int offsetInBytes, T[] data, int startIndex, int elementCount, int vertexStride = 0) where T : struct
+        {
+            var elementSizeInBytes = ReflectionHelpers.SizeOf<T>.Get();
+            if (vertexStride == 0)
+                vertexStride = elementSizeInBytes;
+
+            var vertexByteSize = VertexCount * VertexDeclaration.VertexStride;
+            if (vertexStride > vertexByteSize)
+                throw new ArgumentOutOfRangeException("vertexStride", "Vertex stride can not be larger than the vertex buffer size.");
+
+            if (data == null)
+                throw new ArgumentNullException("data");
+            if (data.Length < (startIndex + elementCount))
+                throw new ArgumentOutOfRangeException("elementCount", "This parameter must be a valid index within the array.");
+            if (BufferUsage == BufferUsage.WriteOnly)
+                throw new NotSupportedException("Calling GetData on a resource that was created with BufferUsage.WriteOnly is not supported.");
+            if (elementCount > 1 && elementCount * vertexStride > vertexByteSize)
+                throw new InvalidOperationException("The array is not the correct size for the amount of data requested.");
+
+            PlatformGetData<T>(offsetInBytes, data, startIndex, elementCount, vertexStride);
+        }
+
+        /// <inheritdoc cref="GetData{T}(int, T[], int, int, int)"/>
+        public void GetData<T>(T[] data, int startIndex, int elementCount) where T : struct
+        {
+            this.GetData<T>(0, data, startIndex, elementCount, 0);
+        }
+
+        /// <inheritdoc cref="GetData{T}(int, T[], int, int, int)"/>
+        public void GetData<T>(T[] data) where T : struct
+        {
+            var elementSizeInByte = ReflectionHelpers.SizeOf<T>.Get();
+            this.GetData<T>(0, data, 0, data.Length, elementSizeInByte);
+        }
+
+        /// <summary>
+        /// Sets the vertex buffer data, specifying the index at which to start copying from the source data array,
+        /// the number of elements to copy from the source data array, 
+        /// and how far apart elements from the source data array should be when they are copied into the vertex buffer.
+        /// </summary>
+        /// <typeparam name="T">Type of elements in the data array.</typeparam>
+        /// <param name="offsetInBytes">Offset in bytes from the beginning of the vertex buffer to the start of the copied data.</param>
+        /// <param name="data">Data array.</param>
+        /// <param name="startIndex">Index at which to start copying from <paramref name="data"/>.
+        /// Must be within the <paramref name="data"/> array bounds.</param>
+        /// <param name="elementCount">Number of elements to copy from <paramref name="data"/>.
+        /// The combination of <paramref name="startIndex"/> and <paramref name="elementCount"/> 
+        /// must be within the <paramref name="data"/> array bounds.</param>
+        /// <param name="vertexStride">Specifies how far apart, in bytes, elements from <paramref name="data"/> should be when 
+        /// they are copied into the vertex buffer.
+        /// In almost all cases this should be <c>sizeof(T)</c>, to create a tightly-packed vertex buffer.
+        /// If you specify <c>sizeof(T)</c>, elements from <paramref name="data"/> will be copied into the 
+        /// vertex buffer with no padding between each element.
+        /// If you specify a value greater than <c>sizeof(T)</c>, elements from <paramref name="data"/> will be copied 
+        /// into the vertex buffer with padding between each element.
+        /// If you specify <c>0</c> for this parameter, it will be treated as if you had specified <c>sizeof(T)</c>.
+        /// With the exception of <c>0</c>, you must specify a value greater than or equal to <c>sizeof(T)</c>.</param>
+        /// <remarks>
+        /// If <c>T</c> is <c>VertexPositionTexture</c>, but you want to set only the position component of the vertex data,
+        /// you would call this method as follows:
+        /// <code>
+        /// Vector3[] positions = new Vector3[numVertices];
+        /// vertexBuffer.SetData(0, positions, 0, numVertices, vertexBuffer.VertexDeclaration.VertexStride);
+        /// </code>
+        /// 
+        /// Continuing from the previous example, if you want to set only the texture coordinate component of the vertex data,
+        /// you would call this method as follows (note the use of <paramref name="offsetInBytes"/>:
+        /// <code>
+        /// Vector2[] texCoords = new Vector2[numVertices];
+        /// vertexBuffer.SetData(12, texCoords, 0, numVertices, vertexBuffer.VertexDeclaration.VertexStride);
+        /// </code>
+        /// </remarks>
+        /// <remarks>
+        /// If you provide a <c>byte[]</c> in the <paramref name="data"/> parameter, then you should almost certainly
+        /// set <paramref name="vertexStride"/> to <c>1</c>, to avoid leaving any padding between the <c>byte</c> values
+        /// when they are copied into the vertex buffer.
+        /// </remarks>
+        public void SetData<T>(int offsetInBytes, T[] data, int startIndex, int elementCount, int vertexStride) where T : struct
+        {
+            SetDataInternal<T>(offsetInBytes, data, startIndex, elementCount, vertexStride, SetDataOptions.None);
+        }
+
+        /// <summary>
+        /// Sets the vertex buffer data, specifying the index at which to start copying from the source data array,
+        /// and the number of elements to copy from the source data array. This is the same as calling 
+        /// <see cref="SetData{T}(int, T[], int, int, int)"/>  with <c>offsetInBytes</c> equal to <c>0</c>,
+        /// and <c>vertexStride</c> equal to <c>sizeof(T)</c>.
+        /// </summary>
+        /// <typeparam name="T">Type of elements in the data array.</typeparam>
+        /// <param name="data">Data array.</param>
+        /// <param name="startIndex">Index at which to start copying from <paramref name="data"/>.
+        /// Must be within the <paramref name="data"/> array bounds.</param>
+        /// <param name="elementCount">Number of elements to copy from <paramref name="data"/>.
+        /// The combination of <paramref name="startIndex"/> and <paramref name="elementCount"/> 
+        /// must be within the <paramref name="data"/> array bounds.</param>
+		public void SetData<T>(T[] data, int startIndex, int elementCount) where T : struct
+        {
+            var elementSizeInBytes = ReflectionHelpers.SizeOf<T>.Get();
+            SetDataInternal<T>(0, data, startIndex, elementCount, elementSizeInBytes, SetDataOptions.None);
         }
 
-        /// <summary>
-        /// Get the vertex data from this VertexBuffer.
-        /// </summary>
-        /// <typeparam name="T">The struct you want to fill.</typeparam>
-        /// <param name="offsetInBytes">The offset to the first element in the vertex buffer in bytes.</param>
-        /// <param name="data">An array of T's to be filled.</param>
-        /// <param name="startIndex">The index to start filling the data array.</param>
-        /// <param name="elementCount">The number of T's to get.</param>
-        /// <param name="vertexStride">The size of how a vertex buffer element should be interpreted.</param>
-        ///
-        /// <remarks>
-        /// Note that this pulls data from VRAM into main memory and because of that is a very expensive operation.
-        /// It is often a better idea to keep a copy of the data in main memory.
-        /// </remarks>
-        ///
-        /// <remarks>
-        /// <p>Using this operation it is easy to get certain vertex elements from a VertexBuffer.</p>
-        /// <p>
-        /// For example to get the texture coordinates from a VertexBuffer of <see cref="VertexPositionTexture"/> you can call 
-        /// GetData(4 * 3, data, elementCount, 20). 'data'should be an array of <see cref="Vector2"/> in this example.
-        /// The offsetInBytes is the number of bytes taken up by the <see cref="VertexPositionTexture.Position"/> of the vertex.
-        /// For vertexStride we pass the size of a <see cref="VertexPositionTexture"/>.
-        /// </p>
-        /// </remarks>
-        public void GetData<T>(int offsetInBytes, T[] data, int startIndex, int elementCount, int vertexStride = 0) where T : struct
-        {
-            var elementSizeInBytes = ReflectionHelpers.SizeOf<T>.Get();
-            if (vertexStride == 0)
-                vertexStride = elementSizeInBytes;
-
+        /// <summary>
+        /// Sets the vertex buffer data. This is the same as calling <see cref="SetData{T}(int, T[], int, int, int)"/> 
+        /// with <c>offsetInBytes</c> and <c>startIndex</c> equal to <c>0</c>, <c>elementCount</c> equal to <c>data.Length</c>, 
+        /// and <c>vertexStride</c> equal to <c>sizeof(T)</c>.
+        /// </summary>
+        /// <typeparam name="T">Type of elements in the data array.</typeparam>
+        /// <param name="data">Data array.</param>
+        public void SetData<T>(T[] data) where T : struct
+        {
+            var elementSizeInBytes = ReflectionHelpers.SizeOf<T>.Get();
+            SetDataInternal<T>(0, data, 0, data.Length, elementSizeInBytes, SetDataOptions.None);
+        }
+
+        /// <summary/>
+        protected void SetDataInternal<T>(int offsetInBytes, T[] data, int startIndex, int elementCount, int vertexStride, SetDataOptions options) where T : struct
+        {
+            if (data == null)
+                throw new ArgumentNullException("data");
+
+            var elementSizeInBytes = ReflectionHelpers.SizeOf<T>.Get();
+            var bufferSize = VertexCount * VertexDeclaration.VertexStride;
+
+            if (vertexStride == 0)
+                vertexStride = elementSizeInBytes;
+
             var vertexByteSize = VertexCount * VertexDeclaration.VertexStride;
             if (vertexStride > vertexByteSize)
                 throw new ArgumentOutOfRangeException("vertexStride", "Vertex stride can not be larger than the vertex buffer size.");
 
-            if (data == null)
-                throw new ArgumentNullException("data");
-            if (data.Length < (startIndex + elementCount))
-                throw new ArgumentOutOfRangeException("elementCount", "This parameter must be a valid index within the array.");
-            if (BufferUsage == BufferUsage.WriteOnly)
-                throw new NotSupportedException("Calling GetData on a resource that was created with BufferUsage.WriteOnly is not supported.");
-            if (elementCount > 1 && elementCount * vertexStride > vertexByteSize)
-                throw new InvalidOperationException("The array is not the correct size for the amount of data requested.");
-
-            PlatformGetData<T>(offsetInBytes, data, startIndex, elementCount, vertexStride);
-        }
-
-        /// <inheritdoc cref="GetData{T}(int, T[], int, int, int)"/>
-        public void GetData<T>(T[] data, int startIndex, int elementCount) where T : struct
-        {
-            this.GetData<T>(0, data, startIndex, elementCount, 0);
-        }
-
-        /// <inheritdoc cref="GetData{T}(int, T[], int, int, int)"/>
-        public void GetData<T>(T[] data) where T : struct
-        {
-            var elementSizeInByte = ReflectionHelpers.SizeOf<T>.Get();
-            this.GetData<T>(0, data, 0, data.Length, elementSizeInByte);
-        }
-
-        /// <summary>
-        /// Sets the vertex buffer data, specifying the index at which to start copying from the source data array,
-        /// the number of elements to copy from the source data array, 
-        /// and how far apart elements from the source data array should be when they are copied into the vertex buffer.
-        /// </summary>
-        /// <typeparam name="T">Type of elements in the data array.</typeparam>
-        /// <param name="offsetInBytes">Offset in bytes from the beginning of the vertex buffer to the start of the copied data.</param>
-        /// <param name="data">Data array.</param>
-        /// <param name="startIndex">Index at which to start copying from <paramref name="data"/>.
-        /// Must be within the <paramref name="data"/> array bounds.</param>
-        /// <param name="elementCount">Number of elements to copy from <paramref name="data"/>.
-        /// The combination of <paramref name="startIndex"/> and <paramref name="elementCount"/> 
-        /// must be within the <paramref name="data"/> array bounds.</param>
-        /// <param name="vertexStride">Specifies how far apart, in bytes, elements from <paramref name="data"/> should be when 
-        /// they are copied into the vertex buffer.
-        /// In almost all cases this should be <c>sizeof(T)</c>, to create a tightly-packed vertex buffer.
-        /// If you specify <c>sizeof(T)</c>, elements from <paramref name="data"/> will be copied into the 
-        /// vertex buffer with no padding between each element.
-        /// If you specify a value greater than <c>sizeof(T)</c>, elements from <paramref name="data"/> will be copied 
-        /// into the vertex buffer with padding between each element.
-        /// If you specify <c>0</c> for this parameter, it will be treated as if you had specified <c>sizeof(T)</c>.
-        /// With the exception of <c>0</c>, you must specify a value greater than or equal to <c>sizeof(T)</c>.</param>
-        /// <remarks>
-        /// If <c>T</c> is <c>VertexPositionTexture</c>, but you want to set only the position component of the vertex data,
-        /// you would call this method as follows:
-        /// <code>
-        /// Vector3[] positions = new Vector3[numVertices];
-        /// vertexBuffer.SetData(0, positions, 0, numVertices, vertexBuffer.VertexDeclaration.VertexStride);
-        /// </code>
-        /// 
-        /// Continuing from the previous example, if you want to set only the texture coordinate component of the vertex data,
-        /// you would call this method as follows (note the use of <paramref name="offsetInBytes"/>:
-        /// <code>
-        /// Vector2[] texCoords = new Vector2[numVertices];
-        /// vertexBuffer.SetData(12, texCoords, 0, numVertices, vertexBuffer.VertexDeclaration.VertexStride);
-        /// </code>
-        /// </remarks>
-        /// <remarks>
-        /// If you provide a <c>byte[]</c> in the <paramref name="data"/> parameter, then you should almost certainly
-        /// set <paramref name="vertexStride"/> to <c>1</c>, to avoid leaving any padding between the <c>byte</c> values
-        /// when they are copied into the vertex buffer.
-        /// </remarks>
-        public void SetData<T>(int offsetInBytes, T[] data, int startIndex, int elementCount, int vertexStride) where T : struct
-        {
-            SetDataInternal<T>(offsetInBytes, data, startIndex, elementCount, vertexStride, SetDataOptions.None);
-        }
-
-        /// <summary>
-        /// Sets the vertex buffer data, specifying the index at which to start copying from the source data array,
-        /// and the number of elements to copy from the source data array. This is the same as calling 
-        /// <see cref="SetData{T}(int, T[], int, int, int)"/>  with <c>offsetInBytes</c> equal to <c>0</c>,
-        /// and <c>vertexStride</c> equal to <c>sizeof(T)</c>.
-        /// </summary>
-        /// <typeparam name="T">Type of elements in the data array.</typeparam>
-        /// <param name="data">Data array.</param>
-        /// <param name="startIndex">Index at which to start copying from <paramref name="data"/>.
-        /// Must be within the <paramref name="data"/> array bounds.</param>
-        /// <param name="elementCount">Number of elements to copy from <paramref name="data"/>.
-        /// The combination of <paramref name="startIndex"/> and <paramref name="elementCount"/> 
-        /// must be within the <paramref name="data"/> array bounds.</param>
-		public void SetData<T>(T[] data, int startIndex, int elementCount) where T : struct
-        {
-            var elementSizeInBytes = ReflectionHelpers.SizeOf<T>.Get();
-            SetDataInternal<T>(0, data, startIndex, elementCount, elementSizeInBytes, SetDataOptions.None);
-        }
-
-        /// <summary>
-        /// Sets the vertex buffer data. This is the same as calling <see cref="SetData{T}(int, T[], int, int, int)"/> 
-        /// with <c>offsetInBytes</c> and <c>startIndex</c> equal to <c>0</c>, <c>elementCount</c> equal to <c>data.Length</c>, 
-        /// and <c>vertexStride</c> equal to <c>sizeof(T)</c>.
-        /// </summary>
-        /// <typeparam name="T">Type of elements in the data array.</typeparam>
-        /// <param name="data">Data array.</param>
-        public void SetData<T>(T[] data) where T : struct
-        {
-            var elementSizeInBytes = ReflectionHelpers.SizeOf<T>.Get();
-            SetDataInternal<T>(0, data, 0, data.Length, elementSizeInBytes, SetDataOptions.None);
-        }
-
-        /// <summary/>
-        protected void SetDataInternal<T>(int offsetInBytes, T[] data, int startIndex, int elementCount, int vertexStride, SetDataOptions options) where T : struct
-        {
-            if (data == null)
-                throw new ArgumentNullException("data");
-
-            var elementSizeInBytes = ReflectionHelpers.SizeOf<T>.Get();
-            var bufferSize = VertexCount * VertexDeclaration.VertexStride;
-
-            if (vertexStride == 0)
-                vertexStride = elementSizeInBytes;
-
-            var vertexByteSize = VertexCount * VertexDeclaration.VertexStride;
-            if (vertexStride > vertexByteSize)
-                throw new ArgumentOutOfRangeException("vertexStride", "Vertex stride can not be larger than the vertex buffer size.");
-
-            if (startIndex + elementCount > data.Length || elementCount <= 0)
-                throw new ArgumentOutOfRangeException("data", "The array specified in the data parameter is not the correct size for the amount of data requested.");
-            if (elementCount > 1 && (elementCount * vertexStride > bufferSize))
-                throw new InvalidOperationException("The vertex stride is larger than the vertex buffer.");
-            if (vertexStride < elementSizeInBytes)
+            if (startIndex + elementCount > data.Length || elementCount <= 0)
+                throw new ArgumentOutOfRangeException("data", "The array specified in the data parameter is not the correct size for the amount of data requested.");
+            if (elementCount > 1 && (elementCount * vertexStride > bufferSize))
+                throw new InvalidOperationException("The vertex stride is larger than the vertex buffer.");
+            if (vertexStride < elementSizeInBytes)
                 throw new ArgumentOutOfRangeException("The vertex stride must be greater than or equal to the size of the specified data (" + elementSizeInBytes + ").");
-
-            PlatformSetData<T>(offsetInBytes, data, startIndex, elementCount, vertexStride, options, bufferSize, elementSizeInBytes);
-        }
-    }
-}
+
+            PlatformSetData<T>(offsetInBytes, data, startIndex, elementCount, vertexStride, options, bufferSize, elementSizeInBytes);
+        }
+    }
+}