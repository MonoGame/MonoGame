--- conflicted
+++ resolved
@@ -22,81 +22,68 @@
 {
     public partial class VertexDeclaration
     {
-        private readonly Dictionary<int, VertexDeclarationAttributeInfo> _shaderAttributeInfo = new Dictionary<int, VertexDeclarationAttributeInfo>();
+        private readonly Dictionary<int, VertexDeclarationAttributeInfo> _shaderAttributeInfo = new Dictionary<int, VertexDeclarationAttributeInfo>();
 
-        internal VertexDeclarationAttributeInfo GetAttributeInfo(Shader shader, int programHash)
-        {
+        internal VertexDeclarationAttributeInfo GetAttributeInfo(Shader shader, int programHash)
+        {
             VertexDeclarationAttributeInfo attrInfo;
-            if (_shaderAttributeInfo.TryGetValue(programHash, out attrInfo))
-                return attrInfo;
+            if (_shaderAttributeInfo.TryGetValue(programHash, out attrInfo))
+                return attrInfo;
+
+            // Get the vertex attribute info and cache it
+            attrInfo = new VertexDeclarationAttributeInfo(GraphicsDevice.MaxVertexAttributes);
+
+            foreach (var ve in InternalVertexElements)
+            {
+                var attributeLocation = shader.GetAttribLocation(ve.VertexElementUsage, ve.UsageIndex);
+                // XNA appears to ignore usages it can't find a match for, so we will do the same
+                if (attributeLocation < 0)
+                    continue;
 
-            // Get the vertex attribute info and cache it
-            attrInfo = new VertexDeclarationAttributeInfo(GraphicsDevice.MaxVertexAttributes);
-
-            foreach (var ve in InternalVertexElements)
-            {
-                var attributeLocation = shader.GetAttribLocation(ve.VertexElementUsage, ve.UsageIndex);
-                // XNA appears to ignore usages it can't find a match for, so we will do the same
-                if (attributeLocation < 0)
-                    continue;
-
-                attrInfo.Elements.Add(new VertexDeclarationAttributeInfo.Element
+                attrInfo.Elements.Add(new VertexDeclarationAttributeInfo.Element
                 {
-                    Offset = ve.Offset,
-                    AttributeLocation = attributeLocation,
-                    NumberOfElements = ve.VertexElementFormat.OpenGLNumberOfElements(),
-                    VertexAttribPointerType = ve.VertexElementFormat.OpenGLVertexAttribPointerType(),
-                    Normalized = ve.OpenGLVertexAttribNormalized(),
-                });
-                attrInfo.EnabledAttributes[attributeLocation] = true;
+                    Offset = ve.Offset,
+                    AttributeLocation = attributeLocation,
+                    NumberOfElements = ve.VertexElementFormat.OpenGLNumberOfElements(),
+                    VertexAttribPointerType = ve.VertexElementFormat.OpenGLVertexAttribPointerType(),
+                    Normalized = ve.OpenGLVertexAttribNormalized(),
+                });
+                attrInfo.EnabledAttributes[attributeLocation] = true;
             }
 
-<<<<<<< HEAD
-            // Apply the vertex attribute info
-            foreach (var element in attrInfo.Elements)
-            {
-                GL.VertexAttribPointer(element.AttributeLocation,
-                    element.NumberOfElements,
-                    element.VertexAttribPointerType,
-                    element.Normalized,
-                    this.VertexStride,
-                    (IntPtr)(offset.ToInt64() + element.Offset));
-                GraphicsExtensions.CheckGLError();
-=======
-            _shaderAttributeInfo.Add(programHash, attrInfo);
-            return attrInfo;
-        }
-
-
-		internal void Apply(Shader shader, IntPtr offset, int programHash)
-		{
-            var attrInfo = GetAttributeInfo(shader, programHash);
-
-            // Apply the vertex attribute info
-            foreach (var element in attrInfo.Elements)
-            {
-                GL.VertexAttribPointer(element.AttributeLocation,
-                    element.NumberOfElements,
-                    element.VertexAttribPointerType,
-                    element.Normalized,
-                    VertexStride,
-                    (IntPtr)(offset.ToInt64() + element.Offset));
-#if !(GLES || MONOMAC)
-                if (GraphicsDevice.GraphicsCapabilities.SupportsInstancing)
-                    GL.VertexAttribDivisor(element.AttributeLocation, 0);
-#endif
-                GraphicsExtensions.CheckGLError();
->>>>>>> f2f331f3
+            _shaderAttributeInfo.Add(programHash, attrInfo);
+            return attrInfo;
+        }
+
+
+		internal void Apply(Shader shader, IntPtr offset, int programHash)
+		{
+            var attrInfo = GetAttributeInfo(shader, programHash);
+
+            // Apply the vertex attribute info
+            foreach (var element in attrInfo.Elements)
+            {
+                GL.VertexAttribPointer(element.AttributeLocation,
+                    element.NumberOfElements,
+                    element.VertexAttribPointerType,
+                    element.Normalized,
+                    VertexStride,
+                    (IntPtr)(offset.ToInt64() + element.Offset));
+#if !(GLES || MONOMAC)
+                if (GraphicsDevice.GraphicsCapabilities.SupportsInstancing)
+                    GL.VertexAttribDivisor(element.AttributeLocation, 0);
+#endif
+                GraphicsExtensions.CheckGLError();
             }
 
             GraphicsDevice.SetVertexAttributeArray(attrInfo.EnabledAttributes);
-		    GraphicsDevice._attribsDirty = true;
+		    GraphicsDevice._attribsDirty = true;
 		}
 
         /// <summary>
         /// Vertex attribute information for a particular shader/vertex declaration combination.
         /// </summary>
-        internal class VertexDeclarationAttributeInfo
+        internal class VertexDeclarationAttributeInfo
         {
             internal bool[] EnabledAttributes;
 
