﻿using System;

namespace System.Drawing
{
    internal static class ImageEx
    {

        // RGB to BGR convert Matrix
        private static float[][] rgbtobgr = new float[][]
	      {
		     new float[] {0, 0, 1, 0, 0},
		     new float[] {0, 1, 0, 0, 0},
		     new float[] {1, 0, 0, 0, 0},
		     new float[] {0, 0, 0, 1, 0},
		     new float[] {0, 0, 0, 0, 1}
	      };

#if WINRT

#else
<<<<<<< HEAD
        internal static void RGBToBGR(this Bitmap bmp)
=======
        internal static Image RGBToBGR(this Image bmp)
>>>>>>> e6fff976
        {
            Image newBmp;
            if ((bmp.PixelFormat & Imaging.PixelFormat.Indexed) != 0)
            {
                newBmp = new Bitmap(bmp.Width, bmp.Height, Imaging.PixelFormat.Format32bppArgb);
            }
            else
            {
                newBmp = bmp;
            }
        
            try
            {
                System.Drawing.Imaging.ImageAttributes ia = new System.Drawing.Imaging.ImageAttributes();
                System.Drawing.Imaging.ColorMatrix cm = new System.Drawing.Imaging.ColorMatrix(rgbtobgr);

                ia.SetColorMatrix(cm);
                using (System.Drawing.Graphics g = System.Drawing.Graphics.FromImage(newBmp))
                {
                    g.DrawImage(bmp, new System.Drawing.Rectangle(0, 0, bmp.Width, bmp.Height), 0, 0, bmp.Width, bmp.Height, System.Drawing.GraphicsUnit.Pixel, ia);
                }
            }
            finally
            {
                if (newBmp != bmp)
                {
                    bmp.Dispose();
                }
            }
            
            return newBmp;
        }
#endif

    }
}<|MERGE_RESOLUTION|>--- conflicted
+++ resolved
@@ -18,11 +18,7 @@
 #if WINRT
 
 #else
-<<<<<<< HEAD
-        internal static void RGBToBGR(this Bitmap bmp)
-=======
         internal static Image RGBToBGR(this Image bmp)
->>>>>>> e6fff976
         {
             Image newBmp;
             if ((bmp.PixelFormat & Imaging.PixelFormat.Indexed) != 0)
