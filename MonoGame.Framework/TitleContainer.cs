--- conflicted
+++ resolved
@@ -15,7 +15,7 @@
     {
         static partial void PlatformInit();
 
-        static TitleContainer()
+        static TitleContainer() 
         {
             Location = string.Empty;
             PlatformInit();
@@ -25,7 +25,6 @@
 
         /// <summary>
         /// Returns an open stream to an existing file in the title storage area.
-<<<<<<< HEAD
         /// </summary>
         /// <param name="name">The filepath relative to the title storage area.</param>
         /// <returns>A open stream or null if the file is not found.</returns>
@@ -73,55 +72,6 @@
             var path = uri.LocalPath;
             path = path.Substring(1);
             return path.Replace(FileHelpers.NotSeparator, FileHelpers.Separator);
-=======
-        /// </summary>
-        /// <param name="name">The filepath relative to the title storage area.</param>
-        /// <returns>A open stream or null if the file is not found.</returns>
-        public static Stream OpenStream(string name)
-        {
-            if (string.IsNullOrEmpty(name))
-                throw new ArgumentNullException("name");
-
-            // We do not accept absolute paths here.
-            if (Path.IsPathRooted(name))
-                throw new ArgumentException("Invalid filename. TitleContainer.OpenStream requires a relative path.", name);
-
-            // Normalize the file path.
-            var safeName = NormalizeRelativePath(name);
-
-            // Call the platform code to open the stream.  Any errors
-            // at this point should result in a file not found.
-            Stream stream;
-            try
-            {
-                stream = PlatformOpenStream(safeName);
-                if (stream == null)
-                    throw FileNotFoundException(name, null);
-            }
-            catch (FileNotFoundException)
-            {
-                throw;
-            }
-            catch (Exception ex)
-            {
-                throw new FileNotFoundException(name, ex);
-            }
-
-            return stream;
-        }
-
-        private static Exception FileNotFoundException(string name, Exception inner)
-        {
-            return new FileNotFoundException("Error loading \"" + name + "\". File not found.", inner);
-        }
-
-        internal static string NormalizeRelativePath(string name)
-        {
-            var uri = new Uri("file:///" + FileHelpers.UrlEncode(name));
-            var path = uri.LocalPath;
-            path = path.Substring(1);
-            return path.Replace(FileHelpers.NotSeparator, FileHelpers.Separator);
->>>>>>> 8648cf2d
         }
     }
 }
