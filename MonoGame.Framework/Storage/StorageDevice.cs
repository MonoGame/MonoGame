#region License
/*
Microsoft Public License (Ms-PL)
MonoGame - Copyright © 2009 The MonoGame Team

All rights reserved.

This license governs use of the accompanying software. If you use the software, you accept this license. If you do not
accept the license, do not use the software.

1. Definitions
The terms "reproduce," "reproduction," "derivative works," and "distribution" have the same meaning here as under 
U.S. copyright law.

A "contribution" is the original software, or any additions or changes to the software.
A "contributor" is any person that distributes its contribution under this license.
"Licensed patents" are a contributor's patent claims that read directly on its contribution.

2. Grant of Rights
(A) Copyright Grant- Subject to the terms of this license, including the license conditions and limitations in section 3, 
each contributor grants you a non-exclusive, worldwide, royalty-free copyright license to reproduce its contribution, prepare derivative works of its contribution, and distribute its contribution or any derivative works that you create.
(B) Patent Grant- Subject to the terms of this license, including the license conditions and limitations in section 3, 
each contributor grants you a non-exclusive, worldwide, royalty-free license under its licensed patents to make, have made, use, sell, offer for sale, import, and/or otherwise dispose of its contribution in the software or derivative works of the contribution in the software.

3. Conditions and Limitations
(A) No Trademark License- This license does not grant you rights to use any contributors' name, logo, or trademarks.
(B) If you bring a patent claim against any contributor over patents that you claim are infringed by the software, 
your patent license from such contributor to the software ends automatically.
(C) If you distribute any portion of the software, you must retain all copyright, patent, trademark, and attribution 
notices that are present in the software.
(D) If you distribute any portion of the software in source code form, you may do so only under this license by including 
a complete copy of this license with your distribution. If you distribute any portion of the software in compiled or object 
code form, you may only do so under a license that complies with this license.
(E) The software is licensed "as-is." You bear the risk of using it. The contributors give no express warranties, guarantees
or conditions. You may have additional consumer rights under your local laws which this license cannot change. To the extent
permitted under your local laws, the contributors exclude the implied warranties of merchantability, fitness for a particular
purpose and non-infringement.
*/
#endregion License

//﻿using System;
//
//namespace Microsoft.Xna.Framework.Storage
//{
//    public class StorageDevice
//    {
//        public bool IsConnected
//        {
//            get
//            {
//                return true;
//            }
//        }
//
//        public StorageContainer OpenContainer(string containerName)
//        {
//            return new StorageContainer(this,containerName);
//        }
//		
//		public static StorageDevice ShowStorageDeviceGuide()
//		{
//			return new StorageDevice();
//		}
//    }
//}

#region Assembly Microsoft.Xna.Framework.Storage.dll, v4.0.30319
// C:\Program Files (x86)\Microsoft XNA\XNA Game Studio\v4.0\References\Windows\x86\Microsoft.Xna.Framework.Storage.dll
#endregion
using Microsoft.Xna.Framework;
using System;
using System.IO;

#if WINRT
using Windows.Storage;
#else
using System.Runtime.Remoting.Messaging;
#endif

namespace Microsoft.Xna.Framework.Storage
{
	
	// The delegate must have the same signature as the method
	// it will call asynchronously.
	public delegate StorageDevice ShowSelectorAsynchronousShow (PlayerIndex player, int sizeInBytes, int directoryCount);
	// The MonoTouch AOT cannot deal with nullable types in a delegate (or
	// at least not the straightforward implementation), so we define two
	// delegate types.
	public delegate StorageDevice ShowSelectorAsynchronousShowNoPlayer (int sizeInBytes, int directoryCount);

	// The delegate must have the same signature as the method
	// it will call asynchronously.
	public delegate StorageContainer OpenContainerAsynchronous (string displayName);
	
    /// <summary>
    /// Exposes a storage device for storing user data.
    /// </summary>
    /// <remarks>MSDN documentation contains related conceptual article: http://msdn.microsoft.com/en-us/library/bb200105.aspx</remarks>
	public sealed class StorageDevice
	{
		
		PlayerIndex? player;
		int sizeInBytes;
		int directoryCount;
		StorageContainer storageContainer;
		
        /// <summary>
        /// Creates a new <see cref="StorageDevice"/> instance.
        /// </summary>
        /// <param name="player">The playerIndex of the player.</param>
        /// <param name="sizeInBytes">Size of the storage device.</param>
        /// <param name="directoryCount"></param>
		internal StorageDevice(PlayerIndex? player, int sizeInBytes, int directoryCount) 
		{
			this.player = player;
			this.sizeInBytes = sizeInBytes;
			this.directoryCount = directoryCount;
		}
		
        /// <summary>
        /// Returns the amount of free space.
        /// </summary>
		public long FreeSpace { 
			get { 
				// I do not know if the DriveInfo is is implemented on Mac or not
				// thus the try catch
				try {
#if WINRT
                    return long.MaxValue;
#else
                    return new DriveInfo(GetDevicePath).AvailableFreeSpace;
#endif
                }
				catch (Exception) {
					StorageDeviceHelper.Path = StorageRoot;
					return StorageDeviceHelper.FreeSpace;
				}
			} 
		}

        /// <summary>
        /// Returns true if device is connected, false otherwise.
        /// </summary>
		public bool IsConnected { 
			get { 
				// I do not know if the DriveInfo is is implemented on Mac or not
				// thus the try catch
				try {
#if WINRT
                    return true;
#else
					return new DriveInfo(GetDevicePath).IsReady;
#endif
                }
				catch (Exception) {
					return true;
				}
			} 
		}

        /// <summary>
        /// Returns the total size of device.
        /// </summary>
		public long TotalSpace { 
			get { 
				
				// I do not know if the DriveInfo is is implemented on Mac or not
				// thus the try catch
				try {
#if WINRT
                    return long.MaxValue;
#else

					// Not sure if this should be TotalSize or TotalFreeSize
					return new DriveInfo(GetDevicePath).TotalSize;
#endif
                }
				catch (Exception) {
					StorageDeviceHelper.Path = StorageRoot;
					return StorageDeviceHelper.TotalSpace;
				}
					
			} 
		}
		
		string GetDevicePath
		{
			get {
				// We may not need to store the StorageContainer in the future
				// when we get DeviceChanged events working.
				if (storageContainer == null) {
					return StorageRoot;
				}
				else {
					return storageContainer._storagePath;
				}				
			}
		}

		// TODO: Implement DeviceChanged when we having the graphical implementation

        /// <summary>
        /// Fired when a device is removed or inserted.
        /// </summary>
		public static event EventHandler<EventArgs> DeviceChanged;

#if WINRT
        // Dirty trick to avoid the need to get the delegate from the IAsyncResult (can't be done in WinRT)
        static Delegate showDelegate;
        static Delegate containerDelegate;
#endif

		// Summary:
		//     Begins the process for opening a StorageContainer containing any files for
		//     the specified title.
		//
		// Parameters:
		//   displayName:
		//     A constant human-readable string that names the file.
		//
		//   callback:
		//     An AsyncCallback that represents the method called when the operation is
		//     complete.
		//
		//   state:
		//     A user-created object used to uniquely identify the request, or null.
		public IAsyncResult BeginOpenContainer (string displayName, AsyncCallback callback, object state)
		{
			return OpenContainer(displayName, callback, state);

		}
		
		private IAsyncResult OpenContainer (string displayName, AsyncCallback callback, object state)
		{
			try {
				OpenContainerAsynchronous AsynchronousOpen = new OpenContainerAsynchronous (Open);
#if WINRT
                containerDelegate = AsynchronousOpen;
#endif
                return AsynchronousOpen.BeginInvoke (displayName, callback, state);
			} finally {
			}
		}
	
		// Private method to handle the creation of the StorageDevice
		private StorageContainer Open (string displayName) 
		{
			storageContainer = new StorageContainer(this, displayName, this.player);
			return storageContainer;
		}
		
		//
		// Summary:
		//     Begins the process for displaying the storage device selector user interface,
		//     and for specifying a callback implemented when the player chooses a device.
		//     Reference page contains links to related code samples.
		//
		// Parameters:
		//   callback:
		//     An AsyncCallback that represents the method called when the player chooses
		//     a device.
		//
		//   state:
		//     A user-created object used to uniquely identify the request, or null.
		public static IAsyncResult BeginShowSelector (AsyncCallback callback, object state)
		{
			return BeginShowSelector (0, 0, callback, state);
		}
		//
		// Summary:
		//     Begins the process for displaying the storage device selector user interface;
		//     specifies the callback implemented when the player chooses a device. Reference
		//     page contains links to related code samples.
		//
		// Parameters:
		//   player:
		//     The PlayerIndex that represents the player who requested the save operation.
		//     On Windows, the only valid option is PlayerIndex.One.
		//
		//   callback:
		//     An AsyncCallback that represents the method called when the player chooses
		//     a device.
		//
		//   state:
		//     A user-created object used to uniquely identify the request, or null.
		public static IAsyncResult BeginShowSelector (PlayerIndex player, AsyncCallback callback, object state)
		{
			return BeginShowSelector (player, 0, 0, callback, state);
		}
		//
		// Summary:
		//     Begins the process for displaying the storage device selector user interface,
		//     and for specifying the size of the data to be written to the storage device
		//     and the callback implemented when the player chooses a device. Reference
		//     page contains links to related code samples.
		//
		// Parameters:
		//   sizeInBytes:
		//     The size, in bytes, of data to write to the storage device.
		//
		//   directoryCount:
		//     The number of directories to write to the storage device.
		//
		//   callback:
		//     An AsyncCallback that represents the method called when the player chooses
		//     a device.
		//
		//   state:
		//     A user-created object used to uniquely identify the request, or null.
		public static IAsyncResult BeginShowSelector (int sizeInBytes, int directoryCount, AsyncCallback callback, object state)
		{
			var del = new ShowSelectorAsynchronousShowNoPlayer (Show);

#if WINRT
            showDelegate = del;
#endif
			return del.BeginInvoke(sizeInBytes, directoryCount, callback, state);
		}

		
		//
		// Summary:
		//     Begins the process for displaying the storage device selector user interface,
		//     for specifying the player who requested the save operation, for setting the
		//     size of data to be written to the storage device, and for naming the callback
		//     implemented when the player chooses a device. Reference page contains links
		//     to related code samples.
		//
		// Parameters:
		//   player:
		//     The PlayerIndex that represents the player who requested the save operation.
		//     On Windows, the only valid option is PlayerIndex.One.
		//
		//   sizeInBytes:
		//     The size, in bytes, of the data to write to the storage device.
		//
		//   directoryCount:
		//     The number of directories to write to the storage device.
		//
		//   callback:
		//     An AsyncCallback that represents the method called when the player chooses
		//     a device.
		//
		//   state:
		//     A user-created object used to uniquely identify the request, or null.
		public static IAsyncResult BeginShowSelector (PlayerIndex player, int sizeInBytes, int directoryCount, AsyncCallback callback, object state)
		{
			var del = new ShowSelectorAsynchronousShow (Show);
#if WINRT
            showDelegate = del;
#endif
            return del.BeginInvoke(player, sizeInBytes, directoryCount, callback, state);
        }
	
		// Private method to handle the creation of the StorageDevice
		private static StorageDevice Show (PlayerIndex player, int sizeInBytes, int directoryCount)
		{
			return new StorageDevice(player, sizeInBytes, directoryCount);
		}

		private static StorageDevice Show (int sizeInBytes, int directoryCount)
		{
			return new StorageDevice (null, sizeInBytes, directoryCount);
		}
		
		
		//
		//
		// Parameters:
		//   titleName:
		//     The name of the storage container to delete.
		public void DeleteContainer (string titleName)
		{
			throw new NotImplementedException ();

		}			
		//
		// Summary:
		//     Ends the process for opening a StorageContainer.
		//
		// Parameters:
		//   result:
		//     The IAsyncResult returned from BeginOpenContainer.
		public StorageContainer EndOpenContainer (IAsyncResult result)
		{
#if WINRT
            throw new NotImplementedException ();
#else
			StorageContainer returnValue = null;
			try {
#if WINRT
                // AsyncResult does not exist in WinRT
                var asyncResult = containerDelegate as OpenContainerAsynchronous;
				if (asyncResult != null)
				{
					// Wait for the WaitHandle to become signaled.
					result.AsyncWaitHandle.WaitOne();

					// Call EndInvoke to retrieve the results.
    				returnValue = asyncResult.EndInvoke(result);
				}
                containerDelegate = null;
#else
				// Retrieve the delegate.
				AsyncResult asyncResult = result as AsyncResult;
				if (asyncResult != null)
				{
					var asyncDelegate = asyncResult.AsyncDelegate as OpenContainerAsynchronous;

					// Wait for the WaitHandle to become signaled.
					result.AsyncWaitHandle.WaitOne();

					// Call EndInvoke to retrieve the results.
					if (asyncDelegate != null)
						returnValue = asyncDelegate.EndInvoke(result);
				}
#endif
            }
            finally
            {
				// Close the wait handle.
				result.AsyncWaitHandle.Dispose ();	 
			}
			
			return returnValue;
#endif
		}			
		//
		// Summary:
		//     Ends the display of the storage selector user interface. Reference page contains
		//     links to related code samples.
		//
		// Parameters:
		//   result:
		//     The IAsyncResult returned from BeginShowSelector.
		public static StorageDevice EndShowSelector (IAsyncResult result) 
		{
<<<<<<< HEAD
#if WINRT
            throw new NotImplementedException();
#else


			// Retrieve the delegate.
			AsyncResult asyncResult = (AsyncResult)result;
=======
>>>>>>> 58a37cdd

			if (!result.IsCompleted) {
				// Wait for the WaitHandle to become signaled.
				try {
					result.AsyncWaitHandle.WaitOne ();
				} finally {
#if !WINRT
					result.AsyncWaitHandle.Close ();
<<<<<<< HEAD
				}
=======
#endif
				}
>>>>>>> 58a37cdd
			}
#if WINRT
            var del = showDelegate;
            showDelegate = null;
#else
			// Retrieve the delegate.
			AsyncResult asyncResult = (AsyncResult)result;

            var del = asyncResult.AsyncDelegate;
#endif

			if (del is ShowSelectorAsynchronousShow)
				return (del as ShowSelectorAsynchronousShow).EndInvoke (result);
			else if (del is ShowSelectorAsynchronousShowNoPlayer)
				return (del as ShowSelectorAsynchronousShowNoPlayer).EndInvoke (result);
			else
				throw new ArgumentException ("result");
		}
		
		internal static string StorageRoot
		{
			get {
#if WINRT
                return ApplicationData.Current.LocalFolder.Path; 
#else
                return Environment.GetFolderPath(Environment.SpecialFolder.MyDocuments);
#endif
            }
		}
	}
}
<|MERGE_RESOLUTION|>--- conflicted
+++ resolved
@@ -1,492 +1,475 @@
-#region License
-/*
-Microsoft Public License (Ms-PL)
-MonoGame - Copyright © 2009 The MonoGame Team
-
-All rights reserved.
-
-This license governs use of the accompanying software. If you use the software, you accept this license. If you do not
-accept the license, do not use the software.
-
-1. Definitions
-The terms "reproduce," "reproduction," "derivative works," and "distribution" have the same meaning here as under 
-U.S. copyright law.
-
-A "contribution" is the original software, or any additions or changes to the software.
-A "contributor" is any person that distributes its contribution under this license.
-"Licensed patents" are a contributor's patent claims that read directly on its contribution.
-
-2. Grant of Rights
-(A) Copyright Grant- Subject to the terms of this license, including the license conditions and limitations in section 3, 
-each contributor grants you a non-exclusive, worldwide, royalty-free copyright license to reproduce its contribution, prepare derivative works of its contribution, and distribute its contribution or any derivative works that you create.
-(B) Patent Grant- Subject to the terms of this license, including the license conditions and limitations in section 3, 
-each contributor grants you a non-exclusive, worldwide, royalty-free license under its licensed patents to make, have made, use, sell, offer for sale, import, and/or otherwise dispose of its contribution in the software or derivative works of the contribution in the software.
-
-3. Conditions and Limitations
-(A) No Trademark License- This license does not grant you rights to use any contributors' name, logo, or trademarks.
-(B) If you bring a patent claim against any contributor over patents that you claim are infringed by the software, 
-your patent license from such contributor to the software ends automatically.
-(C) If you distribute any portion of the software, you must retain all copyright, patent, trademark, and attribution 
-notices that are present in the software.
-(D) If you distribute any portion of the software in source code form, you may do so only under this license by including 
-a complete copy of this license with your distribution. If you distribute any portion of the software in compiled or object 
-code form, you may only do so under a license that complies with this license.
-(E) The software is licensed "as-is." You bear the risk of using it. The contributors give no express warranties, guarantees
-or conditions. You may have additional consumer rights under your local laws which this license cannot change. To the extent
-permitted under your local laws, the contributors exclude the implied warranties of merchantability, fitness for a particular
-purpose and non-infringement.
-*/
-#endregion License
-
-//﻿using System;
-//
-//namespace Microsoft.Xna.Framework.Storage
-//{
-//    public class StorageDevice
-//    {
-//        public bool IsConnected
-//        {
-//            get
-//            {
-//                return true;
-//            }
-//        }
-//
-//        public StorageContainer OpenContainer(string containerName)
-//        {
-//            return new StorageContainer(this,containerName);
-//        }
-//		
-//		public static StorageDevice ShowStorageDeviceGuide()
-//		{
-//			return new StorageDevice();
-//		}
-//    }
-//}
-
-#region Assembly Microsoft.Xna.Framework.Storage.dll, v4.0.30319
-// C:\Program Files (x86)\Microsoft XNA\XNA Game Studio\v4.0\References\Windows\x86\Microsoft.Xna.Framework.Storage.dll
-#endregion
-using Microsoft.Xna.Framework;
-using System;
-using System.IO;
-
-#if WINRT
-using Windows.Storage;
-#else
-using System.Runtime.Remoting.Messaging;
-#endif
-
-namespace Microsoft.Xna.Framework.Storage
-{
-	
-	// The delegate must have the same signature as the method
-	// it will call asynchronously.
-	public delegate StorageDevice ShowSelectorAsynchronousShow (PlayerIndex player, int sizeInBytes, int directoryCount);
-	// The MonoTouch AOT cannot deal with nullable types in a delegate (or
-	// at least not the straightforward implementation), so we define two
-	// delegate types.
-	public delegate StorageDevice ShowSelectorAsynchronousShowNoPlayer (int sizeInBytes, int directoryCount);
-
-	// The delegate must have the same signature as the method
-	// it will call asynchronously.
-	public delegate StorageContainer OpenContainerAsynchronous (string displayName);
-	
-    /// <summary>
-    /// Exposes a storage device for storing user data.
-    /// </summary>
-    /// <remarks>MSDN documentation contains related conceptual article: http://msdn.microsoft.com/en-us/library/bb200105.aspx</remarks>
-	public sealed class StorageDevice
-	{
-		
-		PlayerIndex? player;
-		int sizeInBytes;
-		int directoryCount;
-		StorageContainer storageContainer;
-		
-        /// <summary>
-        /// Creates a new <see cref="StorageDevice"/> instance.
-        /// </summary>
-        /// <param name="player">The playerIndex of the player.</param>
-        /// <param name="sizeInBytes">Size of the storage device.</param>
-        /// <param name="directoryCount"></param>
-		internal StorageDevice(PlayerIndex? player, int sizeInBytes, int directoryCount) 
-		{
-			this.player = player;
-			this.sizeInBytes = sizeInBytes;
-			this.directoryCount = directoryCount;
-		}
-		
-        /// <summary>
-        /// Returns the amount of free space.
-        /// </summary>
-		public long FreeSpace { 
-			get { 
-				// I do not know if the DriveInfo is is implemented on Mac or not
-				// thus the try catch
-				try {
-#if WINRT
-                    return long.MaxValue;
-#else
-                    return new DriveInfo(GetDevicePath).AvailableFreeSpace;
-#endif
-                }
-				catch (Exception) {
-					StorageDeviceHelper.Path = StorageRoot;
-					return StorageDeviceHelper.FreeSpace;
-				}
-			} 
-		}
-
-        /// <summary>
-        /// Returns true if device is connected, false otherwise.
-        /// </summary>
-		public bool IsConnected { 
-			get { 
-				// I do not know if the DriveInfo is is implemented on Mac or not
-				// thus the try catch
-				try {
-#if WINRT
-                    return true;
-#else
-					return new DriveInfo(GetDevicePath).IsReady;
-#endif
-                }
-				catch (Exception) {
-					return true;
-				}
-			} 
-		}
-
-        /// <summary>
-        /// Returns the total size of device.
-        /// </summary>
-		public long TotalSpace { 
-			get { 
-				
-				// I do not know if the DriveInfo is is implemented on Mac or not
-				// thus the try catch
-				try {
-#if WINRT
-                    return long.MaxValue;
-#else
-
-					// Not sure if this should be TotalSize or TotalFreeSize
-					return new DriveInfo(GetDevicePath).TotalSize;
-#endif
-                }
-				catch (Exception) {
-					StorageDeviceHelper.Path = StorageRoot;
-					return StorageDeviceHelper.TotalSpace;
-				}
-					
-			} 
-		}
-		
-		string GetDevicePath
-		{
-			get {
-				// We may not need to store the StorageContainer in the future
-				// when we get DeviceChanged events working.
-				if (storageContainer == null) {
-					return StorageRoot;
-				}
-				else {
-					return storageContainer._storagePath;
-				}				
-			}
-		}
-
-		// TODO: Implement DeviceChanged when we having the graphical implementation
-
-        /// <summary>
-        /// Fired when a device is removed or inserted.
-        /// </summary>
-		public static event EventHandler<EventArgs> DeviceChanged;
-
-#if WINRT
-        // Dirty trick to avoid the need to get the delegate from the IAsyncResult (can't be done in WinRT)
-        static Delegate showDelegate;
-        static Delegate containerDelegate;
-#endif
-
-		// Summary:
-		//     Begins the process for opening a StorageContainer containing any files for
-		//     the specified title.
-		//
-		// Parameters:
-		//   displayName:
-		//     A constant human-readable string that names the file.
-		//
-		//   callback:
-		//     An AsyncCallback that represents the method called when the operation is
-		//     complete.
-		//
-		//   state:
-		//     A user-created object used to uniquely identify the request, or null.
-		public IAsyncResult BeginOpenContainer (string displayName, AsyncCallback callback, object state)
-		{
-			return OpenContainer(displayName, callback, state);
-
-		}
-		
-		private IAsyncResult OpenContainer (string displayName, AsyncCallback callback, object state)
-		{
-			try {
-				OpenContainerAsynchronous AsynchronousOpen = new OpenContainerAsynchronous (Open);
-#if WINRT
-                containerDelegate = AsynchronousOpen;
-#endif
-                return AsynchronousOpen.BeginInvoke (displayName, callback, state);
-			} finally {
-			}
-		}
-	
-		// Private method to handle the creation of the StorageDevice
-		private StorageContainer Open (string displayName) 
-		{
-			storageContainer = new StorageContainer(this, displayName, this.player);
-			return storageContainer;
-		}
-		
-		//
-		// Summary:
-		//     Begins the process for displaying the storage device selector user interface,
-		//     and for specifying a callback implemented when the player chooses a device.
-		//     Reference page contains links to related code samples.
-		//
-		// Parameters:
-		//   callback:
-		//     An AsyncCallback that represents the method called when the player chooses
-		//     a device.
-		//
-		//   state:
-		//     A user-created object used to uniquely identify the request, or null.
-		public static IAsyncResult BeginShowSelector (AsyncCallback callback, object state)
-		{
-			return BeginShowSelector (0, 0, callback, state);
-		}
-		//
-		// Summary:
-		//     Begins the process for displaying the storage device selector user interface;
-		//     specifies the callback implemented when the player chooses a device. Reference
-		//     page contains links to related code samples.
-		//
-		// Parameters:
-		//   player:
-		//     The PlayerIndex that represents the player who requested the save operation.
-		//     On Windows, the only valid option is PlayerIndex.One.
-		//
-		//   callback:
-		//     An AsyncCallback that represents the method called when the player chooses
-		//     a device.
-		//
-		//   state:
-		//     A user-created object used to uniquely identify the request, or null.
-		public static IAsyncResult BeginShowSelector (PlayerIndex player, AsyncCallback callback, object state)
-		{
-			return BeginShowSelector (player, 0, 0, callback, state);
-		}
-		//
-		// Summary:
-		//     Begins the process for displaying the storage device selector user interface,
-		//     and for specifying the size of the data to be written to the storage device
-		//     and the callback implemented when the player chooses a device. Reference
-		//     page contains links to related code samples.
-		//
-		// Parameters:
-		//   sizeInBytes:
-		//     The size, in bytes, of data to write to the storage device.
-		//
-		//   directoryCount:
-		//     The number of directories to write to the storage device.
-		//
-		//   callback:
-		//     An AsyncCallback that represents the method called when the player chooses
-		//     a device.
-		//
-		//   state:
-		//     A user-created object used to uniquely identify the request, or null.
-		public static IAsyncResult BeginShowSelector (int sizeInBytes, int directoryCount, AsyncCallback callback, object state)
-		{
-			var del = new ShowSelectorAsynchronousShowNoPlayer (Show);
-
-#if WINRT
-            showDelegate = del;
-#endif
-			return del.BeginInvoke(sizeInBytes, directoryCount, callback, state);
-		}
-
-		
-		//
-		// Summary:
-		//     Begins the process for displaying the storage device selector user interface,
-		//     for specifying the player who requested the save operation, for setting the
-		//     size of data to be written to the storage device, and for naming the callback
-		//     implemented when the player chooses a device. Reference page contains links
-		//     to related code samples.
-		//
-		// Parameters:
-		//   player:
-		//     The PlayerIndex that represents the player who requested the save operation.
-		//     On Windows, the only valid option is PlayerIndex.One.
-		//
-		//   sizeInBytes:
-		//     The size, in bytes, of the data to write to the storage device.
-		//
-		//   directoryCount:
-		//     The number of directories to write to the storage device.
-		//
-		//   callback:
-		//     An AsyncCallback that represents the method called when the player chooses
-		//     a device.
-		//
-		//   state:
-		//     A user-created object used to uniquely identify the request, or null.
-		public static IAsyncResult BeginShowSelector (PlayerIndex player, int sizeInBytes, int directoryCount, AsyncCallback callback, object state)
-		{
-			var del = new ShowSelectorAsynchronousShow (Show);
-#if WINRT
-            showDelegate = del;
-#endif
-            return del.BeginInvoke(player, sizeInBytes, directoryCount, callback, state);
-        }
-	
-		// Private method to handle the creation of the StorageDevice
-		private static StorageDevice Show (PlayerIndex player, int sizeInBytes, int directoryCount)
-		{
-			return new StorageDevice(player, sizeInBytes, directoryCount);
-		}
-
-		private static StorageDevice Show (int sizeInBytes, int directoryCount)
-		{
-			return new StorageDevice (null, sizeInBytes, directoryCount);
-		}
-		
-		
-		//
-		//
-		// Parameters:
-		//   titleName:
-		//     The name of the storage container to delete.
-		public void DeleteContainer (string titleName)
-		{
-			throw new NotImplementedException ();
-
-		}			
-		//
-		// Summary:
-		//     Ends the process for opening a StorageContainer.
-		//
-		// Parameters:
-		//   result:
-		//     The IAsyncResult returned from BeginOpenContainer.
-		public StorageContainer EndOpenContainer (IAsyncResult result)
-		{
-#if WINRT
-            throw new NotImplementedException ();
-#else
-			StorageContainer returnValue = null;
-			try {
-#if WINRT
-                // AsyncResult does not exist in WinRT
-                var asyncResult = containerDelegate as OpenContainerAsynchronous;
-				if (asyncResult != null)
-				{
-					// Wait for the WaitHandle to become signaled.
-					result.AsyncWaitHandle.WaitOne();
-
-					// Call EndInvoke to retrieve the results.
-    				returnValue = asyncResult.EndInvoke(result);
-				}
-                containerDelegate = null;
-#else
-				// Retrieve the delegate.
-				AsyncResult asyncResult = result as AsyncResult;
-				if (asyncResult != null)
-				{
-					var asyncDelegate = asyncResult.AsyncDelegate as OpenContainerAsynchronous;
-
-					// Wait for the WaitHandle to become signaled.
-					result.AsyncWaitHandle.WaitOne();
-
-					// Call EndInvoke to retrieve the results.
-					if (asyncDelegate != null)
-						returnValue = asyncDelegate.EndInvoke(result);
-				}
-#endif
-            }
-            finally
-            {
-				// Close the wait handle.
-				result.AsyncWaitHandle.Dispose ();	 
-			}
-			
-			return returnValue;
-#endif
-		}			
-		//
-		// Summary:
-		//     Ends the display of the storage selector user interface. Reference page contains
-		//     links to related code samples.
-		//
-		// Parameters:
-		//   result:
-		//     The IAsyncResult returned from BeginShowSelector.
-		public static StorageDevice EndShowSelector (IAsyncResult result) 
-		{
-<<<<<<< HEAD
-#if WINRT
-            throw new NotImplementedException();
-#else
-
-
-			// Retrieve the delegate.
-			AsyncResult asyncResult = (AsyncResult)result;
-=======
->>>>>>> 58a37cdd
-
-			if (!result.IsCompleted) {
-				// Wait for the WaitHandle to become signaled.
-				try {
-					result.AsyncWaitHandle.WaitOne ();
-				} finally {
-#if !WINRT
-					result.AsyncWaitHandle.Close ();
-<<<<<<< HEAD
-				}
-=======
-#endif
-				}
->>>>>>> 58a37cdd
-			}
-#if WINRT
-            var del = showDelegate;
-            showDelegate = null;
-#else
-			// Retrieve the delegate.
-			AsyncResult asyncResult = (AsyncResult)result;
-
-            var del = asyncResult.AsyncDelegate;
-#endif
-
-			if (del is ShowSelectorAsynchronousShow)
-				return (del as ShowSelectorAsynchronousShow).EndInvoke (result);
-			else if (del is ShowSelectorAsynchronousShowNoPlayer)
-				return (del as ShowSelectorAsynchronousShowNoPlayer).EndInvoke (result);
-			else
-				throw new ArgumentException ("result");
-		}
-		
-		internal static string StorageRoot
-		{
-			get {
-#if WINRT
-                return ApplicationData.Current.LocalFolder.Path; 
-#else
-                return Environment.GetFolderPath(Environment.SpecialFolder.MyDocuments);
-#endif
-            }
-		}
-	}
-}
+#region License
+/*
+Microsoft Public License (Ms-PL)
+MonoGame - Copyright © 2009 The MonoGame Team
+
+All rights reserved.
+
+This license governs use of the accompanying software. If you use the software, you accept this license. If you do not
+accept the license, do not use the software.
+
+1. Definitions
+The terms "reproduce," "reproduction," "derivative works," and "distribution" have the same meaning here as under 
+U.S. copyright law.
+
+A "contribution" is the original software, or any additions or changes to the software.
+A "contributor" is any person that distributes its contribution under this license.
+"Licensed patents" are a contributor's patent claims that read directly on its contribution.
+
+2. Grant of Rights
+(A) Copyright Grant- Subject to the terms of this license, including the license conditions and limitations in section 3, 
+each contributor grants you a non-exclusive, worldwide, royalty-free copyright license to reproduce its contribution, prepare derivative works of its contribution, and distribute its contribution or any derivative works that you create.
+(B) Patent Grant- Subject to the terms of this license, including the license conditions and limitations in section 3, 
+each contributor grants you a non-exclusive, worldwide, royalty-free license under its licensed patents to make, have made, use, sell, offer for sale, import, and/or otherwise dispose of its contribution in the software or derivative works of the contribution in the software.
+
+3. Conditions and Limitations
+(A) No Trademark License- This license does not grant you rights to use any contributors' name, logo, or trademarks.
+(B) If you bring a patent claim against any contributor over patents that you claim are infringed by the software, 
+your patent license from such contributor to the software ends automatically.
+(C) If you distribute any portion of the software, you must retain all copyright, patent, trademark, and attribution 
+notices that are present in the software.
+(D) If you distribute any portion of the software in source code form, you may do so only under this license by including 
+a complete copy of this license with your distribution. If you distribute any portion of the software in compiled or object 
+code form, you may only do so under a license that complies with this license.
+(E) The software is licensed "as-is." You bear the risk of using it. The contributors give no express warranties, guarantees
+or conditions. You may have additional consumer rights under your local laws which this license cannot change. To the extent
+permitted under your local laws, the contributors exclude the implied warranties of merchantability, fitness for a particular
+purpose and non-infringement.
+*/
+#endregion License
+
+//﻿using System;
+//
+//namespace Microsoft.Xna.Framework.Storage
+//{
+//    public class StorageDevice
+//    {
+//        public bool IsConnected
+//        {
+//            get
+//            {
+//                return true;
+//            }
+//        }
+//
+//        public StorageContainer OpenContainer(string containerName)
+//        {
+//            return new StorageContainer(this,containerName);
+//        }
+//		
+//		public static StorageDevice ShowStorageDeviceGuide()
+//		{
+//			return new StorageDevice();
+//		}
+//    }
+//}
+
+#region Assembly Microsoft.Xna.Framework.Storage.dll, v4.0.30319
+// C:\Program Files (x86)\Microsoft XNA\XNA Game Studio\v4.0\References\Windows\x86\Microsoft.Xna.Framework.Storage.dll
+#endregion
+using Microsoft.Xna.Framework;
+using System;
+using System.IO;
+
+#if WINRT
+using Windows.Storage;
+#else
+using System.Runtime.Remoting.Messaging;
+#endif
+
+namespace Microsoft.Xna.Framework.Storage
+{
+	
+	// The delegate must have the same signature as the method
+	// it will call asynchronously.
+	public delegate StorageDevice ShowSelectorAsynchronousShow (PlayerIndex player, int sizeInBytes, int directoryCount);
+	// The MonoTouch AOT cannot deal with nullable types in a delegate (or
+	// at least not the straightforward implementation), so we define two
+	// delegate types.
+	public delegate StorageDevice ShowSelectorAsynchronousShowNoPlayer (int sizeInBytes, int directoryCount);
+
+	// The delegate must have the same signature as the method
+	// it will call asynchronously.
+	public delegate StorageContainer OpenContainerAsynchronous (string displayName);
+	
+    /// <summary>
+    /// Exposes a storage device for storing user data.
+    /// </summary>
+    /// <remarks>MSDN documentation contains related conceptual article: http://msdn.microsoft.com/en-us/library/bb200105.aspx</remarks>
+	public sealed class StorageDevice
+	{
+		
+		PlayerIndex? player;
+		int sizeInBytes;
+		int directoryCount;
+		StorageContainer storageContainer;
+		
+        /// <summary>
+        /// Creates a new <see cref="StorageDevice"/> instance.
+        /// </summary>
+        /// <param name="player">The playerIndex of the player.</param>
+        /// <param name="sizeInBytes">Size of the storage device.</param>
+        /// <param name="directoryCount"></param>
+		internal StorageDevice(PlayerIndex? player, int sizeInBytes, int directoryCount) 
+		{
+			this.player = player;
+			this.sizeInBytes = sizeInBytes;
+			this.directoryCount = directoryCount;
+		}
+		
+        /// <summary>
+        /// Returns the amount of free space.
+        /// </summary>
+		public long FreeSpace { 
+			get { 
+				// I do not know if the DriveInfo is is implemented on Mac or not
+				// thus the try catch
+				try {
+#if WINRT
+                    return long.MaxValue;
+#else
+                    return new DriveInfo(GetDevicePath).AvailableFreeSpace;
+#endif
+                }
+				catch (Exception) {
+					StorageDeviceHelper.Path = StorageRoot;
+					return StorageDeviceHelper.FreeSpace;
+				}
+			} 
+		}
+
+        /// <summary>
+        /// Returns true if device is connected, false otherwise.
+        /// </summary>
+		public bool IsConnected { 
+			get { 
+				// I do not know if the DriveInfo is is implemented on Mac or not
+				// thus the try catch
+				try {
+#if WINRT
+                    return true;
+#else
+					return new DriveInfo(GetDevicePath).IsReady;
+#endif
+                }
+				catch (Exception) {
+					return true;
+				}
+			} 
+		}
+
+        /// <summary>
+        /// Returns the total size of device.
+        /// </summary>
+		public long TotalSpace { 
+			get { 
+				
+				// I do not know if the DriveInfo is is implemented on Mac or not
+				// thus the try catch
+				try {
+#if WINRT
+                    return long.MaxValue;
+#else
+
+					// Not sure if this should be TotalSize or TotalFreeSize
+					return new DriveInfo(GetDevicePath).TotalSize;
+#endif
+                }
+				catch (Exception) {
+					StorageDeviceHelper.Path = StorageRoot;
+					return StorageDeviceHelper.TotalSpace;
+				}
+					
+			} 
+		}
+		
+		string GetDevicePath
+		{
+			get {
+				// We may not need to store the StorageContainer in the future
+				// when we get DeviceChanged events working.
+				if (storageContainer == null) {
+					return StorageRoot;
+				}
+				else {
+					return storageContainer._storagePath;
+				}				
+			}
+		}
+
+		// TODO: Implement DeviceChanged when we having the graphical implementation
+
+        /// <summary>
+        /// Fired when a device is removed or inserted.
+        /// </summary>
+		public static event EventHandler<EventArgs> DeviceChanged;
+
+#if WINRT
+        // Dirty trick to avoid the need to get the delegate from the IAsyncResult (can't be done in WinRT)
+        static Delegate showDelegate;
+        static Delegate containerDelegate;
+#endif
+
+		// Summary:
+		//     Begins the process for opening a StorageContainer containing any files for
+		//     the specified title.
+		//
+		// Parameters:
+		//   displayName:
+		//     A constant human-readable string that names the file.
+		//
+		//   callback:
+		//     An AsyncCallback that represents the method called when the operation is
+		//     complete.
+		//
+		//   state:
+		//     A user-created object used to uniquely identify the request, or null.
+		public IAsyncResult BeginOpenContainer (string displayName, AsyncCallback callback, object state)
+		{
+			return OpenContainer(displayName, callback, state);
+
+		}
+		
+		private IAsyncResult OpenContainer (string displayName, AsyncCallback callback, object state)
+		{
+			try {
+				OpenContainerAsynchronous AsynchronousOpen = new OpenContainerAsynchronous (Open);
+#if WINRT
+                containerDelegate = AsynchronousOpen;
+#endif
+                return AsynchronousOpen.BeginInvoke (displayName, callback, state);
+			} finally {
+			}
+		}
+	
+		// Private method to handle the creation of the StorageDevice
+		private StorageContainer Open (string displayName) 
+		{
+			storageContainer = new StorageContainer(this, displayName, this.player);
+			return storageContainer;
+		}
+		
+		//
+		// Summary:
+		//     Begins the process for displaying the storage device selector user interface,
+		//     and for specifying a callback implemented when the player chooses a device.
+		//     Reference page contains links to related code samples.
+		//
+		// Parameters:
+		//   callback:
+		//     An AsyncCallback that represents the method called when the player chooses
+		//     a device.
+		//
+		//   state:
+		//     A user-created object used to uniquely identify the request, or null.
+		public static IAsyncResult BeginShowSelector (AsyncCallback callback, object state)
+		{
+			return BeginShowSelector (0, 0, callback, state);
+		}
+		//
+		// Summary:
+		//     Begins the process for displaying the storage device selector user interface;
+		//     specifies the callback implemented when the player chooses a device. Reference
+		//     page contains links to related code samples.
+		//
+		// Parameters:
+		//   player:
+		//     The PlayerIndex that represents the player who requested the save operation.
+		//     On Windows, the only valid option is PlayerIndex.One.
+		//
+		//   callback:
+		//     An AsyncCallback that represents the method called when the player chooses
+		//     a device.
+		//
+		//   state:
+		//     A user-created object used to uniquely identify the request, or null.
+		public static IAsyncResult BeginShowSelector (PlayerIndex player, AsyncCallback callback, object state)
+		{
+			return BeginShowSelector (player, 0, 0, callback, state);
+		}
+		//
+		// Summary:
+		//     Begins the process for displaying the storage device selector user interface,
+		//     and for specifying the size of the data to be written to the storage device
+		//     and the callback implemented when the player chooses a device. Reference
+		//     page contains links to related code samples.
+		//
+		// Parameters:
+		//   sizeInBytes:
+		//     The size, in bytes, of data to write to the storage device.
+		//
+		//   directoryCount:
+		//     The number of directories to write to the storage device.
+		//
+		//   callback:
+		//     An AsyncCallback that represents the method called when the player chooses
+		//     a device.
+		//
+		//   state:
+		//     A user-created object used to uniquely identify the request, or null.
+		public static IAsyncResult BeginShowSelector (int sizeInBytes, int directoryCount, AsyncCallback callback, object state)
+		{
+			var del = new ShowSelectorAsynchronousShowNoPlayer (Show);
+
+#if WINRT
+            showDelegate = del;
+#endif
+			return del.BeginInvoke(sizeInBytes, directoryCount, callback, state);
+		}
+
+		
+		//
+		// Summary:
+		//     Begins the process for displaying the storage device selector user interface,
+		//     for specifying the player who requested the save operation, for setting the
+		//     size of data to be written to the storage device, and for naming the callback
+		//     implemented when the player chooses a device. Reference page contains links
+		//     to related code samples.
+		//
+		// Parameters:
+		//   player:
+		//     The PlayerIndex that represents the player who requested the save operation.
+		//     On Windows, the only valid option is PlayerIndex.One.
+		//
+		//   sizeInBytes:
+		//     The size, in bytes, of the data to write to the storage device.
+		//
+		//   directoryCount:
+		//     The number of directories to write to the storage device.
+		//
+		//   callback:
+		//     An AsyncCallback that represents the method called when the player chooses
+		//     a device.
+		//
+		//   state:
+		//     A user-created object used to uniquely identify the request, or null.
+		public static IAsyncResult BeginShowSelector (PlayerIndex player, int sizeInBytes, int directoryCount, AsyncCallback callback, object state)
+		{
+			var del = new ShowSelectorAsynchronousShow (Show);
+#if WINRT
+            showDelegate = del;
+#endif
+            return del.BeginInvoke(player, sizeInBytes, directoryCount, callback, state);
+        }
+	
+		// Private method to handle the creation of the StorageDevice
+		private static StorageDevice Show (PlayerIndex player, int sizeInBytes, int directoryCount)
+		{
+			return new StorageDevice(player, sizeInBytes, directoryCount);
+		}
+
+		private static StorageDevice Show (int sizeInBytes, int directoryCount)
+		{
+			return new StorageDevice (null, sizeInBytes, directoryCount);
+		}
+		
+		
+		//
+		//
+		// Parameters:
+		//   titleName:
+		//     The name of the storage container to delete.
+		public void DeleteContainer (string titleName)
+		{
+			throw new NotImplementedException ();
+
+		}			
+		//
+		// Summary:
+		//     Ends the process for opening a StorageContainer.
+		//
+		// Parameters:
+		//   result:
+		//     The IAsyncResult returned from BeginOpenContainer.
+		public StorageContainer EndOpenContainer (IAsyncResult result)
+		{
+			StorageContainer returnValue = null;
+			try {
+#if WINRT
+                // AsyncResult does not exist in WinRT
+                var asyncResult = containerDelegate as OpenContainerAsynchronous;
+				if (asyncResult != null)
+				{
+					// Wait for the WaitHandle to become signaled.
+					result.AsyncWaitHandle.WaitOne();
+
+					// Call EndInvoke to retrieve the results.
+    				returnValue = asyncResult.EndInvoke(result);
+				}
+                containerDelegate = null;
+#else
+				// Retrieve the delegate.
+				AsyncResult asyncResult = result as AsyncResult;
+				if (asyncResult != null)
+				{
+					var asyncDelegate = asyncResult.AsyncDelegate as OpenContainerAsynchronous;
+
+					// Wait for the WaitHandle to become signaled.
+					result.AsyncWaitHandle.WaitOne();
+
+					// Call EndInvoke to retrieve the results.
+					if (asyncDelegate != null)
+						returnValue = asyncDelegate.EndInvoke(result);
+				}
+#endif
+            }
+            finally
+            {
+				// Close the wait handle.
+				result.AsyncWaitHandle.Dispose ();	 
+			}
+			
+			return returnValue;
+
+		}			
+		//
+		// Summary:
+		//     Ends the display of the storage selector user interface. Reference page contains
+		//     links to related code samples.
+		//
+		// Parameters:
+		//   result:
+		//     The IAsyncResult returned from BeginShowSelector.
+		public static StorageDevice EndShowSelector (IAsyncResult result) 
+		{
+
+			if (!result.IsCompleted) {
+				// Wait for the WaitHandle to become signaled.
+				try {
+					result.AsyncWaitHandle.WaitOne ();
+				} finally {
+#if !WINRT
+					result.AsyncWaitHandle.Close ();
+#endif
+				}
+			}
+#if WINRT
+            var del = showDelegate;
+            showDelegate = null;
+#else
+			// Retrieve the delegate.
+			AsyncResult asyncResult = (AsyncResult)result;
+
+            var del = asyncResult.AsyncDelegate;
+#endif
+
+			if (del is ShowSelectorAsynchronousShow)
+				return (del as ShowSelectorAsynchronousShow).EndInvoke (result);
+			else if (del is ShowSelectorAsynchronousShowNoPlayer)
+				return (del as ShowSelectorAsynchronousShowNoPlayer).EndInvoke (result);
+			else
+				throw new ArgumentException ("result");
+		}
+		
+		internal static string StorageRoot
+		{
+			get {
+#if WINRT
+                return ApplicationData.Current.LocalFolder.Path; 
+#else
+                return Environment.GetFolderPath(Environment.SpecialFolder.MyDocuments);
+#endif
+            }
+		}
+	}
+}