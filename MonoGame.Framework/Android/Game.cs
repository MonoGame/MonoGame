﻿#region License
/*
Microsoft Public License (Ms-PL)
XnaTouch - Copyright © 2009 The XnaTouch Team

All rights reserved.

This license governs use of the accompanying software. If you use the software, you accept this license. If you do not
accept the license, do not use the software.

1. Definitions
The terms "reproduce," "reproduction," "derivative works," and "distribution" have the same meaning here as under 
U.S. copyright law.

A "contribution" is the original software, or any additions or changes to the software.
A "contributor" is any person that distributes its contribution under this license.
"Licensed patents" are a contributor's patent claims that read directly on its contribution.

2. Grant of Rights
(A) Copyright Grant- Subject to the terms of this license, including the license conditions and limitations in section 3, 
each contributor grants you a non-exclusive, worldwide, royalty-free copyright license to reproduce its contribution, prepare derivative works of its contribution, and distribute its contribution or any derivative works that you create.
(B) Patent Grant- Subject to the terms of this license, including the license conditions and limitations in section 3, 
each contributor grants you a non-exclusive, worldwide, royalty-free license under its licensed patents to make, have made, use, sell, offer for sale, import, and/or otherwise dispose of its contribution in the software or derivative works of the contribution in the software.

3. Conditions and Limitations
(A) No Trademark License- This license does not grant you rights to use any contributors' name, logo, or trademarks.
(B) If you bring a patent claim against any contributor over patents that you claim are infringed by the software, 
your patent license from such contributor to the software ends automatically.
(C) If you distribute any portion of the software, you must retain all copyright, patent, trademark, and attribution 
notices that are present in the software.
(D) If you distribute any portion of the software in source code form, you may do so only under this license by including 
a complete copy of this license with your distribution. If you distribute any portion of the software in compiled or object 
code form, you may only do so under a license that complies with this license.
(E) The software is licensed "as-is." You bear the risk of using it. The contributors give no express warranties, guarantees
or conditions. You may have additional consumer rights under your local laws which this license cannot change. To the extent
permitted under your local laws, the contributors exclude the implied warranties of merchantability, fitness for a particular
purpose and non-infringement.
*/
#endregion License
   
using System;
using System.IO;
using Android.App;
using Android.Content;
using Android.Content.Res;
using Android.Util;
using Android.Views;
using OpenTK.Graphics;

using Microsoft.Xna.Framework.Content;
using Microsoft.Xna.Framework.Graphics;
using Microsoft.Xna.Framework.Input;
using Microsoft.Xna.Framework.Input.Touch;

namespace Microsoft.Xna.Framework
{
    public class Game : IDisposable
    {
		private const float FramesPerSecond = 60.0f; // ~60 frames per second
		
        private GameTime _updateGameTime;
        private GameTime _drawGameTime;
        private DateTime _lastUpdate;
        private bool _initialized = false;
		private bool _initializing = false;
		private bool _isActive = true;
        private GameComponentCollection _gameComponentCollection;
        public GameServiceContainer _services;
        private ContentManager _content;
        internal AndroidGameWindow view;
		private bool _isFixedTimeStep = true;
        private TimeSpan _targetElapsedTime = TimeSpan.FromSeconds(1 / FramesPerSecond); 
        
		internal IGraphicsDeviceManager graphicsDeviceManager;
        internal IGraphicsDeviceService graphicsDeviceService;
        private bool _devicesLoaded;

		internal static bool _playingVideo = false;
		private SpriteBatch spriteBatch;
		private Texture2D splashScreen;
		
		delegate void InitialiseGameComponentsDelegate();

        //TODO: Can we really use a static contextInstance?!
        internal static Activity contextInstance;

		public Game(Activity context)
		{
		    contextInstance = context;

			// Initialize collections
			_services = new GameServiceContainer();
			_gameComponentCollection = new GameComponentCollection();

            view = new AndroidGameWindow(context);
		    view.game = this;
			// Initialize GameTime
            _updateGameTime = new GameTime();
            _drawGameTime = new GameTime();
		}
		
		~Game()
		{
			
		}

		public void Dispose ()
		{
			// do nothing
		}

    
        public bool IsActive
        {
            get
			{
				return _isActive;
			}
			protected set
			{
				if (_isActive != value )
				{
					_isActive = value;
				}
			}
        }

        public bool IsMouseVisible
        {
            get
			{
				return false;
			}
            set
			{
				// do nothing; ignore
			}
        }

        public TimeSpan TargetElapsedTime
        {
            get
            {
                return _targetElapsedTime;
            }
            set
            {
                _targetElapsedTime = value;			
				if(_initialized) {
					throw new NotSupportedException();
				}
            }
        }
		
        public void Run()
    	{			
			_lastUpdate = DateTime.Now;
			
			// Get the Accelerometer going
<<<<<<< HEAD
            //TODO Follow up on the following bug http://bugzilla.xamarin.com/show_bug.cgi?id=1084            
            //Accelerometer.SetupAccelerometer();
=======
			//TODO umcomment when the following bug is fixed 
			// http://bugzilla.xamarin.com/show_bug.cgi?id=1084
			// Accelerometer currently seems to have a memory leak
			//Accelerometer.SetupAccelerometer();
>>>>>>> d9a1fdc2
        
            view.Run(FramesPerSecond / (FramesPerSecond * TargetElapsedTime.TotalSeconds));	
        }
		
		internal void DoUpdate(GameTime aGameTime)
		{
            if (!_devicesLoaded)
            {
                Initialize();
                _devicesLoaded = true;
            }

            if (_isActive)
			{
				Update(aGameTime);
			}
		}
		
		internal void DoDraw(GameTime aGameTime)
        { 
			if (_isActive)
			{
				Draw(aGameTime);
			}
		}
		
		internal void DoStep()
		{
			var timeNow = DateTime.Now;
			
			// Update the game			
            _updateGameTime.Update(timeNow - _lastUpdate);
            Update(_updateGameTime);

            // Draw the screen
            _drawGameTime.Update(timeNow - _lastUpdate);
            _lastUpdate = timeNow;
            Draw(_drawGameTime);       			
		}

        public bool IsFixedTimeStep
        {
            get
			{
				return _isFixedTimeStep;
			}
            set
			{
				_isFixedTimeStep = value;
			}
        }

        public AndroidGameWindow Window
        {
            get
            {
                return view;
            }
        }
		
		public void ResetElapsedTime()
        {
            _lastUpdate = DateTime.Now;
        }


        public GameServiceContainer Services
        {
            get
            {
                return _services;
            }
		}

        public ContentManager Content
        {
            get
            {
                if (_content == null)
                {
                    _content = new ContentManager(_services);
                }
                return _content;
            }
        }

        public GraphicsDevice GraphicsDevice
        {
            get
            {
                if (this.graphicsDeviceService == null)
                {
                    this.graphicsDeviceService = this.Services.GetService(typeof(IGraphicsDeviceService)) as IGraphicsDeviceService;
                    if (this.graphicsDeviceService == null)
                    {
                        throw new InvalidOperationException("No Graphics Device Service");
                    }
                }
                return this.graphicsDeviceService.GraphicsDevice;
            }
        }
		
		public void EnterBackground()
    	{
			_isActive = false;
			 if (Deactivated != null)
                Deactivated.Invoke(this, null);
		}
		
		public void EnterForeground()
    	{
			_isActive = true;
			if (Activated != null)
                Activated.Invoke(this, null);
		}
		
		protected virtual bool BeginDraw()
		{
			return true;
		}
		
		protected virtual void EndDraw()
		{
			
		}
		
		protected virtual void LoadContent()
		{			
			string DefaultPath = "Default.png";
			if (File.Exists(DefaultPath))
			{
				// Store the RootDir for later 
				string backup = Content.RootDirectory;
				
				try 
				{
					// Clear the RootDirectory for this operation
					Content.RootDirectory = string.Empty;
					
					spriteBatch = new SpriteBatch(GraphicsDevice);
					splashScreen = Content.Load<Texture2D>(DefaultPath);			
				}
				finally 
				{
					// Reset RootDir
					Content.RootDirectory = backup;
				}
				
			}
			else
			{
				spriteBatch = null;
				splashScreen = null;
			}
		}
		
		protected virtual void UnloadContent()
		{
			// do nothing
		}
		
        protected virtual void Initialize()
        {
			this.graphicsDeviceManager = this.Services.GetService(typeof(IGraphicsDeviceManager)) as IGraphicsDeviceManager;			
			this.graphicsDeviceService = this.Services.GetService(typeof(IGraphicsDeviceService)) as IGraphicsDeviceService;			

			if ((this.graphicsDeviceService != null) && (this.graphicsDeviceService.GraphicsDevice != null))
            {
                LoadContent();
            }
        }
		
		private void InitializeGameComponents()
		{
			foreach (GameComponent gc in _gameComponentCollection)
            {
                gc.Initialize();
            }
		}

        private int garbageCounter = 0;

        protected virtual void Update(GameTime gameTime)
        {		
	
			if ( _initialized)
			{
				foreach (GameComponent gc in _gameComponentCollection)			
				{
					if (gc.Enabled)
	                {
	                    gc.Update(gameTime);
	                }
	            }
                garbageCounter++;
                if (garbageCounter > 200)
                {
                    // force a Garbage Collection
                    try
                    {
                        GC.Collect(0);
                    }
                    catch(Exception ex)
                    {
                        Android.Util.Log.Error("GC.Collect(0)", ex.ToString());
                    }
                    garbageCounter = 0;
                }
			}
			else
			{
				if (!_initializing) 
				{
					_initializing = true;

                    InitializeGameComponents();
                    _initialized = true;
                    _initializing = false;
                    /*
					// Use OpenGLES context switching as described here
					// http://developer.apple.com/iphone/library/qa/qa2010/qa1612.html
					InitialiseGameComponentsDelegate initD = new InitialiseGameComponentsDelegate(InitializeGameComponents);

					// Invoke on thread from the pool
        			initD.BeginInvoke( 
						delegate (IAsyncResult iar) 
					    {
							// We must have finished initialising, so set our flag appropriately
							// So that we enter the Update loop
						    _initialized = true;
							_initializing = false;
						}, 
					initD);*/
				}
			}
        }
		
        protected virtual void Draw(GameTime gameTime)
        {
			if ( _initializing )
			{
				if ( spriteBatch != null )
				{
					spriteBatch.Begin();
					
					// We need to turn this into a progress bar or animation to give better user feedback
					spriteBatch.Draw(splashScreen, new Vector2(0, 0), Color.White );
					spriteBatch.End();
				}
			}
			else
			{
				if (!_playingVideo) 
				{
		            foreach (GameComponent gc in _gameComponentCollection)
		            {
		                if (gc.Enabled && gc is DrawableGameComponent)
		                {
		                    DrawableGameComponent dc = gc as DrawableGameComponent;
		                    if (dc.Visible)
		                    {
		                        dc.Draw(gameTime);
		                    }
		                }
		            }
				}
			}
        }

        public void Exit()
        {
			//TODO: Fix this
			try
			{
				if (Exiting != null) Exiting(this, null);
				Net.NetworkSession.Exit();
	            AlertDialog dialog = new AlertDialog.Builder(Game.contextInstance).Create();
	            dialog.SetTitle("Game Exit");
	            dialog.SetMessage("Hit Home Button to Exit");
	            dialog.Show();                
			}
			catch
			{
			}
        }

        public GameComponentCollection Components
        {
            get
            {
                return _gameComponentCollection;
            }
        }
		
		#region Events
		public event EventHandler Activated;
		public event EventHandler Deactivated;
		public event EventHandler Disposed;
		public event EventHandler Exiting;
		#endregion
    }
}

<|MERGE_RESOLUTION|>--- conflicted
+++ resolved
@@ -1,471 +1,466 @@
-﻿#region License
-/*
-Microsoft Public License (Ms-PL)
-XnaTouch - Copyright © 2009 The XnaTouch Team
-
-All rights reserved.
-
-This license governs use of the accompanying software. If you use the software, you accept this license. If you do not
-accept the license, do not use the software.
-
-1. Definitions
-The terms "reproduce," "reproduction," "derivative works," and "distribution" have the same meaning here as under 
-U.S. copyright law.
-
-A "contribution" is the original software, or any additions or changes to the software.
-A "contributor" is any person that distributes its contribution under this license.
-"Licensed patents" are a contributor's patent claims that read directly on its contribution.
-
-2. Grant of Rights
-(A) Copyright Grant- Subject to the terms of this license, including the license conditions and limitations in section 3, 
-each contributor grants you a non-exclusive, worldwide, royalty-free copyright license to reproduce its contribution, prepare derivative works of its contribution, and distribute its contribution or any derivative works that you create.
-(B) Patent Grant- Subject to the terms of this license, including the license conditions and limitations in section 3, 
-each contributor grants you a non-exclusive, worldwide, royalty-free license under its licensed patents to make, have made, use, sell, offer for sale, import, and/or otherwise dispose of its contribution in the software or derivative works of the contribution in the software.
-
-3. Conditions and Limitations
-(A) No Trademark License- This license does not grant you rights to use any contributors' name, logo, or trademarks.
-(B) If you bring a patent claim against any contributor over patents that you claim are infringed by the software, 
-your patent license from such contributor to the software ends automatically.
-(C) If you distribute any portion of the software, you must retain all copyright, patent, trademark, and attribution 
-notices that are present in the software.
-(D) If you distribute any portion of the software in source code form, you may do so only under this license by including 
-a complete copy of this license with your distribution. If you distribute any portion of the software in compiled or object 
-code form, you may only do so under a license that complies with this license.
-(E) The software is licensed "as-is." You bear the risk of using it. The contributors give no express warranties, guarantees
-or conditions. You may have additional consumer rights under your local laws which this license cannot change. To the extent
-permitted under your local laws, the contributors exclude the implied warranties of merchantability, fitness for a particular
-purpose and non-infringement.
-*/
-#endregion License
-   
-using System;
-using System.IO;
-using Android.App;
-using Android.Content;
-using Android.Content.Res;
-using Android.Util;
-using Android.Views;
-using OpenTK.Graphics;
-
-using Microsoft.Xna.Framework.Content;
-using Microsoft.Xna.Framework.Graphics;
-using Microsoft.Xna.Framework.Input;
-using Microsoft.Xna.Framework.Input.Touch;
-
-namespace Microsoft.Xna.Framework
-{
-    public class Game : IDisposable
-    {
-		private const float FramesPerSecond = 60.0f; // ~60 frames per second
-		
-        private GameTime _updateGameTime;
-        private GameTime _drawGameTime;
-        private DateTime _lastUpdate;
-        private bool _initialized = false;
-		private bool _initializing = false;
-		private bool _isActive = true;
-        private GameComponentCollection _gameComponentCollection;
-        public GameServiceContainer _services;
-        private ContentManager _content;
-        internal AndroidGameWindow view;
-		private bool _isFixedTimeStep = true;
-        private TimeSpan _targetElapsedTime = TimeSpan.FromSeconds(1 / FramesPerSecond); 
-        
-		internal IGraphicsDeviceManager graphicsDeviceManager;
-        internal IGraphicsDeviceService graphicsDeviceService;
-        private bool _devicesLoaded;
-
-		internal static bool _playingVideo = false;
-		private SpriteBatch spriteBatch;
-		private Texture2D splashScreen;
-		
-		delegate void InitialiseGameComponentsDelegate();
-
-        //TODO: Can we really use a static contextInstance?!
-        internal static Activity contextInstance;
-
-		public Game(Activity context)
-		{
-		    contextInstance = context;
-
-			// Initialize collections
-			_services = new GameServiceContainer();
-			_gameComponentCollection = new GameComponentCollection();
-
-            view = new AndroidGameWindow(context);
-		    view.game = this;
-			// Initialize GameTime
-            _updateGameTime = new GameTime();
-            _drawGameTime = new GameTime();
-		}
-		
-		~Game()
-		{
-			
-		}
-
-		public void Dispose ()
-		{
-			// do nothing
-		}
-
-    
-        public bool IsActive
-        {
-            get
-			{
-				return _isActive;
-			}
-			protected set
-			{
-				if (_isActive != value )
-				{
-					_isActive = value;
-				}
-			}
-        }
-
-        public bool IsMouseVisible
-        {
-            get
-			{
-				return false;
-			}
-            set
-			{
-				// do nothing; ignore
-			}
-        }
-
-        public TimeSpan TargetElapsedTime
-        {
-            get
-            {
-                return _targetElapsedTime;
-            }
-            set
-            {
-                _targetElapsedTime = value;			
-				if(_initialized) {
-					throw new NotSupportedException();
-				}
-            }
-        }
-		
-        public void Run()
-    	{			
-			_lastUpdate = DateTime.Now;
-			
-			// Get the Accelerometer going
-<<<<<<< HEAD
-            //TODO Follow up on the following bug http://bugzilla.xamarin.com/show_bug.cgi?id=1084            
-            //Accelerometer.SetupAccelerometer();
-=======
-			//TODO umcomment when the following bug is fixed 
-			// http://bugzilla.xamarin.com/show_bug.cgi?id=1084
-			// Accelerometer currently seems to have a memory leak
-			//Accelerometer.SetupAccelerometer();
->>>>>>> d9a1fdc2
-        
-            view.Run(FramesPerSecond / (FramesPerSecond * TargetElapsedTime.TotalSeconds));	
-        }
-		
-		internal void DoUpdate(GameTime aGameTime)
-		{
-            if (!_devicesLoaded)
-            {
-                Initialize();
-                _devicesLoaded = true;
-            }
-
-            if (_isActive)
-			{
-				Update(aGameTime);
-			}
-		}
-		
-		internal void DoDraw(GameTime aGameTime)
-        { 
-			if (_isActive)
-			{
-				Draw(aGameTime);
-			}
-		}
-		
-		internal void DoStep()
-		{
-			var timeNow = DateTime.Now;
-			
-			// Update the game			
-            _updateGameTime.Update(timeNow - _lastUpdate);
-            Update(_updateGameTime);
-
-            // Draw the screen
-            _drawGameTime.Update(timeNow - _lastUpdate);
-            _lastUpdate = timeNow;
-            Draw(_drawGameTime);       			
-		}
-
-        public bool IsFixedTimeStep
-        {
-            get
-			{
-				return _isFixedTimeStep;
-			}
-            set
-			{
-				_isFixedTimeStep = value;
-			}
-        }
-
-        public AndroidGameWindow Window
-        {
-            get
-            {
-                return view;
-            }
-        }
-		
-		public void ResetElapsedTime()
-        {
-            _lastUpdate = DateTime.Now;
-        }
-
-
-        public GameServiceContainer Services
-        {
-            get
-            {
-                return _services;
-            }
-		}
-
-        public ContentManager Content
-        {
-            get
-            {
-                if (_content == null)
-                {
-                    _content = new ContentManager(_services);
-                }
-                return _content;
-            }
-        }
-
-        public GraphicsDevice GraphicsDevice
-        {
-            get
-            {
-                if (this.graphicsDeviceService == null)
-                {
-                    this.graphicsDeviceService = this.Services.GetService(typeof(IGraphicsDeviceService)) as IGraphicsDeviceService;
-                    if (this.graphicsDeviceService == null)
-                    {
-                        throw new InvalidOperationException("No Graphics Device Service");
-                    }
-                }
-                return this.graphicsDeviceService.GraphicsDevice;
-            }
-        }
-		
-		public void EnterBackground()
-    	{
-			_isActive = false;
-			 if (Deactivated != null)
-                Deactivated.Invoke(this, null);
-		}
-		
-		public void EnterForeground()
-    	{
-			_isActive = true;
-			if (Activated != null)
-                Activated.Invoke(this, null);
-		}
-		
-		protected virtual bool BeginDraw()
-		{
-			return true;
-		}
-		
-		protected virtual void EndDraw()
-		{
-			
-		}
-		
-		protected virtual void LoadContent()
-		{			
-			string DefaultPath = "Default.png";
-			if (File.Exists(DefaultPath))
-			{
-				// Store the RootDir for later 
-				string backup = Content.RootDirectory;
-				
-				try 
-				{
-					// Clear the RootDirectory for this operation
-					Content.RootDirectory = string.Empty;
-					
-					spriteBatch = new SpriteBatch(GraphicsDevice);
-					splashScreen = Content.Load<Texture2D>(DefaultPath);			
-				}
-				finally 
-				{
-					// Reset RootDir
-					Content.RootDirectory = backup;
-				}
-				
-			}
-			else
-			{
-				spriteBatch = null;
-				splashScreen = null;
-			}
-		}
-		
-		protected virtual void UnloadContent()
-		{
-			// do nothing
-		}
-		
-        protected virtual void Initialize()
-        {
-			this.graphicsDeviceManager = this.Services.GetService(typeof(IGraphicsDeviceManager)) as IGraphicsDeviceManager;			
-			this.graphicsDeviceService = this.Services.GetService(typeof(IGraphicsDeviceService)) as IGraphicsDeviceService;			
-
-			if ((this.graphicsDeviceService != null) && (this.graphicsDeviceService.GraphicsDevice != null))
-            {
-                LoadContent();
-            }
-        }
-		
-		private void InitializeGameComponents()
-		{
-			foreach (GameComponent gc in _gameComponentCollection)
-            {
-                gc.Initialize();
-            }
-		}
-
-        private int garbageCounter = 0;
-
-        protected virtual void Update(GameTime gameTime)
-        {		
-	
-			if ( _initialized)
-			{
-				foreach (GameComponent gc in _gameComponentCollection)			
-				{
-					if (gc.Enabled)
-	                {
-	                    gc.Update(gameTime);
-	                }
-	            }
-                garbageCounter++;
-                if (garbageCounter > 200)
-                {
-                    // force a Garbage Collection
-                    try
-                    {
-                        GC.Collect(0);
-                    }
-                    catch(Exception ex)
-                    {
-                        Android.Util.Log.Error("GC.Collect(0)", ex.ToString());
-                    }
-                    garbageCounter = 0;
-                }
-			}
-			else
-			{
-				if (!_initializing) 
-				{
-					_initializing = true;
-
-                    InitializeGameComponents();
-                    _initialized = true;
-                    _initializing = false;
-                    /*
-					// Use OpenGLES context switching as described here
-					// http://developer.apple.com/iphone/library/qa/qa2010/qa1612.html
-					InitialiseGameComponentsDelegate initD = new InitialiseGameComponentsDelegate(InitializeGameComponents);
-
-					// Invoke on thread from the pool
-        			initD.BeginInvoke( 
-						delegate (IAsyncResult iar) 
-					    {
-							// We must have finished initialising, so set our flag appropriately
-							// So that we enter the Update loop
-						    _initialized = true;
-							_initializing = false;
-						}, 
-					initD);*/
-				}
-			}
-        }
-		
-        protected virtual void Draw(GameTime gameTime)
-        {
-			if ( _initializing )
-			{
-				if ( spriteBatch != null )
-				{
-					spriteBatch.Begin();
-					
-					// We need to turn this into a progress bar or animation to give better user feedback
-					spriteBatch.Draw(splashScreen, new Vector2(0, 0), Color.White );
-					spriteBatch.End();
-				}
-			}
-			else
-			{
-				if (!_playingVideo) 
-				{
-		            foreach (GameComponent gc in _gameComponentCollection)
-		            {
-		                if (gc.Enabled && gc is DrawableGameComponent)
-		                {
-		                    DrawableGameComponent dc = gc as DrawableGameComponent;
-		                    if (dc.Visible)
-		                    {
-		                        dc.Draw(gameTime);
-		                    }
-		                }
-		            }
-				}
-			}
-        }
-
-        public void Exit()
-        {
-			//TODO: Fix this
-			try
-			{
-				if (Exiting != null) Exiting(this, null);
-				Net.NetworkSession.Exit();
-	            AlertDialog dialog = new AlertDialog.Builder(Game.contextInstance).Create();
-	            dialog.SetTitle("Game Exit");
-	            dialog.SetMessage("Hit Home Button to Exit");
-	            dialog.Show();                
-			}
-			catch
-			{
-			}
-        }
-
-        public GameComponentCollection Components
-        {
-            get
-            {
-                return _gameComponentCollection;
-            }
-        }
-		
-		#region Events
-		public event EventHandler Activated;
-		public event EventHandler Deactivated;
-		public event EventHandler Disposed;
-		public event EventHandler Exiting;
-		#endregion
-    }
-}
-
+﻿#region License
+/*
+Microsoft Public License (Ms-PL)
+XnaTouch - Copyright © 2009 The XnaTouch Team
+
+All rights reserved.
+
+This license governs use of the accompanying software. If you use the software, you accept this license. If you do not
+accept the license, do not use the software.
+
+1. Definitions
+The terms "reproduce," "reproduction," "derivative works," and "distribution" have the same meaning here as under 
+U.S. copyright law.
+
+A "contribution" is the original software, or any additions or changes to the software.
+A "contributor" is any person that distributes its contribution under this license.
+"Licensed patents" are a contributor's patent claims that read directly on its contribution.
+
+2. Grant of Rights
+(A) Copyright Grant- Subject to the terms of this license, including the license conditions and limitations in section 3, 
+each contributor grants you a non-exclusive, worldwide, royalty-free copyright license to reproduce its contribution, prepare derivative works of its contribution, and distribute its contribution or any derivative works that you create.
+(B) Patent Grant- Subject to the terms of this license, including the license conditions and limitations in section 3, 
+each contributor grants you a non-exclusive, worldwide, royalty-free license under its licensed patents to make, have made, use, sell, offer for sale, import, and/or otherwise dispose of its contribution in the software or derivative works of the contribution in the software.
+
+3. Conditions and Limitations
+(A) No Trademark License- This license does not grant you rights to use any contributors' name, logo, or trademarks.
+(B) If you bring a patent claim against any contributor over patents that you claim are infringed by the software, 
+your patent license from such contributor to the software ends automatically.
+(C) If you distribute any portion of the software, you must retain all copyright, patent, trademark, and attribution 
+notices that are present in the software.
+(D) If you distribute any portion of the software in source code form, you may do so only under this license by including 
+a complete copy of this license with your distribution. If you distribute any portion of the software in compiled or object 
+code form, you may only do so under a license that complies with this license.
+(E) The software is licensed "as-is." You bear the risk of using it. The contributors give no express warranties, guarantees
+or conditions. You may have additional consumer rights under your local laws which this license cannot change. To the extent
+permitted under your local laws, the contributors exclude the implied warranties of merchantability, fitness for a particular
+purpose and non-infringement.
+*/
+#endregion License
+   
+using System;
+using System.IO;
+using Android.App;
+using Android.Content;
+using Android.Content.Res;
+using Android.Util;
+using Android.Views;
+using OpenTK.Graphics;
+
+using Microsoft.Xna.Framework.Content;
+using Microsoft.Xna.Framework.Graphics;
+using Microsoft.Xna.Framework.Input;
+using Microsoft.Xna.Framework.Input.Touch;
+
+namespace Microsoft.Xna.Framework
+{
+    public class Game : IDisposable
+    {
+		private const float FramesPerSecond = 60.0f; // ~60 frames per second
+		
+        private GameTime _updateGameTime;
+        private GameTime _drawGameTime;
+        private DateTime _lastUpdate;
+        private bool _initialized = false;
+		private bool _initializing = false;
+		private bool _isActive = true;
+        private GameComponentCollection _gameComponentCollection;
+        public GameServiceContainer _services;
+        private ContentManager _content;
+        internal AndroidGameWindow view;
+		private bool _isFixedTimeStep = true;
+        private TimeSpan _targetElapsedTime = TimeSpan.FromSeconds(1 / FramesPerSecond); 
+        
+		internal IGraphicsDeviceManager graphicsDeviceManager;
+        internal IGraphicsDeviceService graphicsDeviceService;
+        private bool _devicesLoaded;
+
+		internal static bool _playingVideo = false;
+		private SpriteBatch spriteBatch;
+		private Texture2D splashScreen;
+		
+		delegate void InitialiseGameComponentsDelegate();
+
+        //TODO: Can we really use a static contextInstance?!
+        internal static Activity contextInstance;
+
+		public Game(Activity context)
+		{
+		    contextInstance = context;
+
+			// Initialize collections
+			_services = new GameServiceContainer();
+			_gameComponentCollection = new GameComponentCollection();
+
+            view = new AndroidGameWindow(context);
+		    view.game = this;
+			// Initialize GameTime
+            _updateGameTime = new GameTime();
+            _drawGameTime = new GameTime();
+		}
+		
+		~Game()
+		{
+			
+		}
+
+		public void Dispose ()
+		{
+			// do nothing
+		}
+
+    
+        public bool IsActive
+        {
+            get
+			{
+				return _isActive;
+			}
+			protected set
+			{
+				if (_isActive != value )
+				{
+					_isActive = value;
+				}
+			}
+        }
+
+        public bool IsMouseVisible
+        {
+            get
+			{
+				return false;
+			}
+            set
+			{
+				// do nothing; ignore
+			}
+        }
+
+        public TimeSpan TargetElapsedTime
+        {
+            get
+            {
+                return _targetElapsedTime;
+            }
+            set
+            {
+                _targetElapsedTime = value;			
+				if(_initialized) {
+					throw new NotSupportedException();
+				}
+            }
+        }
+		
+        public void Run()
+    	{			
+			_lastUpdate = DateTime.Now;
+			
+			// Get the Accelerometer going
+			//TODO umcomment when the following bug is fixed 
+			// http://bugzilla.xamarin.com/show_bug.cgi?id=1084
+			// Accelerometer currently seems to have a memory leak
+			//Accelerometer.SetupAccelerometer();
+        
+            view.Run(FramesPerSecond / (FramesPerSecond * TargetElapsedTime.TotalSeconds));	
+        }
+		
+		internal void DoUpdate(GameTime aGameTime)
+		{
+            if (!_devicesLoaded)
+            {
+                Initialize();
+                _devicesLoaded = true;
+            }
+
+            if (_isActive)
+			{
+				Update(aGameTime);
+			}
+		}
+		
+		internal void DoDraw(GameTime aGameTime)
+        { 
+			if (_isActive)
+			{
+				Draw(aGameTime);
+			}
+		}
+		
+		internal void DoStep()
+		{
+			var timeNow = DateTime.Now;
+			
+			// Update the game			
+            _updateGameTime.Update(timeNow - _lastUpdate);
+            Update(_updateGameTime);
+
+            // Draw the screen
+            _drawGameTime.Update(timeNow - _lastUpdate);
+            _lastUpdate = timeNow;
+            Draw(_drawGameTime);       			
+		}
+
+        public bool IsFixedTimeStep
+        {
+            get
+			{
+				return _isFixedTimeStep;
+			}
+            set
+			{
+				_isFixedTimeStep = value;
+			}
+        }
+
+        public AndroidGameWindow Window
+        {
+            get
+            {
+                return view;
+            }
+        }
+		
+		public void ResetElapsedTime()
+        {
+            _lastUpdate = DateTime.Now;
+        }
+
+
+        public GameServiceContainer Services
+        {
+            get
+            {
+                return _services;
+            }
+		}
+
+        public ContentManager Content
+        {
+            get
+            {
+                if (_content == null)
+                {
+                    _content = new ContentManager(_services);
+                }
+                return _content;
+            }
+        }
+
+        public GraphicsDevice GraphicsDevice
+        {
+            get
+            {
+                if (this.graphicsDeviceService == null)
+                {
+                    this.graphicsDeviceService = this.Services.GetService(typeof(IGraphicsDeviceService)) as IGraphicsDeviceService;
+                    if (this.graphicsDeviceService == null)
+                    {
+                        throw new InvalidOperationException("No Graphics Device Service");
+                    }
+                }
+                return this.graphicsDeviceService.GraphicsDevice;
+            }
+        }
+		
+		public void EnterBackground()
+    	{
+			_isActive = false;
+			 if (Deactivated != null)
+                Deactivated.Invoke(this, null);
+		}
+		
+		public void EnterForeground()
+    	{
+			_isActive = true;
+			if (Activated != null)
+                Activated.Invoke(this, null);
+		}
+		
+		protected virtual bool BeginDraw()
+		{
+			return true;
+		}
+		
+		protected virtual void EndDraw()
+		{
+			
+		}
+		
+		protected virtual void LoadContent()
+		{			
+			string DefaultPath = "Default.png";
+			if (File.Exists(DefaultPath))
+			{
+				// Store the RootDir for later 
+				string backup = Content.RootDirectory;
+				
+				try 
+				{
+					// Clear the RootDirectory for this operation
+					Content.RootDirectory = string.Empty;
+					
+					spriteBatch = new SpriteBatch(GraphicsDevice);
+					splashScreen = Content.Load<Texture2D>(DefaultPath);			
+				}
+				finally 
+				{
+					// Reset RootDir
+					Content.RootDirectory = backup;
+				}
+				
+			}
+			else
+			{
+				spriteBatch = null;
+				splashScreen = null;
+			}
+		}
+		
+		protected virtual void UnloadContent()
+		{
+			// do nothing
+		}
+		
+        protected virtual void Initialize()
+        {
+			this.graphicsDeviceManager = this.Services.GetService(typeof(IGraphicsDeviceManager)) as IGraphicsDeviceManager;			
+			this.graphicsDeviceService = this.Services.GetService(typeof(IGraphicsDeviceService)) as IGraphicsDeviceService;			
+
+			if ((this.graphicsDeviceService != null) && (this.graphicsDeviceService.GraphicsDevice != null))
+            {
+                LoadContent();
+            }
+        }
+		
+		private void InitializeGameComponents()
+		{
+			foreach (GameComponent gc in _gameComponentCollection)
+            {
+                gc.Initialize();
+            }
+		}
+
+        private int garbageCounter = 0;
+
+        protected virtual void Update(GameTime gameTime)
+        {		
+	
+			if ( _initialized)
+			{
+				foreach (GameComponent gc in _gameComponentCollection)			
+				{
+					if (gc.Enabled)
+	                {
+	                    gc.Update(gameTime);
+	                }
+	            }
+                garbageCounter++;
+                if (garbageCounter > 200)
+                {
+                    // force a Garbage Collection
+                    try
+                    {
+                        GC.Collect(0);
+                    }
+                    catch(Exception ex)
+                    {
+                        Android.Util.Log.Error("GC.Collect(0)", ex.ToString());
+                    }
+                    garbageCounter = 0;
+                }
+			}
+			else
+			{
+				if (!_initializing) 
+				{
+					_initializing = true;
+
+                    InitializeGameComponents();
+                    _initialized = true;
+                    _initializing = false;
+                    /*
+					// Use OpenGLES context switching as described here
+					// http://developer.apple.com/iphone/library/qa/qa2010/qa1612.html
+					InitialiseGameComponentsDelegate initD = new InitialiseGameComponentsDelegate(InitializeGameComponents);
+
+					// Invoke on thread from the pool
+        			initD.BeginInvoke( 
+						delegate (IAsyncResult iar) 
+					    {
+							// We must have finished initialising, so set our flag appropriately
+							// So that we enter the Update loop
+						    _initialized = true;
+							_initializing = false;
+						}, 
+					initD);*/
+				}
+			}
+        }
+		
+        protected virtual void Draw(GameTime gameTime)
+        {
+			if ( _initializing )
+			{
+				if ( spriteBatch != null )
+				{
+					spriteBatch.Begin();
+					
+					// We need to turn this into a progress bar or animation to give better user feedback
+					spriteBatch.Draw(splashScreen, new Vector2(0, 0), Color.White );
+					spriteBatch.End();
+				}
+			}
+			else
+			{
+				if (!_playingVideo) 
+				{
+		            foreach (GameComponent gc in _gameComponentCollection)
+		            {
+		                if (gc.Enabled && gc is DrawableGameComponent)
+		                {
+		                    DrawableGameComponent dc = gc as DrawableGameComponent;
+		                    if (dc.Visible)
+		                    {
+		                        dc.Draw(gameTime);
+		                    }
+		                }
+		            }
+				}
+			}
+        }
+
+        public void Exit()
+        {
+			//TODO: Fix this
+			try
+			{
+				if (Exiting != null) Exiting(this, null);
+				Net.NetworkSession.Exit();
+	            AlertDialog dialog = new AlertDialog.Builder(Game.contextInstance).Create();
+	            dialog.SetTitle("Game Exit");
+	            dialog.SetMessage("Hit Home Button to Exit");
+	            dialog.Show();                
+			}
+			catch
+			{
+			}
+        }
+
+        public GameComponentCollection Components
+        {
+            get
+            {
+                return _gameComponentCollection;
+            }
+        }
+		
+		#region Events
+		public event EventHandler Activated;
+		public event EventHandler Deactivated;
+		public event EventHandler Disposed;
+		public event EventHandler Exiting;
+		#endregion
+    }
+}
+