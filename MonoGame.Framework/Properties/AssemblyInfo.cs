--- conflicted
+++ resolved
@@ -1,79 +1,74 @@
-﻿using System;
-using System.Reflection;
-using System.Runtime.CompilerServices;
-using System.Runtime.InteropServices;
-using System.Resources;
+﻿using System;
+using System.Reflection;
+using System.Runtime.CompilerServices;
+using System.Runtime.InteropServices;
+using System.Resources;
+
+// General Information about an assembly is controlled through the following 
+// set of attributes. Change these attribute values to modify the information
+// associated with an assembly.
+[assembly: AssemblyTitle("MonoGame.Framework")]
+#if OUYA
+[assembly: AssemblyDescription("MonoGame for OUYA")]
+#elif ANDROID
+[assembly: AssemblyDescription("MonoGame for Android")]
+#elif WINDOWS_STOREAPP
+[assembly: AssemblyDescription("MonoGame for Windows Store")]
+#elif WINDOWS
+#if DIRECTX
+[assembly: AssemblyDescription("MonoGame for Windows Desktop (DirectX)")]
+#else
+[assembly: AssemblyDescription("MonoGame for Windows Desktop (OpenGL)")]
+#endif
+#elif PSM
+[assembly: AssemblyDescription("MonoGame for PlayStation Mobile")]
+#elif LINUX
+[assembly: AssemblyDescription("MonoGame for Linux")]
+#elif MAC
+[assembly: AssemblyDescription("MonoGame for Mac OS X")]
+#elif IOS
+[assembly: AssemblyDescription("MonoGame for iOS")]
+#elif WINDOWS_PHONE
+[assembly: AssemblyDescription("MonoGame for Windows Phone 8")]
+#endif
+[assembly: AssemblyConfiguration("")]
+[assembly: AssemblyCompany("")]
+[assembly: AssemblyProduct("MonoGame.Framework")]
+[assembly: AssemblyCopyright("Copyright © 2011-2013")]
+[assembly: AssemblyTrademark("")]
+[assembly: AssemblyCulture("")]
+
+// Mark the assembly as CLS compliant so it can be safely used in other .NET languages
+[assembly:CLSCompliant(true)]
+
+// Allow the content pipeline assembly to access 
+// some of our internal helper methods that it needs.
+[assembly: InternalsVisibleTo("MonoGame.Framework.Content.Pipeline")]
+[assembly: InternalsVisibleTo("MonoGame.Framework.Net")]
+
+//Tests projects need access too
+[assembly: InternalsVisibleTo("MonoGameTests")]
+
+// Setting ComVisible to false makes the types in this assembly not visible 
+// to COM components.  If you need to access a type in this assembly from 
+// COM, set the ComVisible attribute to true on that type.
+[assembly: ComVisible(false)]
+
+// The following GUID is for the ID of the typelib if this project is exposed to COM
+[assembly: Guid("81119db2-82a6-45fb-a366-63a08437b485")]
+
+// Version information for an assembly consists of the following four values:
+//
+//      Major Version
+//      Minor Version 
+//      Build Number
+//      Revision
+//
+// You can specify all the values or you can default the Build and Revision Numbers 
+// by using the '*' as shown below:
+// [assembly: AssemblyVersion("1.0.*")]
 
-// General Information about an assembly is controlled through the following 
-// set of attributes. Change these attribute values to modify the information
-// associated with an assembly.
-[assembly: AssemblyTitle("MonoGame.Framework")]
-#if OUYA
-[assembly: AssemblyDescription("MonoGame for OUYA")]
-#elif ANDROID
-[assembly: AssemblyDescription("MonoGame for Android")]
-#elif WINDOWS_STOREAPP
-[assembly: AssemblyDescription("MonoGame for Windows Store")]
-#elif WINDOWS
-#if DIRECTX
-[assembly: AssemblyDescription("MonoGame for Windows Desktop (DirectX)")]
-#else
-[assembly: AssemblyDescription("MonoGame for Windows Desktop (OpenGL)")]
-#endif
-#elif PSM
-[assembly: AssemblyDescription("MonoGame for PlayStation Mobile")]
-#elif LINUX
-[assembly: AssemblyDescription("MonoGame for Linux")]
-#elif MAC
-[assembly: AssemblyDescription("MonoGame for Mac OS X")]
-#elif IOS
-[assembly: AssemblyDescription("MonoGame for iOS")]
-#elif WINDOWS_PHONE
-[assembly: AssemblyDescription("MonoGame for Windows Phone 8")]
-#endif
-[assembly: AssemblyConfiguration("")]
-[assembly: AssemblyCompany("")]
-[assembly: AssemblyProduct("MonoGame.Framework")]
-[assembly: AssemblyCopyright("Copyright © 2011-2013")]
-[assembly: AssemblyTrademark("")]
-[assembly: AssemblyCulture("")]
+[assembly: AssemblyVersion("3.1.2.0")]
+[assembly: AssemblyFileVersion("3.1.2.0")]
 
-// Mark the assembly as CLS compliant so it can be safely used in other .NET languages
-[assembly:CLSCompliant(true)]
-
-// Allow the content pipeline assembly to access 
-// some of our internal helper methods that it needs.
-[assembly: InternalsVisibleTo("MonoGame.Framework.Content.Pipeline")]
-[assembly: InternalsVisibleTo("MonoGame.Framework.Net")]
-
-//Tests projects need access too
-[assembly: InternalsVisibleTo("MonoGameTests")]
-
-// Setting ComVisible to false makes the types in this assembly not visible 
-// to COM components.  If you need to access a type in this assembly from 
-// COM, set the ComVisible attribute to true on that type.
-[assembly: ComVisible(false)]
-
-// The following GUID is for the ID of the typelib if this project is exposed to COM
-[assembly: Guid("81119db2-82a6-45fb-a366-63a08437b485")]
-
-// Version information for an assembly consists of the following four values:
-//
-//      Major Version
-//      Minor Version 
-//      Build Number
-//      Revision
-//
-// You can specify all the values or you can default the Build and Revision Numbers 
-// by using the '*' as shown below:
-// [assembly: AssemblyVersion("1.0.*")]
-
-[assembly: AssemblyVersion("3.1.2.0")]
-[assembly: AssemblyFileVersion("3.1.2.0")]
-<<<<<<< HEAD
-[assembly: NeutralResourcesLanguageAttribute("en-US")]
-=======
-
-[assembly: NeutralResourcesLanguageAttribute("en-US")]
-
->>>>>>> b59915cc
+[assembly: NeutralResourcesLanguageAttribute("en-US")]