<?xml version="1.0" encoding="utf-8"?>
<Project DefaultTargets="Build" ToolsVersion="4.0" xmlns="http://schemas.microsoft.com/developer/msbuild/2003">
  <PropertyGroup>
    <Configuration Condition=" '$(Configuration)' == '' ">Debug</Configuration>
    <Platform Condition=" '$(Platform)' == '' ">AnyCPU</Platform>
    <ProductVersion>10.0.0</ProductVersion>
    <SchemaVersion>2.0</SchemaVersion>
    <ProjectGuid>{36C538E6-C32A-4A8D-A39C-566173D7118E}</ProjectGuid>
    <ProjectTypeGuids>{948B3504-5B70-4649-8FE4-BDE1FB46EC69};{FAE04EC0-301F-11D3-BF4B-00C04F79EFBC}</ProjectTypeGuids>
    <OutputType>Library</OutputType>
    <RootNamespace>Microsoft.Xna.Framework</RootNamespace>
    <AssemblyName>MonoGame.Framework.MacOS</AssemblyName>
  </PropertyGroup>
  <PropertyGroup Condition=" '$(Configuration)|$(Platform)' == 'Debug|AnyCPU' ">
    <DebugSymbols>true</DebugSymbols>
    <DebugType>full</DebugType>
    <Optimize>false</Optimize>
    <OutputPath>bin\Debug</OutputPath>
    <DefineConstants>DEBUG;MONOMAC</DefineConstants>
    <ErrorReport>prompt</ErrorReport>
    <WarningLevel>4</WarningLevel>
    <ConsolePause>false</ConsolePause>
    <AllowUnsafeBlocks>true</AllowUnsafeBlocks>
  </PropertyGroup>
  <PropertyGroup Condition=" '$(Configuration)|$(Platform)' == 'Release|AnyCPU' ">
    <DebugType>none</DebugType>
    <Optimize>false</Optimize>
    <OutputPath>bin\Release</OutputPath>
    <ErrorReport>prompt</ErrorReport>
    <WarningLevel>4</WarningLevel>
    <ConsolePause>false</ConsolePause>
    <AllowUnsafeBlocks>true</AllowUnsafeBlocks>
    <DefineConstants>MONOMAC</DefineConstants>
  </PropertyGroup>
  <PropertyGroup Condition=" '$(Configuration)|$(Platform)' == 'Distribution|AnyCPU' ">
    <DebugType>none</DebugType>
    <Optimize>false</Optimize>
    <OutputPath>bin\Distribution</OutputPath>
    <WarningLevel>4</WarningLevel>
    <AllowUnsafeBlocks>true</AllowUnsafeBlocks>
    <DefineConstants>MONOMAC</DefineConstants>
  </PropertyGroup>
  <ItemGroup>
    <Reference Include="System" />
    <Reference Include="System.Xml" />
    <Reference Include="System.Core" />
    <Reference Include="System.Xml.Linq" />
    <Reference Include="System.Drawing" />
    <Reference Include="MonoMac, Version=0.0.0.0, Culture=neutral, PublicKeyToken=null">
      <SpecificVersion>False</SpecificVersion>
      <HintPath>..\..\..\mono\monomac\src\MonoMac.dll</HintPath>
    </Reference>
    <Reference Include="Tao.Sdl">
      <HintPath>..\ThirdParty\GamepadConfig\Tao.Sdl.dll</HintPath>
    </Reference>
    <Reference Include="GamepadBridge">
      <HintPath>..\ThirdParty\GamepadConfig\GamepadBridge.dll</HintPath>
    </Reference>
  </ItemGroup>
  <Import Project="$(MSBuildBinPath)\Microsoft.CSharp.targets" />
  <Import Project="$(MSBuildExtensionsPath)\Mono\MonoMac\v0.0\Mono.MonoMac.targets" />
  <ItemGroup>
    <Compile Include="BatteryChargeStatus.cs" />
    <Compile Include="BoundingBox.cs" />
    <Compile Include="BoundingFrustum.cs" />
    <Compile Include="BoundingSphere.cs" />
    <Compile Include="ContainmentType.cs" />
    <Compile Include="Curve.cs" />
    <Compile Include="CurveContinuity.cs" />
    <Compile Include="CurveKey.cs" />
    <Compile Include="CurveKeyCollection.cs" />
    <Compile Include="CurveLoopType.cs" />
    <Compile Include="CurveTangent.cs" />
    <Compile Include="DisplayOrientation.cs" />
    <Compile Include="GameComponentCollectionEventArgs.cs" />
    <Compile Include="GameServiceContainer.cs" />
    <Compile Include="GameTime.cs" />
    <Compile Include="IDrawable.cs" />
    <Compile Include="IGameComponent.cs" />
    <Compile Include="IGraphicsDeviceManager.cs" />
    <Compile Include="IUpdateable.cs" />
    <Compile Include="MathHelper.cs" />
    <Compile Include="Matrix.cs" />
    <Compile Include="PerformanceCounter.cs" />
    <Compile Include="Plane.cs" />
    <Compile Include="PlaneIntersectionType.cs" />
    <Compile Include="PlayerIndex.cs" />
    <Compile Include="Point.cs" />
    <Compile Include="PowerLineStatus.cs" />
    <Compile Include="Quaternion.cs" />
    <Compile Include="Ray.cs" />
    <Compile Include="Rectangle.cs" />
    <Compile Include="ReusableItemList.cs" />
    <Compile Include="Vector2.cs" />
    <Compile Include="Vector3.cs" />
    <Compile Include="Vector4.cs" />
    <Compile Include="Audio\AudioEmitter.cs" />
    <Compile Include="Audio\AudioListener.cs" />
    <Compile Include="Audio\SoundState.cs" />
    <Compile Include="Graphics\Texture.cs" />
    <Compile Include="Graphics\GraphicsResource.cs" />
    <Compile Include="Content\ContentLoadException.cs" />
    <Compile Include="GamerServices\Achievement.cs" />
    <Compile Include="GamerServices\AchievementCollection.cs" />
    <Compile Include="GamerServices\GamerPresence.cs" />
    <Compile Include="GamerServices\GamerPresenceMode.cs" />
    <Compile Include="GamerServices\GamerPrivileges.cs" />
    <Compile Include="GamerServices\GamerPrivilegeSetting.cs" />
    <Compile Include="Input\AccelerometerState.cs" />
    <Compile Include="Input\ButtonState.cs" />
    <Compile Include="Input\GamePadState.cs" />
    <Compile Include="Input\KeyboardState.cs" />
    <Compile Include="Input\KeyState.cs" />
    <Compile Include="Input\GamePadThumbSticks.cs" />
    <Compile Include="Input\Buttons.cs" />
    <Compile Include="Input\GamePadCapabilities.cs" />
    <Compile Include="Input\GamePadDPad.cs" />
    <Compile Include="Input\GamePadTriggers.cs" />
    <Compile Include="Input\GamePadButtons.cs" />
    <Compile Include="Input\Keys.cs" />
    <Compile Include="Net\PacketReader.cs" />
    <Compile Include="Net\PacketWriter.cs" />
    <Compile Include="Net\SendDataOptions.cs" />
    <Compile Include="Net\QualityOfService.cs" />
    <Compile Include="Net\NetworkSessionState.cs" />
    <Compile Include="Net\NetworkSessionType.cs" />
    <Compile Include="Net\NetworkSessionProperties.cs" />
    <Compile Include="Net\NetworkNotAvailableException.cs" />
    <Compile Include="Net\NetworkSessionEndReason.cs" />
    <Compile Include="Net\NetworkSessionJoinError.cs" />
    <Compile Include="Net\NetworkSessionJoinException.cs" />
    <Compile Include="Net\NetworkException.cs" />
    <Compile Include="Properties\AssemblyInfo.cs" />
    <Compile Include="Storage\StorageContainer.cs" />
    <Compile Include="Storage\StorageDevice.cs" />
    <Compile Include="Audio\AudioChannels.cs" />
    <Compile Include="Media\MediaPlayer.cs" />
    <Compile Include="Media\Song.cs" />
    <Compile Include="Media\MediaState.cs" />
    <Compile Include="Media\MediaSourceType.cs" />
    <Compile Include="Content\ContentReader.cs" />
    <Compile Include="Graphics\IGraphicsDeviceService.cs" />
    <Compile Include="Content\ContentTypeReader.cs" />
    <Compile Include="Content\ContentTypeReaderManager.cs" />
    <Compile Include="Graphics\Viewport.cs" />
    <Compile Include="Graphics\DisplayMode.cs" />
    <Compile Include="Graphics\DisplayModeCollection.cs" />
    <Compile Include="Graphics\ClearOptions.cs" />
    <Compile Include="Graphics\GraphicsDeviceCapabilities.cs" />
    <Compile Include="Graphics\GraphicsDeviceInformation.cs" />
    <Compile Include="Graphics\GraphicsDeviceStatus.cs" />
    <Compile Include="Graphics\SpriteBlendMode.cs" />
    <Compile Include="Graphics\GraphicsProfile.cs" />
    <Compile Include="Graphics\SpriteSortMode.cs" />
    <Compile Include="Graphics\ResolveTexture2D.cs" />
    <Compile Include="MacOS\Graphics\RenderTarget2D.cs" />
    <Compile Include="MacOS\Graphics\Texture2D.cs" />
    <Compile Include="Graphics\RenderTarget.cs" />
    <Compile Include="Graphics\SurfaceFormat.cs" />
    <Compile Include="Graphics\MultiSampleType.cs" />
    <Compile Include="Graphics\SwapEffect.cs" />
    <Compile Include="Graphics\RenderTargetUsage.cs" />
    <Compile Include="Graphics\TextureUsage.cs" />
    <Compile Include="Graphics\SetDataOptions.cs" />
    <Compile Include="MacOS\Graphics\SpriteFont.cs" />
    <Compile Include="Content\ContentReaders\SpriteFontReader.cs" />
    <Compile Include="Content\ContentReaders\SongReader.cs" />
    <Compile Include="Content\ContentReaders\SoundEffectReader.cs" />
    <Compile Include="MacOS\Media\Video.cs" />
    <Compile Include="Graphics\CompilerOptions.cs" />
    <Compile Include="Content\ContentReaders\ListReader.cs" />
    <Compile Include="Content\ContentReaders\CharReader.cs" />
    <Compile Include="Content\ContentReaders\StringReader.cs" />
    <Compile Include="Content\ContentReaders\RectangleReader.cs" />
    <Compile Include="Content\ContentReaders\Vector3Reader.cs" />
    <Compile Include="Content\ContentReaders\PlaneReader.cs" />
    <Compile Include="Content\ContentReaders\QuaternionReader.cs" />
    <Compile Include="Content\ContentReaders\Vector4Reader.cs" />
    <Compile Include="Input\Touch\GestureType.cs" />
    <Compile Include="Input\Touch\TouchCollection.cs" />
    <Compile Include="Input\Touch\TouchLocation.cs" />
    <Compile Include="Input\Touch\TouchLocationState.cs" />
    <Compile Include="Input\Touch\TouchPanelCapabilities.cs" />
    <Compile Include="Input\Touch\TouchPanel.cs" />
    <Compile Include="Input\Touch\GestureSample.cs" />
    <Compile Include="GameComponentCollection.cs" />
    <Compile Include="Graphics\SpriteBatchItem.cs" />
    <Compile Include="Graphics\SpriteEffects.cs" />
    <Compile Include="GameComponent.cs" />
    <Compile Include="DrawableGameComponent.cs" />
    <Compile Include="Audio\InstancePlayLimitException.cs" />
    <Compile Include="Graphics\TextureCollection.cs" />
    <Compile Include="Graphics\States\Blend.cs" />
    <Compile Include="Graphics\States\BlendFunction.cs" />
    <Compile Include="Graphics\States\BlendState.cs" />
    <Compile Include="Graphics\Effect\EffectParameterCollection.cs" />
    <Compile Include="Graphics\Effect\EffectPassCollection.cs" />
    <Compile Include="Graphics\Effect\EffectPool.cs" />
    <Compile Include="Graphics\Effect\EffectTechnique.cs" />
    <Compile Include="Graphics\Effect\EffectTechniqueCollection.cs" />
    <Compile Include="Graphics\States\CompareFunction.cs" />
    <Compile Include="Graphics\States\CullMode.cs" />
    <Compile Include="Graphics\States\DepthFormat.cs" />
    <Compile Include="Graphics\States\DepthStencilState.cs" />
    <Compile Include="Graphics\States\FillMode.cs" />
    <Compile Include="Graphics\States\RasterizerState.cs" />
    <Compile Include="Graphics\States\SamplerState.cs" />
    <Compile Include="Graphics\States\SaveStateMode.cs" />
    <Compile Include="Graphics\States\StencilOperation.cs" />
    <Compile Include="Graphics\Vertices\BufferUsage.cs" />
    <Compile Include="Graphics\Vertices\IVertexType.cs" />
    <Compile Include="Graphics\Vertices\PrimitiveType.cs" />
    <Compile Include="Graphics\Vertices\VertexColorTexture.cs" />
    <Compile Include="Graphics\Vertices\VertexElement.cs" />
    <Compile Include="Graphics\Vertices\VertexElementDeclaration.cs" />
    <Compile Include="Graphics\Vertices\VertexElementFormat.cs" />
    <Compile Include="Graphics\Vertices\VertexElementUsage.cs" />
    <Compile Include="Graphics\Vertices\VertexPosition2ColorTexture.cs" />
    <Compile Include="Graphics\Vertices\VertexPositionColor.cs" />
    <Compile Include="Graphics\Vertices\VertexPositionNormalTexture.cs" />
    <Compile Include="Graphics\Vertices\VertexPositionTexture.cs" />
    <Compile Include="MacOS\Graphics\Vertices\VertexDeclaration.cs" />
    <Compile Include="MacOS\GameWindow.cs" />
    <Compile Include="PreparingDeviceSettingsEventArgs.cs" />
    <Compile Include="GraphicsDeviceInformation.cs" />
    <Compile Include="Graphics\DeviceType.cs" />
    <Compile Include="MacOS\GraphicsDeviceManager.cs" />
    <Compile Include="Graphics\ColorWriteChannels.cs" />
    <Compile Include="Graphics\Effect\IEffectFog.cs" />
    <Compile Include="Graphics\Effect\IEffectLights.cs" />
    <Compile Include="Graphics\Effect\IEffectMatrices.cs" />
    <Compile Include="Graphics\DirectionalLight.cs" />
    <Compile Include="MacOS\Input\Mouse.cs" />
    <Compile Include="MacOS\Input\MouseState.cs" />
    <Compile Include="MacOS\Input\Keyboard.cs" />
    <Compile Include="MacOS\KeyUtil.cs" />
    <Compile Include="Graphics\States\TextureAddressMode.cs" />
    <Compile Include="Graphics\States\TextureFilter.cs" />
    <Compile Include="Desktop\Input\GamePad.cs" />
    <Compile Include="Input\ButtonDefinition.cs" />
    <Compile Include="Input\ThumbStickDefinition.cs" />
    <Compile Include="MacOS\GamerServices\SignedInGamer.cs" />
    <Compile Include="GamerServices\Gamer.cs" />
    <Compile Include="GamerServices\SignedInGamerCollection.cs" />
    <Compile Include="GamerServices\GamerProfile.cs" />
    <Compile Include="GamerServices\FriendCollection.cs" />
    <Compile Include="GamerServices\FriendGamer.cs" />
    <Compile Include="GamerServices\GamerDefaults.cs" />
    <Compile Include="GamerServices\GamerZone.cs" />
    <Compile Include="GamerServices\GamerServicesComponent.cs" />
    <Compile Include="Net\NetworkGamer.cs" />
    <Compile Include="Net\NetworkMachine.cs" />
    <Compile Include="Net\NetworkSession.cs" />
    <Compile Include="Net\AvailableNetworkSession.cs" />
    <Compile Include="Net\AvailableNetworkSessionCollection.cs" />
    <Compile Include="Net\LocalNetworkGamer.cs" />
    <Compile Include="GamerServices\GamerCollection.cs" />
    <Compile Include="MacOS\GamerServices\Guide.cs" />
    <Compile Include="GamerServices\MessageBoxIcon.cs" />
    <Compile Include="Graphics\PackedVector\IPackedVector.cs" />
    <Compile Include="Graphics\PackedVector\Short2.cs" />
    <Compile Include="Graphics\SamplerStateCollection.cs" />
    <Compile Include="Content\ContentSerializerAttribute.cs" />
    <Compile Include="Content\ContentSerializerIgnoreAttribute.cs" />
    <Compile Include="Content\ContentReaders\ReflectiveReader.cs" />
    <Compile Include="Content\ContentReaders\Int32Reader.cs" />
    <Compile Include="Content\ContentReaders\SingleReader.cs" />
    <Compile Include="Content\ContentReaders\Int16Reader.cs" />
    <Compile Include="Content\ContentReaders\Int64Reader.cs" />
    <Compile Include="Content\ContentReaders\TimeSpanReader.cs" />
    <Compile Include="Content\ContentReaders\ColorReader.cs" />
    <Compile Include="Color.cs" />
    <Compile Include="Content\ContentReaders\DictionaryReader.cs" />
    <Compile Include="Content\ContentReaders\DoubleReader.cs" />
    <Compile Include="Content\ContentReaders\EnumReader.cs" />
    <Compile Include="Graphics\DxtUtil.cs" />
    <Compile Include="Graphics\Vertices\VertexPositionColorTexture.cs" />
    <Compile Include="Graphics\RenderTargetBinding.cs" />
    <Compile Include="Content\ContentReaders\BooleanReader.cs" />
    <Compile Include="Content\ContentReaders\ArrayReader.cs" />
    <Compile Include="Content\ContentReaders\NullableReader.cs" />
    <Compile Include="Content\ContentReaders\UInt16Reader.cs" />
    <Compile Include="Content\ContentReaders\UInt32Reader.cs" />
    <Compile Include="Content\ContentReaders\UInt64Reader.cs" />
    <Compile Include="Graphics\Effect\EffectParameterClass.cs" />
    <Compile Include="Graphics\Effect\EffectParameterType.cs" />
    <Compile Include="Audio\AudioEngine.cs" />
    <Compile Include="Audio\AudioStopOptions.cs" />
    <Compile Include="Audio\Cue.cs" />
    <Compile Include="Audio\SoundBank.cs" />
    <Compile Include="Audio\WaveBank.cs" />
    <Compile Include="Net\CommandEvent.cs" />
    <Compile Include="Net\CommandEventType.cs" />
    <Compile Include="Net\CommandGamerJoined.cs" />
    <Compile Include="Net\CommandSessionStateChange.cs" />
    <Compile Include="Net\GamerStates.cs" />
    <Compile Include="Net\CommandSendData.cs" />
    <Compile Include="Net\ICommand.cs" />
    <Compile Include="Net\CommandReceiveData.cs" />
    <Compile Include="Net\NetworkMessageType.cs" />
    <Compile Include="Net\MonoGamerPeer.cs" />
    <Compile Include="Net\CommandGamerStateChange.cs" />
    <Compile Include="Net\CommandGamerLeft.cs" />
    <Compile Include="MacOS\TitleContainer.cs" />
    <Compile Include="MacOS\GamerServices\MonoGameGamerServicesHelper.cs" />
    <Compile Include="MacOS\GamerServices\SigninController.cs" />
    <Compile Include="MacOS\GamerServices\MonoGameLocalGamerProfile.cs" />
    <Compile Include="Audio\NoAudioHardwareException.cs" />
    <Compile Include="Content\ContentReaders\PointReader.cs" />
    <Compile Include="Content\ContentReaders\Vector2Reader.cs" />
    <Compile Include="MacOS\Storage\StorageDeviceHelper.cs" />
    <Compile Include="Graphics\Effect\EffectHelpers.cs" />
    <Compile Include="Content\LzxDecoder.cs" />
    <Compile Include="Content\ContentManager.cs" />
    <Compile Include="MacOS\Media\VideoPlayer.cs" />
    <Compile Include="MacOS\MacGameNSWindow.cs" />
    <Compile Include="Content\ContentReaders\CurveReader.cs" />
    <Compile Include="Input\GamePadDeadZone.cs" />
    <Compile Include="Input\GamePadType.cs" />
    <Compile Include="Graphics\Vertices\VertexElementColor.cs" />
    <Compile Include="Graphics\Vertices\IndexElementSize.cs" />
    <Compile Include="Graphics\Vertices\IndexBuffer.cs" />
    <Compile Include="Graphics\Vertices\VertexBuffer.cs" />
    <Compile Include="Audio\XactSound.cs" />
    <Compile Include="Audio\XactClip.cs" />
    <Compile Include="Game.cs" />
    <Compile Include="GamePlatform.cs" />
    <Compile Include="MacOS\MacGamePlatform.cs" />
    <Compile Include="Graphics\Effect\SpriteEffect.cs" />
    <Compile Include="Content\ContentReaders\EffectReader.cs" />
    <Compile Include="Graphics\Effect\EffectAnnotation.cs" />
    <Compile Include="Graphics\Effect\EffectAnnotationCollection.cs" />
    <Compile Include="Graphics\Effect\DXShader.cs" />
    <Compile Include="Graphics\Effect\DXEffectObject.cs" />
    <Compile Include="Graphics\Effect\MojoShader.cs" />
    <Compile Include="Graphics\Effect\SpriteEffectCode.cs" />
    <Compile Include="Graphics\Effect\DXExpression.cs" />
    <Compile Include="Graphics\Effect\BasicEffect.cs" />
    <Compile Include="Graphics\Effect\BasicEffectCode.cs" />
    <Compile Include="Graphics\Effect\DXPreshader.cs" />
    <Compile Include="Graphics\Effect\DXHelper.cs" />
    <Compile Include="GamerServices\GuideAlreadyVisibleException.cs" />
    <Compile Include="GamerServices\GamerServicesDispatcher.cs" />
    <Compile Include="Audio\AudioCategory.cs" />
    <Compile Include="Graphics\Effect\Effect.cs" />
    <Compile Include="Graphics\Effect\EffectParameter.cs" />
    <Compile Include="Graphics\Effect\AlphaTestEffect.cs" />
    <Compile Include="Graphics\Effect\AlphaTestEffectCode.cs" />
    <Compile Include="Graphics\Effect\GLSLOptimizer.cs" />
    <Compile Include="Graphics\ESTexture2D.cs" />
    <Compile Include="Graphics\GraphicsAdapter.cs" />
    <Compile Include="Graphics\ESImage.cs" />
    <Compile Include="Graphics\PresentationParameters.cs" />
    <Compile Include="Graphics\SpriteBatcher.cs" />
    <Compile Include="Content\ContentReaders\Texture2DReader.cs" />
    <Compile Include="Graphics\SpriteBatch.cs" />
    <Compile Include="Graphics\GraphicsDevice.cs" />
    <Compile Include="MacOS\Audio\OALSoundBuffer.cs" />
    <Compile Include="MacOS\Audio\OpenALSoundController.cs" />
    <Compile Include="MacOS\Audio\OpenALSupport.cs" />
    <Compile Include="MacOS\Audio\SoundEffect.cs" />
    <Compile Include="MacOS\Audio\SoundEffectInstance.cs" />
<<<<<<< HEAD
    <Compile Include="PrimaryThreadLoader.cs" />
    <Compile Include="Graphics\States\GLStateManager.cs" />
    <Compile Include="Graphics\Effect\EffectPass.cs" />
    <Compile Include="Graphics\GraphicsExtensions.cs" />
=======
    <Compile Include="LaunchParameters.cs" />
>>>>>>> 3a2d98d5
    <Compile Include="MacOS\MacGamePlatform+Synchronous.cs" />
  </ItemGroup>
  <ItemGroup>
    <Folder Include="MacOS\" />
    <Folder Include="Graphics\" />
    <Folder Include="Graphics\Vertices\" />
    <Folder Include="MacOS\Graphics\" />
    <Folder Include="MacOS\Graphics\Vertices\" />
    <Folder Include="Content\ContentReaders\" />
    <Folder Include="GamerServices\" />
    <Folder Include="MacOS\Audio\" />
    <Folder Include="Media\" />
    <Folder Include="MacOS\Media\" />
    <Folder Include="MacOS\Input\" />
    <Folder Include="MacOS\GamerServices\" />
    <Folder Include="MacOS\Storage\" />
  </ItemGroup>
  <ItemGroup>
    <None Include="libmojoshader.dylib">
      <CopyToOutputDirectory>PreserveNewest</CopyToOutputDirectory>
    </None>
    <None Include="MonoGame.Framework.MacOS.dll.config">
      <CopyToOutputDirectory>PreserveNewest</CopyToOutputDirectory>
    </None>
    <None Include="libmesaglsl2.dylib">
      <CopyToOutputDirectory>PreserveNewest</CopyToOutputDirectory>
    </None>
  </ItemGroup>
  <ItemGroup>
    <ProjectReference Include="..\ThirdParty\Lidgren.Network\Lidgren.Network.MacOS.csproj">
      <Project>{AE483C29-042E-4226-BA52-D247CE7676DA}</Project>
      <Name>Lidgren.Network.MacOS</Name>
    </ProjectReference>
  </ItemGroup>
</Project><|MERGE_RESOLUTION|>--- conflicted
+++ resolved
@@ -360,14 +360,11 @@
     <Compile Include="MacOS\Audio\OpenALSupport.cs" />
     <Compile Include="MacOS\Audio\SoundEffect.cs" />
     <Compile Include="MacOS\Audio\SoundEffectInstance.cs" />
-<<<<<<< HEAD
     <Compile Include="PrimaryThreadLoader.cs" />
     <Compile Include="Graphics\States\GLStateManager.cs" />
     <Compile Include="Graphics\Effect\EffectPass.cs" />
     <Compile Include="Graphics\GraphicsExtensions.cs" />
-=======
     <Compile Include="LaunchParameters.cs" />
->>>>>>> 3a2d98d5
     <Compile Include="MacOS\MacGamePlatform+Synchronous.cs" />
   </ItemGroup>
   <ItemGroup>
