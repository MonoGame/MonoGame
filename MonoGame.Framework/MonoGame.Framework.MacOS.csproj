--- conflicted
+++ resolved
@@ -450,10 +450,7 @@
     <Compile Include="GamerServices\LeaderboardWriter.cs" />
     <Compile Include="GamerServices\PropertyDictionary.cs" />
     <Compile Include="TextInputEventArgs.cs" />
-<<<<<<< HEAD
     <Compile Include="MacOS\MacGameView.cs" />
-=======
->>>>>>> 30f90ffa
   </ItemGroup>
   <ItemGroup>
     <Folder Include="MacOS\" />
