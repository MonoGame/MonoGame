--- conflicted
+++ resolved
@@ -1,12 +1,12 @@
-﻿// MonoGame - Copyright (C) The MonoGame Team
-// This file is subject to the terms and conditions defined in
-// file 'LICENSE.txt', which is part of this source code package.
-
+﻿// MonoGame - Copyright (C) The MonoGame Team
+// This file is subject to the terms and conditions defined in
+// file 'LICENSE.txt', which is part of this source code package.
+
 using System;
 using System.Runtime.InteropServices;
 using System.Windows.Forms;
 using Microsoft.Xna.Framework.Input.Touch;
-using MonoGame.Framework;
+using MonoGame.Framework;
 
 
 namespace Microsoft.Xna.Framework.Windows
@@ -33,49 +33,40 @@
     [System.ComponentModel.DesignerCategory("Code")]
     internal class WinFormsGameForm : Form
     {
-<<<<<<< HEAD
-        [DllImport("kernel32.dll")]
-        private static extern IntPtr LoadLibrary(string dllToLoad);
+        private readonly WinFormsGameWindow _window;
+
+        public const int WM_MOUSEHWHEEL = 0x020E;
+        [DllImport("kernel32.dll")]
+        private static extern IntPtr LoadLibrary(string dllToLoad);
+
 
-
-        GameWindow _window;
-=======
-        private readonly WinFormsGameWindow _window;
-
-        public const int WM_MOUSEHWHEEL = 0x020E;
->>>>>>> bd593286
         public const int WM_POINTERUP = 0x0247;
         public const int WM_POINTERDOWN = 0x0246;
         public const int WM_POINTERUPDATE = 0x0245;
         public const int WM_KEYDOWN = 0x0100;
         public const int WM_TABLET_QUERYSYSTEMGESTURESTA = (0x02C0 + 12);
 
-        public const int WM_ENTERSIZEMOVE = 0x0231;
-        public const int WM_EXITSIZEMOVE = 0x0232;
-
+        public const int WM_ENTERSIZEMOVE = 0x0231;
+        public const int WM_EXITSIZEMOVE = 0x0232;
+
         public const int WM_SYSCOMMAND = 0x0112;
 
         public bool AllowAltF4 = true;
 
-<<<<<<< HEAD
-        public WinFormsGameForm(GameWindow window)
-        {
-            // Manually load XAudio, to prevent crashes caused if it is automatically unloaded
-            // after being automatically loaded.
-            LoadLibrary("XAudio_2.7.dll");
-
-=======
-        internal bool IsResizing { get; set; }
-
-        #region Events
-
-        public event EventHandler<HorizontalMouseWheelEventArgs> MouseHorizontalWheel;
-
-        #endregion
-
-        public WinFormsGameForm(WinFormsGameWindow window)
-        {
->>>>>>> bd593286
+        internal bool IsResizing { get; set; }
+
+        #region Events
+
+        public event EventHandler<HorizontalMouseWheelEventArgs> MouseHorizontalWheel;
+
+        #endregion
+
+        public WinFormsGameForm(WinFormsGameWindow window)
+        {
+            // Manually load XAudio, to prevent crashes caused if it is automatically unloaded
+            // after being automatically loaded.
+            LoadLibrary("XAudio_2.7.dll");
+
             _window = window;
         }
 
@@ -90,7 +81,7 @@
         protected override void WndProc(ref Message m)
         {
             var state = TouchLocationState.Invalid;
-
+
             switch (m.Msg)
             {
                 case WM_TABLET_QUERYSYSTEMGESTURESTA:
@@ -114,9 +105,9 @@
                     switch (m.WParam.ToInt32())
                     {
                         case 0x5B:  // Left Windows Key
-                        case 0x5C: // Right Windows Key
+                        case 0x5C: // Right Windows Key
 
-                            if (_window.IsFullScreen && _window.HardwareModeSwitch)
+                            if (_window.IsFullScreen && _window.HardwareModeSwitch)
                                 this.WindowState = FormWindowState.Minimized;
  		 
                             break;
@@ -151,19 +142,19 @@
                 case WM_POINTERUPDATE:
                     state = TouchLocationState.Moved;
                     break;
-                case WM_MOUSEHWHEEL:
-                    var delta = (short)(((ulong)m.WParam >> 16) & 0xffff); ;
-                    var handler = MouseHorizontalWheel;
-
-                    if (handler != null)
-                        handler(this, new HorizontalMouseWheelEventArgs(delta));
-                    break;
-                case WM_ENTERSIZEMOVE:
-                    IsResizing = true;
-                    break;
-                case WM_EXITSIZEMOVE:
-                    IsResizing = false;
-                    break;
+                case WM_MOUSEHWHEEL:
+                    var delta = (short)(((ulong)m.WParam >> 16) & 0xffff); ;
+                    var handler = MouseHorizontalWheel;
+
+                    if (handler != null)
+                        handler(this, new HorizontalMouseWheelEventArgs(delta));
+                    break;
+                case WM_ENTERSIZEMOVE:
+                    IsResizing = true;
+                    break;
+                case WM_EXITSIZEMOVE:
+                    IsResizing = false;
+                    break;
             }
 
             if (state != TouchLocationState.Invalid)
