﻿// MonoGame - Copyright (C) The MonoGame Team
// This file is subject to the terms and conditions defined in
// file 'LICENSE.txt', which is part of this source code package.

using System;
using System.Collections.Generic;
using System.Drawing;
using System.Reflection;
using System.Runtime.InteropServices;
using System.Threading;
using System.Windows.Forms;
using Microsoft.Xna.Framework;
using Microsoft.Xna.Framework.Graphics;
using Microsoft.Xna.Framework.Input;
using Microsoft.Xna.Framework.Input.Touch;
using Microsoft.Xna.Framework.Windows;
using SharpDX;
using ButtonState = Microsoft.Xna.Framework.Input.ButtonState;
using Point = System.Drawing.Point;
using Rectangle = Microsoft.Xna.Framework.Rectangle;
using XnaKey = Microsoft.Xna.Framework.Input.Keys;
using XnaPoint = Microsoft.Xna.Framework.Point;

namespace MonoGame.Framework
{
    public class WinFormsGameWindow : GameWindow, IDisposable
    {
        // Amendment: Added events for integrating our key processing logic with monogame.
        public event EventHandler<KeysEventArgs> TSKeyUp;
        public event EventHandler<KeysEventArgs> TSKeyDown;

        internal WinFormsGameForm Form;

        static private ReaderWriterLockSlim _allWindowsReaderWriterLockSlim = new ReaderWriterLockSlim(LockRecursionPolicy.NoRecursion);
        static private List<WinFormsGameWindow> _allWindows = new List<WinFormsGameWindow>();

        private WinFormsGamePlatform _platform;

        private bool _isResizable;
        private bool _isBorderless;
        private bool _isMouseHidden;
        private bool _isMouseInBounds;

        private Point _locationBeforeFullScreen;
        // flag to indicate that we're switching to/from full screen and should ignore resize events
        private bool _switchingFullScreen;

        // true if window position was moved either through code or by dragging/resizing the form
        private bool _wasMoved;

        #region Internal Properties

        internal Game Game { get; private set; }

        #endregion

        #region Public Properties

        public override IntPtr Handle { get { return Form.Handle; } }

        public override string ScreenDeviceName { get { return String.Empty; } }

        public override Rectangle ClientBounds
        {
            get
            {
                var position = Form.PointToScreen(Point.Empty);
                var size = Form.ClientSize;
                return new Rectangle(position.X, position.Y, size.Width, size.Height);
            }
        }

        public override bool AllowUserResizing
        {
            get { return _isResizable; }
            set
            {
                if (_isResizable != value)
                {
                    _isResizable = value;
                    Form.MaximizeBox = _isResizable;
                }
                else
                    return;
                if (_isBorderless)
                    return;
                Form.FormBorderStyle = _isResizable ? FormBorderStyle.Sizable : FormBorderStyle.FixedSingle;
            }
        }

        public override bool AllowAltF4
        {
             get { return base.AllowAltF4; }
             set
             {
                 Form.AllowAltF4 = value;
                 base.AllowAltF4 = value;
             }
        }

        public override DisplayOrientation CurrentOrientation
        {
            get { return DisplayOrientation.Default; }
        }

        public override XnaPoint Position
        {
            get { return new XnaPoint(Form.Location.X, Form.Location.Y); }
            set
            {
                _wasMoved = true;
                Form.Location = new Point(value.X, value.Y);
                RefreshAdapter();
            }
        }

        protected internal override void SetSupportedOrientations(DisplayOrientation orientations)
        {
        }

        public override bool IsBorderless
        {
            get { return _isBorderless; }
            set
            {
                if (_isBorderless != value)
                    _isBorderless = value;
                else
                    return;
                if (_isBorderless)
                    Form.FormBorderStyle = FormBorderStyle.None;
                else
                    Form.FormBorderStyle = _isResizable ? FormBorderStyle.Sizable : FormBorderStyle.FixedSingle;
            }
        }

        public bool IsFullScreen { get; private set; }
        public bool HardwareModeSwitch { get; private set; }

        #endregion

        internal WinFormsGameWindow(WinFormsGamePlatform platform)
        {
            _platform = platform;
            Game = platform.Game;

            Form = new WinFormsGameForm(this);
            ChangeClientSize(new Size(GraphicsDeviceManager.DefaultBackBufferWidth, GraphicsDeviceManager.DefaultBackBufferHeight));

            SetIcon();
            Title = Utilities.AssemblyHelper.GetDefaultWindowTitle();

            Form.MaximizeBox = false;
            Form.FormBorderStyle = FormBorderStyle.FixedSingle;
            Form.StartPosition = FormStartPosition.Manual;

            // Capture mouse events.
            Mouse.WindowHandle = Form.Handle;
            Form.MouseWheel += OnMouseScroll;
            Form.MouseHorizontalWheel += OnMouseHorizontalScroll;
            Form.MouseEnter += OnMouseEnter;
            Form.MouseLeave += OnMouseLeave;

            Form.Activated += OnActivated;
            Form.Deactivate += OnDeactivate;
            Form.Resize += OnResize;
            Form.ResizeEnd += OnResizeEnd;

            Form.KeyPress += OnKeyPress;
            Form.KeyDown += OnKeyDown;
            Form.KeyUp += OnKeyUp;

            RegisterToAllWindows();
        }

        [StructLayout(LayoutKind.Sequential)]
        internal struct POINTSTRUCT
        {
            public int X;
            public int Y;
        }

        [DllImport("shell32.dll", CharSet = CharSet.Auto, BestFitMapping = false)]
        private static extern IntPtr ExtractIcon(IntPtr hInst, string exeFileName, int iconIndex);
        
        [DllImport("user32.dll", ExactSpelling=true, CharSet=CharSet.Auto)]
        [return: MarshalAsAttribute(System.Runtime.InteropServices.UnmanagedType.Bool)]
        internal static extern bool GetCursorPos(out POINTSTRUCT pt);
        
        [DllImport("user32.dll", ExactSpelling=true, CharSet=CharSet.Auto)]
        internal static extern int MapWindowPoints(HandleRef hWndFrom, HandleRef hWndTo, out POINTSTRUCT pt, int cPoints);

        private void SetIcon()
        {
            // When running unit tests this can return null.
            var assembly = Assembly.GetEntryAssembly();
            if (assembly == null)
                return;
            var handle = ExtractIcon(IntPtr.Zero, assembly.Location, 0);
            if (handle != IntPtr.Zero)
                Form.Icon = Icon.FromHandle(handle);
        }

        ~WinFormsGameWindow()
        {
            Dispose(false);
        }

        private void RegisterToAllWindows()
        {
            _allWindowsReaderWriterLockSlim.EnterWriteLock();

            try
            {
                _allWindows.Add(this);
            }
            finally
            {
                _allWindowsReaderWriterLockSlim.ExitWriteLock();
            }
        }

        private void UnregisterFromAllWindows()
        {
            _allWindowsReaderWriterLockSlim.EnterWriteLock();

            try
            {
                _allWindows.Remove(this);
            }
            finally
            {
                _allWindowsReaderWriterLockSlim.ExitWriteLock();
            }
        }

        private void OnActivated(object sender, EventArgs eventArgs)
        {
            _platform.IsActive = true;
            Keyboard.SetActive(true);
        }

        private void OnDeactivate(object sender, EventArgs eventArgs)
        {
            // If in exclusive mode full-screen, force it out of exclusive mode and minimize the window
            if (IsFullScreen && _platform.Game.GraphicsDevice.PresentationParameters.HardwareModeSwitch)
                MinimizeFullScreen();
            _platform.IsActive = false;
            Keyboard.SetActive(false);
        }

        private void OnKeyDown(object sender, KeyEventArgs keyEventArgs)
        {
            var key = (XnaKey)keyEventArgs.KeyCode;

            // Amendment: raise our added event.
            EventHandler<KeysEventArgs> handler = TSKeyDown;
            if (handler != null)
            {
                handler(this, new KeysEventArgs(key));
            }
        }

        private void OnKeyUp(object sender, KeyEventArgs keyEventArgs)
        {
            var key = (XnaKey)keyEventArgs.KeyCode;

            // Amendment: raise our added event.
            EventHandler<KeysEventArgs> handler = TSKeyUp;
            if (handler != null)
            {
                handler(this, new KeysEventArgs(key));
            }
        }

        private void OnMouseScroll(object sender, MouseEventArgs mouseEventArgs)
        {
            MouseState.ScrollWheelValue += mouseEventArgs.Delta;
        }

        private void OnMouseHorizontalScroll(object sender, HorizontalMouseWheelEventArgs mouseEventArgs)
        {
            MouseState.HorizontalScrollWheelValue += mouseEventArgs.Delta;
        }

        private void UpdateMouseState()
        {
            // If we call the form client functions before the form has
            // been made visible it will cause the wrong window size to
            // be applied at startup.
            if (!Form.Visible)
                return;

            POINTSTRUCT pos;
            GetCursorPos(out pos);
            MapWindowPoints(new HandleRef(null, IntPtr.Zero), new HandleRef(Form, Form.Handle), out pos, 1);
            var clientPos = new System.Drawing.Point(pos.X, pos.Y);
            var withinClient = Form.ClientRectangle.Contains(clientPos);
            var buttons = Control.MouseButtons;

            var previousState = MouseState.LeftButton;

            MouseState.X = clientPos.X;
            MouseState.Y = clientPos.Y;
            MouseState.LeftButton = (buttons & MouseButtons.Left) == MouseButtons.Left ? ButtonState.Pressed : ButtonState.Released;
            MouseState.MiddleButton = (buttons & MouseButtons.Middle) == MouseButtons.Middle ? ButtonState.Pressed : ButtonState.Released;
            MouseState.RightButton = (buttons & MouseButtons.Right) == MouseButtons.Right ? ButtonState.Pressed : ButtonState.Released;
            MouseState.XButton1 = (buttons & MouseButtons.XButton1) == MouseButtons.XButton1 ? ButtonState.Pressed : ButtonState.Released;
            MouseState.XButton2 = (buttons & MouseButtons.XButton2) == MouseButtons.XButton2 ? ButtonState.Pressed : ButtonState.Released;

            // Don't process touch state if we're not active
            // and the mouse is within the client area.
            if (!_platform.IsActive || !withinClient)
            {
                if (MouseState.LeftButton == ButtonState.Pressed)
                {
                    // Release mouse TouchLocation
                    var touchX = MathHelper.Clamp(MouseState.X, 0, Form.ClientRectangle.Width-1);
                    var touchY = MathHelper.Clamp(MouseState.Y, 0, Form.ClientRectangle.Height-1);
                    TouchPanelState.AddEvent(0, TouchLocationState.Released, new Vector2(touchX, touchY), true);
                }
                return;
            }

            TouchLocationState? touchState = null;
            if (MouseState.LeftButton == ButtonState.Pressed)
                if (previousState == ButtonState.Released)
                    touchState = TouchLocationState.Pressed;
                else
                    touchState = TouchLocationState.Moved;
            else if (previousState == ButtonState.Pressed)
                touchState = TouchLocationState.Released;

            if (touchState.HasValue)
                TouchPanelState.AddEvent(0, touchState.Value, new Vector2(MouseState.X, MouseState.Y), true);
        }

        private void OnMouseEnter(object sender, EventArgs e)
        {
            _isMouseInBounds = true;
            if (!_platform.IsMouseVisible && !_isMouseHidden)
            {
                _isMouseHidden = true;
                Cursor.Hide();
            }
        }

        private void OnMouseLeave(object sender, EventArgs e)
        {
            _isMouseInBounds = false;
            if (_isMouseHidden)
            {
                _isMouseHidden = false;
                Cursor.Show();
            }
        }

        private void OnKeyPress(object sender, KeyPressEventArgs e)
        {
            OnTextInput(sender, new TextInputEventArgs(e.KeyChar));
        }

        internal void Initialize(int width, int height)
        {
            ChangeClientSize(new Size(width, height));
        }

        internal void Initialize(PresentationParameters pp)
        {
            ChangeClientSize(new Size(pp.BackBufferWidth, pp.BackBufferHeight));

            if (pp.IsFullScreen)
            {
                EnterFullScreen(pp);
                if (!pp.HardwareModeSwitch)
                    _platform.Game.GraphicsDevice.OnPresentationChanged();
            }
        }

        private FormWindowState _lastFormState;

        private void OnResize(object sender, EventArgs eventArgs)
        {
            if (_switchingFullScreen || Form.IsResizing)
                return;

            // this event can be triggered when moving the window through Windows hotkeys
            // in that case we should no longer center the window after resize
            if (_lastFormState == Form.WindowState)
                _wasMoved = true;

            if (Game.Window == this && Form.WindowState != FormWindowState.Minimized) {
                // we may need to restore full screen when coming back from a minimized window
                if (_lastFormState == FormWindowState.Minimized)
                    _platform.Game.GraphicsDevice.SetHardwareFullscreen();

                try
                {
                    UpdateBackBufferSize();
                }
                catch (SharpDXException e)
                {
                    // The GPU is suspended; this means we should try to recreate the device entirely. If this fails, just return.
                    if (e.ResultCode.Code == -2005270523 || e.ResultCode.Code == -2005270525)
                    {
                        try
                        {
                            Game.GraphicsDevice?.Recreate();
                        }
                        catch (SharpDXException)
                        {
                            return;
                        }
                    }
                    else
                    {
                        throw;
                    }
                }
            }

            _lastFormState = Form.WindowState;
            OnClientSizeChanged();
        }

        private void OnResizeEnd(object sender, EventArgs eventArgs)
        {
            _wasMoved = true;
            if (Game.Window == this)
            {
<<<<<<< HEAD
                try
                {
                    UpdateBackBufferSize();

                    // the display that the window is on might have changed, so we need to
                    // check and possibly update the Adapter of the GraphicsDevice
                    if (Game.GraphicsDevice != null)
                        Game.GraphicsDevice.RefreshAdapter();
                }
                catch (SharpDXException e)
                {
                    // The GPU is suspended; this means we should try to recreate the device entirely. If this fails, just return.
                    if (e.ResultCode.Code == -2005270523 || e.ResultCode.Code == -2005270525)
                    {
                        try
                        {
                            Game.GraphicsDevice?.Recreate();
                        }
                        catch (SharpDXException)
                        {
                            return;
                        }
                    }
                    else
                    {
                        throw;
                    }
                }
=======
                UpdateBackBufferSize();
                RefreshAdapter();
>>>>>>> 0146cf60
            }

            OnClientSizeChanged();
        }

        private void RefreshAdapter()
        {
            // the display that the window is on might have changed, so we need to
            // check and possibly update the Adapter of the GraphicsDevice
            if (Game.GraphicsDevice != null)
                Game.GraphicsDevice.RefreshAdapter();
        }

        private void UpdateBackBufferSize()
        {
            var manager = Game.graphicsDeviceManager;
            if (manager.GraphicsDevice == null)
                return;

            var newSize = Form.ClientSize;
            if (newSize.Width == manager.PreferredBackBufferWidth
                && newSize.Height == manager.PreferredBackBufferHeight)
                return;

            // Set the default new back buffer size
            manager.PreferredBackBufferWidth = newSize.Width;
            manager.PreferredBackBufferHeight = newSize.Height;
            manager.ApplyChanges();
        }

        protected override void SetTitle(string title)
        {
            Form.Text = title;
        }

        internal void RunLoop()
        {
<<<<<<< HEAD
            // https://bugzilla.novell.com/show_bug.cgi?id=487896
            // Since there's existing bug from implementation with mono WinForms since 09'
            // Application.Idle is not working as intended
            // So we're just going to emulate Application.Run just like Microsoft implementation
            Form.Show();

            var nativeMsg = new NativeMessage();
            while (Form != null && Form.IsDisposed == false)
            {
                if (PeekMessage(out nativeMsg, IntPtr.Zero, 0, 0, 0))
                {
                    Application.DoEvents();

                    if (nativeMsg.msg == WM_QUIT)
                        break;

                    continue;
                }
                UpdateWindows();

                // We might have been made to exit by the message handling above.
                // This would make Game null.
                if (Game != null)
                {
                    Game.Tick();
                }
            }
=======
            Application.Idle += TickOnIdle;
            Application.Run(Form);
            Application.Idle -= TickOnIdle;
>>>>>>> 0146cf60

            // We need to remove the WM_QUIT message in the message
            // pump as it will keep us from restarting on this
            // same thread.
            //
            // This is critical for some NUnit runners which
            // typically will run all the tests on the same
            // process/thread.
            var msg = new NativeMessage();
            do {
                if (msg.msg == WM_QUIT)
                    break;

                Thread.Sleep(100);
            }
            while (PeekMessage(out msg, IntPtr.Zero, 0, 1 << 5, 1));
        }

        // Run game loop when the app becomes Idle.
        private void TickOnIdle(object sender, EventArgs e)
        {
            var nativeMsg = new NativeMessage();
            do
            {
                UpdateWindows();
                Game.Tick();
            }
            while (!PeekMessage(out nativeMsg, IntPtr.Zero, 0, 0, 0) && Form != null && Form.IsDisposed == false);
        }

        internal void UpdateWindows()
        {
            _allWindowsReaderWriterLockSlim.EnterReadLock();

            try
            {
                // Update the mouse state for each window.
                foreach (var window in _allWindows)
                    if (window.Game == Game)
                        window.UpdateMouseState();
            }
            finally
            {
                _allWindowsReaderWriterLockSlim.ExitReadLock();
            }
        }

        private const uint WM_QUIT = 0x12;

        [StructLayout(LayoutKind.Sequential)]
        public struct NativeMessage
        {
            public IntPtr handle;
            public uint msg;
            public IntPtr wParam;
            public IntPtr lParam;
            public uint time;
            public System.Drawing.Point p;
        }

        internal void ChangeClientSize(Size clientBounds)
        {
            var prevIsResizing = Form.IsResizing;
            // make sure we don't see the events from this as a user resize
            Form.IsResizing = true;

            if(this.Form.ClientSize != clientBounds)
                this.Form.ClientSize = clientBounds;

            // if the window wasn't moved manually and it's resized, it should be centered
            if (!_wasMoved)
                Form.CenterOnPrimaryMonitor();

            Form.IsResizing = prevIsResizing;
        }

        [System.Security.SuppressUnmanagedCodeSecurity] // We won't use this maliciously
        [DllImport("User32.dll", CharSet = CharSet.Auto)]
        private static extern bool PeekMessage(out NativeMessage msg, IntPtr hWnd, uint messageFilterMin, uint messageFilterMax, uint flags);

        #region Public Methods

        public void Dispose()
        {
            Dispose(true);
            GC.SuppressFinalize(this);
        }

        void Dispose(bool disposing)
        {
            if (disposing)
            {
                if (Form != null)
                {
                    UnregisterFromAllWindows();
                    Form.Dispose();
                    Form = null;
                }
            }
            _platform = null;
            Game = null;
            Mouse.WindowHandle = IntPtr.Zero;
        }

        public override void BeginScreenDeviceChange(bool willBeFullScreen)
        {
        }

        public override void EndScreenDeviceChange(string screenDeviceName, int clientWidth, int clientHeight)
        {
        }

        public void MouseVisibleToggled()
        {
            if (_platform.IsMouseVisible)
            {
                if (_isMouseHidden)
                {
                    Cursor.Show();
                    _isMouseHidden = false;
                }
            }
            else if (!_isMouseHidden && _isMouseInBounds)
            {
                Cursor.Hide();
                _isMouseHidden = true;
            }
        }

        internal void OnPresentationChanged(PresentationParameters pp)
        {
            var raiseClientSizeChanged = false;
            if (pp.IsFullScreen && pp.HardwareModeSwitch && IsFullScreen && HardwareModeSwitch)
            {
                // stay in hardware full screen, need to call ResizeTargets so the displaymode can be switched
                _platform.Game.GraphicsDevice.ResizeTargets();
            }
            else if (pp.IsFullScreen && (!IsFullScreen || pp.HardwareModeSwitch != HardwareModeSwitch))
            {
                EnterFullScreen(pp);
                raiseClientSizeChanged = true;
            }
            else if (!pp.IsFullScreen && IsFullScreen)
            {
                ExitFullScreen();
                raiseClientSizeChanged = true;
            }

            ChangeClientSize(new Size(pp.BackBufferWidth, pp.BackBufferHeight));

            if (raiseClientSizeChanged)
                OnClientSizeChanged();
        }

        #endregion

        private void EnterFullScreen(PresentationParameters pp)
        {
            _switchingFullScreen = true;

            // store the location of the window so we can restore it later
            if (!IsFullScreen)
                _locationBeforeFullScreen = Form.Location;

            _platform.Game.GraphicsDevice.SetHardwareFullscreen();

            if (!pp.HardwareModeSwitch)
            {
                // FIXME: setting the WindowState to Maximized when the form is not shown will not update the ClientBounds
                // this causes the back buffer to be the wrong size when initializing in soft full screen
                // we show the form to bypass the issue
                Form.Show();
                IsBorderless = true;
                Form.WindowState = FormWindowState.Maximized;
                _lastFormState = FormWindowState.Maximized;
            }

            IsFullScreen = true;
            HardwareModeSwitch = pp.HardwareModeSwitch;

            _switchingFullScreen = false;
        }


        [DllImport("user32.dll")]
        static extern bool RedrawWindow(IntPtr hWnd, IntPtr lprcUpdate, IntPtr hrgnUpdate, uint flags);

        private void ExitFullScreen()
        {
            _switchingFullScreen = true;

            _platform.Game.GraphicsDevice.ClearHardwareFullscreen();

            IsBorderless = false;
            Form.WindowState = FormWindowState.Normal;
            _lastFormState = FormWindowState.Normal;
            Form.Location = _locationBeforeFullScreen;
            IsFullScreen = false;

            // Windows does not always correctly redraw the desktop when exiting soft full screen, so force a redraw
            if (!HardwareModeSwitch)
                RedrawWindow(IntPtr.Zero, IntPtr.Zero, IntPtr.Zero, 1);

            _switchingFullScreen = false;
        }

        private void MinimizeFullScreen()
        {
            _switchingFullScreen = true;

            _platform.Game.GraphicsDevice.ClearHardwareFullscreen();

            IsBorderless = false;
            Form.WindowState = FormWindowState.Minimized;
            _lastFormState = FormWindowState.Minimized;
            Form.Location = _locationBeforeFullScreen;
            IsFullScreen = false;

            // Windows does not always correctly redraw the desktop when exiting soft full screen, so force a redraw
            if (!HardwareModeSwitch)
                RedrawWindow(IntPtr.Zero, IntPtr.Zero, IntPtr.Zero, 1);

            _switchingFullScreen = false;
        }
    }
}
<|MERGE_RESOLUTION|>--- conflicted
+++ resolved
@@ -428,15 +428,13 @@
             _wasMoved = true;
             if (Game.Window == this)
             {
-<<<<<<< HEAD
                 try
                 {
                     UpdateBackBufferSize();
 
                     // the display that the window is on might have changed, so we need to
                     // check and possibly update the Adapter of the GraphicsDevice
-                    if (Game.GraphicsDevice != null)
-                        Game.GraphicsDevice.RefreshAdapter();
+                    RefreshAdapter();
                 }
                 catch (SharpDXException e)
                 {
@@ -457,10 +455,6 @@
                         throw;
                     }
                 }
-=======
-                UpdateBackBufferSize();
-                RefreshAdapter();
->>>>>>> 0146cf60
             }
 
             OnClientSizeChanged();
@@ -498,54 +492,25 @@
 
         internal void RunLoop()
         {
-<<<<<<< HEAD
-            // https://bugzilla.novell.com/show_bug.cgi?id=487896
-            // Since there's existing bug from implementation with mono WinForms since 09'
-            // Application.Idle is not working as intended
-            // So we're just going to emulate Application.Run just like Microsoft implementation
-            Form.Show();
-
-            var nativeMsg = new NativeMessage();
-            while (Form != null && Form.IsDisposed == false)
-            {
-                if (PeekMessage(out nativeMsg, IntPtr.Zero, 0, 0, 0))
-                {
-                    Application.DoEvents();
-
-                    if (nativeMsg.msg == WM_QUIT)
-                        break;
-
-                    continue;
-                }
-                UpdateWindows();
-
-                // We might have been made to exit by the message handling above.
-                // This would make Game null.
-                if (Game != null)
-                {
-                    Game.Tick();
-                }
-            }
-=======
             Application.Idle += TickOnIdle;
             Application.Run(Form);
             Application.Idle -= TickOnIdle;
->>>>>>> 0146cf60
-
-            // We need to remove the WM_QUIT message in the message
-            // pump as it will keep us from restarting on this
+
+            // We need to remove the WM_QUIT message in the message 
+            // pump as it will keep us from restarting on this 
             // same thread.
             //
             // This is critical for some NUnit runners which
             // typically will run all the tests on the same
             // process/thread.
             var msg = new NativeMessage();
-            do {
+            do
+            {
                 if (msg.msg == WM_QUIT)
                     break;
 
                 Thread.Sleep(100);
-            }
+            } 
             while (PeekMessage(out msg, IntPtr.Zero, 0, 1 << 5, 1));
         }
 
@@ -556,7 +521,10 @@
             do
             {
                 UpdateWindows();
-                Game.Tick();
+				if (Game != null)
+				{
+                	Game.Tick();
+				}
             }
             while (!PeekMessage(out nativeMsg, IntPtr.Zero, 0, 0, 0) && Form != null && Form.IsDisposed == false);
         }
