﻿// MonoGame - Copyright (C) The MonoGame Team
// This file is subject to the terms and conditions defined in
// file 'LICENSE.txt', which is part of this source code package.

using System;
using System.Collections.Generic;
using System.Drawing;
using System.Reflection;
using System.Runtime.InteropServices;
using System.Threading;
using System.Windows.Forms;
using Microsoft.Xna.Framework;
using Microsoft.Xna.Framework.Input;
using Microsoft.Xna.Framework.Input.Touch;
using Microsoft.Xna.Framework.Windows;
using ButtonState = Microsoft.Xna.Framework.Input.ButtonState;
using Point = System.Drawing.Point;
using Rectangle = Microsoft.Xna.Framework.Rectangle;
using XnaKey = Microsoft.Xna.Framework.Input.Keys;
using XnaPoint = Microsoft.Xna.Framework.Point;

namespace MonoGame.Framework
{
    public class WinFormsGameWindow : GameWindow, IDisposable
    {
<<<<<<< HEAD
        // Amendment: Added events for integrating our key processing logic with monogame.
        public event EventHandler<KeysEventArgs> TSKeyUp;
        public event EventHandler<KeysEventArgs> TSKeyDown;

        internal WinFormsGameForm _form;
=======
        internal WinFormsGameForm Form;
>>>>>>> 8e5a65e8

        static private ReaderWriterLockSlim _allWindowsReaderWriterLockSlim = new ReaderWriterLockSlim(LockRecursionPolicy.NoRecursion);
        static private List<WinFormsGameWindow> _allWindows = new List<WinFormsGameWindow>();

        private WinFormsGamePlatform _platform;

        private bool _isResizable;

        private bool _isBorderless;

        private bool _isMouseHidden;

        private bool _isMouseInBounds;

        // true if window position was moved either through code or by dragging/resizing the form
        private bool _wasMoved;

        #region Internal Properties

        internal Game Game { get; private set; }

        #endregion

        #region Public Properties

        public override IntPtr Handle { get { return Form.Handle; } }

        public override string ScreenDeviceName { get { return String.Empty; } }

        public override Rectangle ClientBounds
        {
            get
            {
                var position = Form.PointToScreen(Point.Empty);
                var size = Form.ClientSize;
                return new Rectangle(position.X, position.Y, size.Width, size.Height);
            }
        }

        public override bool AllowUserResizing
        {
            get { return _isResizable; }
            set
            {
                if (_isResizable != value)
                {
                    _isResizable = value;
                    Form.MaximizeBox = _isResizable;
                }
                else
                    return;
                if (_isBorderless)
                    return;
                Form.FormBorderStyle = _isResizable ? FormBorderStyle.Sizable : FormBorderStyle.FixedSingle;
            }
        }

        public override bool AllowAltF4
        {
             get { return base.AllowAltF4; }
             set
             {
                 Form.AllowAltF4 = value;
                 base.AllowAltF4 = value;
             }
        }

        public override DisplayOrientation CurrentOrientation
        {
            get { return DisplayOrientation.Default; }
        }

        public override XnaPoint Position
        {
            get { return new XnaPoint(Form.Location.X, Form.Location.Y); }
            set
            {
                _wasMoved = true;
                Form.Location = new Point(value.X, value.Y);
            }
        }

        protected internal override void SetSupportedOrientations(DisplayOrientation orientations)
        {
        }

        public override bool IsBorderless
        {
            get { return _isBorderless; }
            set
            {
                if (_isBorderless != value)
                    _isBorderless = value;
                else
                    return;
                if (_isBorderless)
                    Form.FormBorderStyle = FormBorderStyle.None;
                else
                    Form.FormBorderStyle = _isResizable ? FormBorderStyle.Sizable : FormBorderStyle.FixedSingle;
            }
        }

        #endregion

        internal WinFormsGameWindow(WinFormsGamePlatform platform)
        {
            _platform = platform;
            Game = platform.Game;

            Form = new WinFormsGameForm(this);
            Form.ClientSize = new Size(GraphicsDeviceManager.DefaultBackBufferWidth, GraphicsDeviceManager.DefaultBackBufferHeight);

            SetIcon();
            Title = Utilities.AssemblyHelper.GetDefaultWindowTitle();

            Form.MaximizeBox = false;
            Form.FormBorderStyle = FormBorderStyle.FixedSingle;
            Form.StartPosition = FormStartPosition.Manual;

            // Capture mouse events.
            Form.MouseWheel += OnMouseScroll;
            Form.MouseEnter += OnMouseEnter;
            Form.MouseLeave += OnMouseLeave;            

            Form.Activated += OnActivated;
            Form.Deactivate += OnDeactivate;
            Form.ResizeEnd += OnResizeEnd;

<<<<<<< HEAD
            _form.KeyPress += OnKeyPress;
            _form.KeyDown += OnKeyDown;
            _form.KeyUp += OnKeyUp;
=======
            Form.KeyPress += OnKeyPress;
>>>>>>> 8e5a65e8

            RegisterToAllWindows();

            Form.CenterOnPrimaryMonitor();
        }

        [DllImport("shell32.dll", CharSet = CharSet.Auto, BestFitMapping = false)]
        private static extern IntPtr ExtractIcon(IntPtr hInst, string exeFileName, int iconIndex);

        private void SetIcon()
        {
            // When running unit tests this can return null.
            var assembly = Assembly.GetEntryAssembly();
            if (assembly == null)
                return;
            var handle = ExtractIcon(IntPtr.Zero, assembly.Location, 0);
            if (handle != IntPtr.Zero)
                Form.Icon = Icon.FromHandle(handle);
        }

        ~WinFormsGameWindow()
        {
            Dispose(false);
        }

        private void RegisterToAllWindows()
        {
            _allWindowsReaderWriterLockSlim.EnterWriteLock();

            try
            {
                _allWindows.Add(this);
            }
            finally
            {
                _allWindowsReaderWriterLockSlim.ExitWriteLock();
            }
        }

        private void UnregisterFromAllWindows()
        {
            _allWindowsReaderWriterLockSlim.EnterWriteLock();

            try
            {
                _allWindows.Remove(this);
            }
            finally
            {
                _allWindowsReaderWriterLockSlim.ExitWriteLock();
            }
        }

        private void OnActivated(object sender, EventArgs eventArgs)
        {
            _platform.IsActive = true;
            Keyboard.SetActive(true);
        }

        private void OnDeactivate(object sender, EventArgs eventArgs)
        {
            _platform.IsActive = false;
            Keyboard.SetActive(false);
        }

        private void OnKeyDown(object sender, KeyEventArgs keyEventArgs)
        {
            var key = (XnaKey)keyEventArgs.KeyCode;

            // Amendment: raise our added event.
            EventHandler<KeysEventArgs> handler = TSKeyDown;
            if (handler != null)
            {
                handler(this, new KeysEventArgs(key));
            }
        }

        private void OnKeyUp(object sender, KeyEventArgs keyEventArgs)
        {
            var key = (XnaKey)keyEventArgs.KeyCode;

            // Amendment: raise our added event.
            EventHandler<KeysEventArgs> handler = TSKeyUp;
            if (handler != null)
            {
                handler(this, new KeysEventArgs(key));
            }
        }

        private void OnMouseScroll(object sender, MouseEventArgs mouseEventArgs)
        {
            MouseState.ScrollWheelValue += mouseEventArgs.Delta;
        }

        private void UpdateMouseState()
        {
            // If we call the form client functions before the form has
            // been made visible it will cause the wrong window size to
            // be applied at startup.
            if (!Form.Visible)
                return;

            var clientPos = Form.PointToClient(Control.MousePosition);
            var withinClient = Form.ClientRectangle.Contains(clientPos);
            var buttons = Control.MouseButtons;

            var previousState = MouseState.LeftButton;

            MouseState.X = clientPos.X;
            MouseState.Y = clientPos.Y;
            MouseState.LeftButton = (buttons & MouseButtons.Left) == MouseButtons.Left ? ButtonState.Pressed : ButtonState.Released;
            MouseState.MiddleButton = (buttons & MouseButtons.Middle) == MouseButtons.Middle ? ButtonState.Pressed : ButtonState.Released;
            MouseState.RightButton = (buttons & MouseButtons.Right) == MouseButtons.Right ? ButtonState.Pressed : ButtonState.Released;

            // Don't process touch state if we're not active 
            // and the mouse is within the client area.
            if (!_platform.IsActive || !withinClient)
                return;
            
            TouchLocationState? touchState = null;
            if (MouseState.LeftButton == ButtonState.Pressed)
                if (previousState == ButtonState.Released)
                    touchState = TouchLocationState.Pressed;
                else
                    touchState = TouchLocationState.Moved;
            else if (previousState == ButtonState.Pressed)
                touchState = TouchLocationState.Released;

            if (touchState.HasValue)
                TouchPanelState.AddEvent(0, touchState.Value, new Vector2(MouseState.X, MouseState.Y), true);
        }

        private void OnMouseEnter(object sender, EventArgs e)
        {
            _isMouseInBounds = true;
            if (!_platform.IsMouseVisible && !_isMouseHidden)
            {
                _isMouseHidden = true;
                Cursor.Hide();
            }
        }

        private void OnMouseLeave(object sender, EventArgs e)
        {
            _isMouseInBounds = false;
            if (_isMouseHidden)
            {
                _isMouseHidden = false;
                Cursor.Show();
            }
        }

        private void OnKeyPress(object sender, KeyPressEventArgs e)
        {
            OnTextInput(sender, new TextInputEventArgs(e.KeyChar));
        }

        internal void Initialize(int width, int height)
        {
            Form.ClientSize = new Size(width, height);
            if (!_wasMoved)
                Form.CenterOnPrimaryMonitor();
        }

        private void OnResizeEnd(object sender, EventArgs eventArgs)
        {
            _wasMoved = true;
            if (Game.Window == this)
            {
                var manager = Game.graphicsDeviceManager;
                if (manager.GraphicsDevice == null)
                    return;

                var newSize = Form.ClientSize;
                if (newSize.Width == manager.PreferredBackBufferWidth
                    && newSize.Height == manager.PreferredBackBufferHeight)
                    return;

                // Set the default new back buffer size and viewport, but this
                // can be overloaded by the two events below.
                manager.PreferredBackBufferWidth = newSize.Width;
                manager.PreferredBackBufferHeight = newSize.Height;
                manager.ApplyChanges();
            }

            // Set the new view state which will trigger the 
            // Game.ApplicationViewChanged event and signal
            // the client size changed event.
            OnClientSizeChanged();
        }

        protected override void SetTitle(string title)
        {
            Form.Text = title;
        }

        internal void RunLoop()
        {
            // https://bugzilla.novell.com/show_bug.cgi?id=487896
            // Since there's existing bug from implementation with mono WinForms since 09'
            // Application.Idle is not working as intended
            // So we're just going to emulate Application.Run just like Microsoft implementation
            Form.Show();

            var nativeMsg = new NativeMessage();
            while (Form != null && Form.IsDisposed == false)
            {
                if (PeekMessage(out nativeMsg, IntPtr.Zero, 0, 0, 0))
                {
                    Application.DoEvents();

                    if (nativeMsg.msg == WM_QUIT)
                        break;

                    continue;
                }

                UpdateWindows();

                // We might have been made to exit by the message handling above.
                // This would make Game null.
                if (Game != null)
                {
                    Game.Tick();
                }
            }

            // We need to remove the WM_QUIT message in the message 
            // pump as it will keep us from restarting on this 
            // same thread.
            //
            // This is critical for some NUnit runners which
            // typically will run all the tests on the same
            // process/thread.
            var msg = new NativeMessage();
            do {
                if (msg.msg == WM_QUIT)
                    break;

                Thread.Sleep(100);
<<<<<<< HEAD
            } while (PeekMessage(out msg, IntPtr.Zero, 0, 0, 1));
=======
            } 
            while (PeekMessage(out msg, IntPtr.Zero, 0, 1 << 5, 1));
>>>>>>> 8e5a65e8
        }

        internal void UpdateWindows()
        {
            _allWindowsReaderWriterLockSlim.EnterReadLock();

            try
            {
                // Update the mouse state for each window.
                foreach (var window in _allWindows)
                    if (window.Game == Game)
                        window.UpdateMouseState();
            }
            finally
            {
                _allWindowsReaderWriterLockSlim.ExitReadLock();
            }
        }

        private const uint WM_QUIT = 0x12;

        [StructLayout(LayoutKind.Sequential)]
        public struct NativeMessage
        {
            public IntPtr handle;
            public uint msg;
            public IntPtr wParam;
            public IntPtr lParam;
            public uint time;
            public System.Drawing.Point p;
        }

        internal void ChangeClientSize(Size clientBounds)
        {
            if(this.Form.ClientSize != clientBounds)
                this.Form.ClientSize = clientBounds;

            // if the window wasn't moved manually and it's resized, it should be centered
            if (!_wasMoved)
                Form.CenterOnPrimaryMonitor();
        }

        [System.Security.SuppressUnmanagedCodeSecurity] // We won't use this maliciously
        [DllImport("User32.dll", CharSet = CharSet.Auto)]
        private static extern bool PeekMessage(out NativeMessage msg, IntPtr hWnd, uint messageFilterMin, uint messageFilterMax, uint flags);

        #region Public Methods

        public void Dispose()
        {
            Dispose(true);
            GC.SuppressFinalize(this);
        }

        void Dispose(bool disposing)
        {
            if (disposing)
            {
                if (Form != null)
                {
                    UnregisterFromAllWindows(); 
                    Form.Dispose();
                    Form = null;
                }
            }
            _platform = null;
            Game = null;
            Mouse.Window = null;
        }

        public override void BeginScreenDeviceChange(bool willBeFullScreen)
        {
        }

        public override void EndScreenDeviceChange(string screenDeviceName, int clientWidth, int clientHeight)
        {
        }

        public void MouseVisibleToggled()
        {
            if (_platform.IsMouseVisible)
            {
                if (_isMouseHidden)
                {
                    Cursor.Show();
                    _isMouseHidden = false;
                }
            }
            else if (!_isMouseHidden && _isMouseInBounds)
            {
                Cursor.Hide();
                _isMouseHidden = true;
            }
        }

        #endregion
    }
}
<|MERGE_RESOLUTION|>--- conflicted
+++ resolved
@@ -23,15 +23,11 @@
 {
     public class WinFormsGameWindow : GameWindow, IDisposable
     {
-<<<<<<< HEAD
         // Amendment: Added events for integrating our key processing logic with monogame.
         public event EventHandler<KeysEventArgs> TSKeyUp;
         public event EventHandler<KeysEventArgs> TSKeyDown;
 
-        internal WinFormsGameForm _form;
-=======
         internal WinFormsGameForm Form;
->>>>>>> 8e5a65e8
 
         static private ReaderWriterLockSlim _allWindowsReaderWriterLockSlim = new ReaderWriterLockSlim(LockRecursionPolicy.NoRecursion);
         static private List<WinFormsGameWindow> _allWindows = new List<WinFormsGameWindow>();
@@ -160,13 +156,9 @@
             Form.Deactivate += OnDeactivate;
             Form.ResizeEnd += OnResizeEnd;
 
-<<<<<<< HEAD
-            _form.KeyPress += OnKeyPress;
+            Form.KeyPress += OnKeyPress;
             _form.KeyDown += OnKeyDown;
             _form.KeyUp += OnKeyUp;
-=======
-            Form.KeyPress += OnKeyPress;
->>>>>>> 8e5a65e8
 
             RegisterToAllWindows();
 
@@ -407,12 +399,8 @@
                     break;
 
                 Thread.Sleep(100);
-<<<<<<< HEAD
-            } while (PeekMessage(out msg, IntPtr.Zero, 0, 0, 1));
-=======
             } 
             while (PeekMessage(out msg, IntPtr.Zero, 0, 1 << 5, 1));
->>>>>>> 8e5a65e8
         }
 
         internal void UpdateWindows()
