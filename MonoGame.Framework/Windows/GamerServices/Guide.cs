--- conflicted
+++ resolved
@@ -71,9 +71,6 @@
 #endif
 #endif
 
-#if WINDOWS_UAP
-using Windows.Services.Store; //need to check if trial or not
-#endif
 #endregion Using clause
 
 namespace Microsoft.Xna.Framework.GamerServices
@@ -95,33 +92,22 @@
         {
 #if WINDOWS_STOREAPP || WINDOWS_UAP
             _dispatcher = Windows.ApplicationModel.Core.CoreApplication.MainView.CoreWindow.Dispatcher;
-#endif
-            //Windows UAP does not have currentapp.licenseinformation
-#if WINDOWS_STOREAPP
+
+
             var licenseInformation = CurrentApp.LicenseInformation;
             licenseInformation.LicenseChanged += () => isTrialMode = !licenseInformation.IsActive || licenseInformation.IsTrial;
-<<<<<<< HEAD
             isTrialMode = !licenseInformation.IsActive || licenseInformation.IsTrial;
 #elif WINDOWS_UAP
 
-=======
-#elif WINDOWS_UAP
-            
->>>>>>> dd07c4e1
             var contex = StoreContext.GetDefault(); //get contex
             var task = Task.Run(async () =>
             {
                 return await contex.GetAppLicenseAsync(); //run the get license task
             });
             StoreAppLicense licenseInformation = task.Result; //get the app license
-<<<<<<< HEAD
             isTrialMode = !licenseInformation.IsActive || licenseInformation.IsTrial;
 #endif
 
-=======
-#endif
-            isTrialMode = !licenseInformation.IsActive || licenseInformation.IsTrial;
->>>>>>> dd07c4e1
         }
 
 		delegate string ShowKeyboardInputDelegate(
