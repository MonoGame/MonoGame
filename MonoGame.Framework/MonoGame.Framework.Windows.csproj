--- conflicted
+++ resolved
@@ -102,11 +102,7 @@
     <Compile Include="Graphics\GraphicsCapabilities.cs" />
     <Compile Include="Graphics\IRenderTarget.cs" />
     <Compile Include="Graphics\PackedVector\HalfVector4.cs" />
-<<<<<<< HEAD
-=======
-    <Compile Include="Graphics\PackedVector\Short4.cs" />
     <Compile Include="Graphics\RenderTarget3D.cs" />
->>>>>>> 878e9fdc
     <Compile Include="Graphics\RenderTargetCube.cs" />
     <Compile Include="Graphics\Shader\ConstantBufferCollection.cs" />
     <Compile Include="Input\Mouse.cs" />
