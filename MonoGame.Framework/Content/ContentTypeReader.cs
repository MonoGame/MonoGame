--- conflicted
+++ resolved
@@ -132,15 +132,8 @@
             if (File.Exists(fileName))
 				return fileName;
 #endif
-<<<<<<< HEAD
-			// Check the file extension
-			if (!string.IsNullOrEmpty(Path.GetExtension(fileName)))
-				return null;
 #endif	
 #if !PORTABLE
-=======
-			
->>>>>>> 60a1ee1a
             foreach (string ext in extensions)
             {
 			    // Concat the file name with valid extensions
