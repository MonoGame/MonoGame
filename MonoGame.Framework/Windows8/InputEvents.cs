﻿// MonoGame - Copyright (C) The MonoGame Team
// This file is subject to the terms and conditions defined in
// file 'LICENSE.txt', which is part of this source code package.

using System;
using System.Collections.Generic;
using Microsoft.Xna.Framework.Input;
using Microsoft.Xna.Framework.Input.Touch;
using Windows.Devices.Input;
using Windows.Graphics.Display;
using Windows.System.Threading;
using Windows.UI.Core;
using Windows.UI.Input;
using Windows.UI.Xaml;
using Windows.UI.Xaml.Controls;
using Windows.UI.Xaml.Input;

namespace Microsoft.Xna.Framework
{
    internal class InputEvents
    {
        private readonly TouchQueue _touchQueue;

        // To convert from DIPs (device independent pixels) to actual screen resolution pixels.
        private static float _currentDipFactor;

        public InputEvents(CoreWindow window, UIElement inputElement, TouchQueue touchQueue)
        {
            _touchQueue = touchQueue;

            // The key events are always tied to the window as those will
            // only arrive here if some other control hasn't gotten it.
            window.KeyDown += CoreWindow_KeyDown;
            window.KeyUp += CoreWindow_KeyUp;
            window.VisibilityChanged += CoreWindow_VisibilityChanged;
            window.Activated += CoreWindow_Activated;
            window.SizeChanged += CoreWindow_SizeChanged;

            DisplayInformation.GetForCurrentView().DpiChanged += InputEvents_DpiChanged;
            _currentDipFactor = DisplayInformation.GetForCurrentView().LogicalDpi / 96.0f;

            if (inputElement is SwapChainPanel || inputElement is SwapChainBackgroundPanel)
            {
                // Create a thread to precess input events.
                var workItemHandler = new WorkItemHandler((action) =>
                {
                    var inputDevices = CoreInputDeviceTypes.Mouse | CoreInputDeviceTypes.Pen | CoreInputDeviceTypes.Touch;

                    CoreIndependentInputSource coreIndependentInputSource;
                    if (inputElement is SwapChainBackgroundPanel)
                        coreIndependentInputSource = ((SwapChainBackgroundPanel)inputElement).CreateCoreIndependentInputSource(inputDevices);
                    else
                        coreIndependentInputSource = ((SwapChainPanel)inputElement).CreateCoreIndependentInputSource(inputDevices);

                    coreIndependentInputSource.PointerPressed += CoreWindow_PointerPressed;
                    coreIndependentInputSource.PointerMoved += CoreWindow_PointerMoved;
                    coreIndependentInputSource.PointerReleased += CoreWindow_PointerReleased;
                    coreIndependentInputSource.PointerWheelChanged += CoreWindow_PointerWheelChanged;

                    coreIndependentInputSource.Dispatcher.ProcessEvents(CoreProcessEventsOption.ProcessUntilQuit);
                });
                var inputWorker = ThreadPool.RunAsync(workItemHandler, WorkItemPriority.High, WorkItemOptions.TimeSliced);
            }

            if (inputElement != null)
            {
                // If we have an input UIElement then we bind input events
                // to it else we'll get events for overlapping XAML controls.
                inputElement.PointerPressed += UIElement_PointerPressed;
                inputElement.PointerReleased += UIElement_PointerReleased;
                inputElement.PointerCanceled += UIElement_PointerReleased;
                inputElement.PointerMoved += UIElement_PointerMoved;
                inputElement.PointerWheelChanged += UIElement_PointerWheelChanged;
            }
            else
            {
                // If we only have a CoreWindow then use it for input events.
                window.PointerPressed += CoreWindow_PointerPressed;
                window.PointerReleased += CoreWindow_PointerReleased;
                window.PointerMoved += CoreWindow_PointerMoved;
                window.PointerWheelChanged += CoreWindow_PointerWheelChanged;
            }
        }

        private void InputEvents_DpiChanged(DisplayInformation sender, object args)
        {
            _currentDipFactor = DisplayInformation.GetForCurrentView().LogicalDpi / 96.0f;
        }

        #region UIElement Events

        private void UIElement_PointerPressed(object sender, PointerRoutedEventArgs args)
        {
            //Capture this pointer so we continue getting events even if it is dragged off us
            ((UIElement)sender).CapturePointer(args.Pointer);

            var pointerPoint = args.GetCurrentPoint(null);
            PointerPressed(pointerPoint, sender as UIElement, args.Pointer);
            args.Handled = true;
        }

        private void UIElement_PointerMoved(object sender, PointerRoutedEventArgs args)
        {
            var pointerPoint = args.GetCurrentPoint(null);
            PointerMoved(pointerPoint);
            args.Handled = true;
        }

        private void UIElement_PointerReleased(object sender, PointerRoutedEventArgs args)
        {
            ((UIElement)sender).ReleasePointerCapture(args.Pointer);

            var pointerPoint = args.GetCurrentPoint(null);
            PointerReleased(pointerPoint, sender as UIElement, args.Pointer);
            args.Handled = true;
        }

        private void UIElement_PointerWheelChanged(object sender, PointerRoutedEventArgs args)
        {
            var pointerPoint = args.GetCurrentPoint(null);
            UpdateMouse(pointerPoint);
            args.Handled = true;
        }

        #endregion // UIElement Events

        #region CoreWindow Events

        private void CoreWindow_PointerPressed(object sender, PointerEventArgs args)
        {
            PointerPressed(args.CurrentPoint, null, null);
            args.Handled = true;
        }

        private void CoreWindow_PointerMoved(object sender, PointerEventArgs args)
        {
            PointerMoved(args.CurrentPoint);
            args.Handled = true;
        }

        private void CoreWindow_PointerReleased(object sender, PointerEventArgs args)
        {
            PointerReleased(args.CurrentPoint, null, null);
            args.Handled = true;
        }

        private void CoreWindow_PointerWheelChanged(object sender, PointerEventArgs args)
        {
            UpdateMouse(args.CurrentPoint);
            args.Handled = true;
        }

        #endregion // CoreWindow Events

        private void PointerPressed(PointerPoint pointerPoint, UIElement target, Pointer pointer)
        {
            var pos = new Vector2((float)pointerPoint.Position.X, (float)pointerPoint.Position.Y) * _currentDipFactor;

            var isTouch = pointerPoint.PointerDevice.PointerDeviceType == PointerDeviceType.Touch;

            _touchQueue.Enqueue((int)pointerPoint.PointerId, TouchLocationState.Pressed, pos, !isTouch);

            if (!isTouch)
            {
                // Mouse or stylus event.
                UpdateMouse(pointerPoint);

                // Capture future pointer events until a release.		
                if (target != null)
                    target.CapturePointer(pointer);
            }
        }

        private void PointerMoved(PointerPoint pointerPoint)
        {
            var pos = new Vector2((float)pointerPoint.Position.X, (float)pointerPoint.Position.Y) * _currentDipFactor;

            var isTouch = pointerPoint.PointerDevice.PointerDeviceType == PointerDeviceType.Touch;
            var touchIsDown = pointerPoint.IsInContact;

            if (touchIsDown)
            {
                _touchQueue.Enqueue((int)pointerPoint.PointerId, TouchLocationState.Moved, pos, !isTouch);
            }

            if (!isTouch)
            {
                // Mouse or stylus event.
                UpdateMouse(pointerPoint);
            }
        }

        private void PointerReleased(PointerPoint pointerPoint, UIElement target, Pointer pointer)
        {
            var pos = new Vector2((float)pointerPoint.Position.X, (float)pointerPoint.Position.Y) * _currentDipFactor;

            var isTouch = pointerPoint.PointerDevice.PointerDeviceType == PointerDeviceType.Touch;

            _touchQueue.Enqueue((int)pointerPoint.PointerId, TouchLocationState.Released, pos, !isTouch);

            if (!isTouch)
            {
                // Mouse or stylus event.
                UpdateMouse(pointerPoint);

                // Release the captured pointer.
                if (target != null)
                    target.ReleasePointerCapture(pointer);
            }
        }

        private static void UpdateMouse(PointerPoint point)
        {
            var x = (int)(point.Position.X * _currentDipFactor);
            var y = (int)(point.Position.Y * _currentDipFactor);

            var state = point.Properties;

<<<<<<< HEAD
            int verticalScrollDelta = 0;
            int horizontalScrollDelta = 0;

            if (state.IsHorizontalMouseWheel)
                horizontalScrollDelta = state.MouseWheelDelta;
            else
                verticalScrollDelta = state.MouseWheelDelta;

            Mouse.PrimaryWindow.MouseState = new MouseState(x, y, 
                Mouse.PrimaryWindow.MouseState.ScrollWheelValue + verticalScrollDelta,
=======
            Mouse.PrimaryWindow.MouseState = new MouseState(x, y,
                Mouse.PrimaryWindow.MouseState.ScrollWheelValue + state.MouseWheelDelta,
>>>>>>> 16e2dc79
                state.IsLeftButtonPressed ? ButtonState.Pressed : ButtonState.Released,
                state.IsMiddleButtonPressed ? ButtonState.Pressed : ButtonState.Released,
                state.IsRightButtonPressed ? ButtonState.Pressed : ButtonState.Released,
                state.IsXButton1Pressed ? ButtonState.Pressed : ButtonState.Released,
                state.IsXButton2Pressed ? ButtonState.Pressed : ButtonState.Released,
                Mouse.PrimaryWindow.MouseState.HorizontalScrollWheelValue + horizontalScrollDelta);
        }

        public void UpdateState()
        {
            // Update the keyboard state.
            Keyboard.UpdateState();
        }

        private static Keys KeyTranslate(Windows.System.VirtualKey inkey, CorePhysicalKeyStatus keyStatus)
        {
            switch (inkey)
            {
                // WinRT does not distinguish between left/right keys
                // We have to check for special keys such as control/shift/alt/ etc
                case Windows.System.VirtualKey.Control:
                    // we can detect right Control by checking the IsExtendedKey value.
                    return (keyStatus.IsExtendedKey) ? Keys.RightControl : Keys.LeftControl;
                case Windows.System.VirtualKey.Shift:
                    // we can detect right shift by checking the scancode value.
                    // left shift is 0x2A, right shift is 0x36. IsExtendedKey is always false.
                    return (keyStatus.ScanCode == 0x36) ? Keys.RightShift : Keys.LeftShift;
                // Note that the Alt key is now refered to as Menu.
                // ALT key doesn't get fired by KeyUp/KeyDown events.
                // One solution could be to check CoreWindow.GetKeyState(...) on every tick.
                case Windows.System.VirtualKey.Menu:
                    return Keys.LeftAlt;

                default:
                    return (Keys)inkey;
            }
        }

        private void CoreWindow_KeyUp(object sender, KeyEventArgs args)
        {
            var xnaKey = KeyTranslate(args.VirtualKey, args.KeyStatus);

            Keyboard.ClearKey(xnaKey);
        }

        private void CoreWindow_KeyDown(object sender, KeyEventArgs args)
        {
            var xnaKey = KeyTranslate(args.VirtualKey, args.KeyStatus);

            Keyboard.SetKey(xnaKey);
        }

        private void CoreWindow_SizeChanged(CoreWindow sender, WindowSizeChangedEventArgs args)
        {
            // If the window is resized then also 
            // drop any current key states.
            Keyboard.Clear();

            // required of input can stop working if we change focus
            Window.Current.CoreWindow.IsInputEnabled = true;
            CoreWindow.GetForCurrentThread().IsInputEnabled = true;
        }

        private void CoreWindow_Activated(CoreWindow sender, WindowActivatedEventArgs args)
        {
            // Forget about the held keys when we lose focus as we don't
            // receive key events for them while we are in the background
            if (args.WindowActivationState == CoreWindowActivationState.Deactivated)
                Keyboard.Clear();

            // required of input can stop working if we change focus
            Window.Current.CoreWindow.IsInputEnabled = true;
            CoreWindow.GetForCurrentThread().IsInputEnabled = true;
        }

        private void CoreWindow_VisibilityChanged(CoreWindow sender, VisibilityChangedEventArgs args)
        {
            // Forget about the held keys when we disappear as we don't
            // receive key events for them while we are in the background
            if (!args.Visible)
                Keyboard.Clear();

            // required of input can stop working if we change focus
            Window.Current.CoreWindow.IsInputEnabled = true;
            CoreWindow.GetForCurrentThread().IsInputEnabled = true;
        }
    }
}<|MERGE_RESOLUTION|>--- conflicted
+++ resolved
@@ -216,7 +216,6 @@
 
             var state = point.Properties;
 
-<<<<<<< HEAD
             int verticalScrollDelta = 0;
             int horizontalScrollDelta = 0;
 
@@ -227,10 +226,6 @@
 
             Mouse.PrimaryWindow.MouseState = new MouseState(x, y, 
                 Mouse.PrimaryWindow.MouseState.ScrollWheelValue + verticalScrollDelta,
-=======
-            Mouse.PrimaryWindow.MouseState = new MouseState(x, y,
-                Mouse.PrimaryWindow.MouseState.ScrollWheelValue + state.MouseWheelDelta,
->>>>>>> 16e2dc79
                 state.IsLeftButtonPressed ? ButtonState.Pressed : ButtonState.Released,
                 state.IsMiddleButtonPressed ? ButtonState.Pressed : ButtonState.Released,
                 state.IsRightButtonPressed ? ButtonState.Pressed : ButtonState.Released,
