// MonoGame - Copyright (C) MonoGame Foundation, Inc
// This file is subject to the terms and conditions defined in
// file 'LICENSE.txt', which is part of this source code package.

using Microsoft.Xna.Framework.Input;
using Microsoft.Xna.Framework.Input.Touch;
using System;
using System.ComponentModel;

namespace Microsoft.Xna.Framework
{
    /// <summary>
    /// The system window used by a <see cref="Game"/>.
    /// </summary>
	public abstract class GameWindow
	{
		#region Properties

	    /// <summary>
	    /// Indicates if users can resize this <see cref="GameWindow"/>.
	    /// </summary>
		[DefaultValue(false)]
		public abstract bool AllowUserResizing { get; set; }

	    /// <summary>
	    /// The client rectangle of the <see cref="GameWindow"/>.
	    /// </summary>
		public abstract Rectangle ClientBounds { get; }

	    internal bool _allowAltF4 = true;

        /// <summary>
        /// Gets or sets a bool that enables usage of Alt+F4 for window closing on desktop platforms. Value is true by default.
        /// </summary>
        public virtual bool AllowAltF4 { get { return _allowAltF4; } set { _allowAltF4 = value; } }

        /// <summary>
        /// The location of this window on the desktop, eg: global coordinate space
        /// which stretches across all screens.
        /// 
        /// May be zero on platforms where it is not supported.
        /// </summary>
        public abstract Point Position { get; set; }

	    /// <summary>
	    /// The display orientation on a mobile device.
	    /// </summary>
		public abstract DisplayOrientation CurrentOrientation { get; }

	    /// <summary>
	    /// The handle to the window used by the backend windowing service.
		///
		/// For WindowsDX this is the Win32 window handle (HWND).
		/// For DesktopGL this is the SDL window handle.
	    /// </summary>
		public abstract IntPtr Handle { get; }

	    /// <summary>
	    /// The name of the screen the window is currently on.
	    /// </summary>
		public abstract string ScreenDeviceName { get; }

		private string _title;
        /// <summary>
        /// Gets or sets the title of the game window.
        /// </summary>
        public string Title {
			get { return _title; }
			set {
				if (_title != value) {
					SetTitle(value);
					_title = value;
				}
			}
		}

        /// <summary>
        /// Determines whether the border of the window is visible. Currently only supported on the WindowsDX and DesktopGL platforms.
        /// </summary>
        /// <exception cref="System.NotImplementedException">
        /// Thrown when trying to use this property on a platform other than WinowsDX or DesktopGL.
        /// </exception>
        public virtual bool IsBorderless
        {
            get
            {
                return false;
            }
            set
            {
                throw new NotImplementedException();
            }
        }

        internal MouseState MouseState;
	    internal TouchPanelState TouchPanelState;

	    /// <summary>
	    /// Create a <see cref="GameWindow"/>.
	    /// </summary>
        protected GameWindow()
        {
            TouchPanelState = new TouchPanelState(this);
        }

		#endregion Properties

		#region Events

	    /// <summary>
	    /// Raised when the user resized the window or the window switches from fullscreen mode to
	    /// windowed mode or vice versa.
	    /// </summary>
		public event EventHandler<EventArgs> ClientSizeChanged;

	    /// <summary>
	    /// Raised when <see cref="CurrentOrientation"/> changed.
	    /// </summary>
		public event EventHandler<EventArgs> OrientationChanged;

	    /// <summary>
	    /// Raised when <see cref="ScreenDeviceName"/> changed.
	    /// </summary>
		public event EventHandler<EventArgs> ScreenDeviceNameChanged;

#if WINDOWS || DESKTOPGL|| ANGLE || NATIVE

        /// <summary>
		/// Use this event to user text input.
		/// 
		/// This event is not raised by noncharacter keys except control characters such as backspace, tab, carriage return and escape.
		/// This event also supports key repeat.
		/// </summary>
		/// <remarks>
		/// This event is only supported on desktop platforms.
		/// </remarks>
		public event EventHandler<TextInputEventArgs> TextInput;

        internal bool IsTextInputHandled { get { return TextInput != null; } }

        /// <summary>
        /// Buffered keyboard KeyDown event.
        /// </summary>
		public event EventHandler<InputKeyEventArgs> KeyDown;

        /// <summary>
        /// Buffered keyboard KeyUp event.
        /// </summary>
        public event EventHandler<InputKeyEventArgs> KeyUp;

#endif

        /// <summary>
        /// This event is raised when user drops a file into the game window
        /// </summary>
        /// <remarks>
        /// This event is only supported on desktop platforms.
        /// </remarks>
        public event EventHandler<FileDropEventArgs> FileDrop;

        #endregion Events

        /// <summary>
        /// Called before a game switches from windowed to full screen mode or vice versa.
        /// </summary>
        /// <param name="willBeFullScreen">Indicates what mode the game will switch to.</param>
        public abstract void BeginScreenDeviceChange (bool willBeFullScreen);

	    /// <summary>
	    /// Called when a transition from windowed to full screen or vice versa ends, or when
	    /// the <see cref="Graphics.GraphicsDevice"/> is reset.
	    /// </summary>
	    /// <param name="screenDeviceName">Name of the screen to move the window to.</param>
	    /// <param name="clientWidth">The new width of the client rectangle.</param>
	    /// <param name="clientHeight">The new height of the client rectangle.</param>
		public abstract void EndScreenDeviceChange (
			string screenDeviceName, int clientWidth, int clientHeight);

	    /// <summary>
	    /// Called when a transition from windowed to full screen or vice versa ends, or when
	    /// the <see cref="Graphics.GraphicsDevice"/> is reset.
	    /// </summary>
	    /// <param name="screenDeviceName">Name of the screen to move the window to.</param>
		public void EndScreenDeviceChange (string screenDeviceName)
		{
			EndScreenDeviceChange(screenDeviceName, ClientBounds.Width, ClientBounds.Height);
		}

	    /// <summary>
	    /// Called when the window gains focus.
	    /// </summary>
		protected void OnActivated ()
		{
		}

		internal void OnClientSizeChanged ()
		{
            EventHelpers.Raise(this, ClientSizeChanged, EventArgs.Empty);
		}

	    /// <summary>
	    /// Called when the window loses focus.
	    /// </summary>
		protected void OnDeactivated ()
		{
		}
         
	    /// <summary>
	    /// Called when <see cref="CurrentOrientation"/> changed. Raises the <see cref="OnOrientationChanged"/> event.
	    /// </summary>
		protected void OnOrientationChanged ()
		{
            EventHelpers.Raise(this, OrientationChanged, EventArgs.Empty);
		}

        /// <summary>
        /// Called when the window needs to be painted.
        /// </summary>
		protected void OnPaint ()
		{
		}

	    /// <summary>
	    /// Called when <see cref="ScreenDeviceName"/> changed. Raises the <see cref="ScreenDeviceNameChanged"/> event.
	    /// </summary>
		protected void OnScreenDeviceNameChanged ()
		{
            EventHelpers.Raise(this, ScreenDeviceNameChanged, EventArgs.Empty);
		}

#if WINDOWS || DESKTOPGL || ANGLE || NATIVE

	    /// <summary>
	    /// Called when the window receives text input. Raises the <see cref="TextInput"/> event.
	    /// </summary>
	    /// <param name="e">Parameters to the <see cref="TextInput"/> event.</param>
		internal void OnTextInput(TextInputEventArgs e)
		{
            EventHelpers.Raise(this, TextInput, e);
		}
        internal void OnKeyDown(InputKeyEventArgs e)
	    {
            EventHelpers.Raise(this, KeyDown, e);
	    }
        internal void OnKeyUp(InputKeyEventArgs e)
	    {
            EventHelpers.Raise(this, KeyUp, e);
	    }
#endif

        internal void OnFileDrop(FileDropEventArgs e)
        {
            EventHelpers.Raise(this, FileDrop, e);
        }

        /// <summary>
        /// Sets the supported display orientations.
        /// </summary>
        /// <param name="orientations">Supported display orientations</param>
        protected internal abstract void SetSupportedOrientations (DisplayOrientation orientations);

	    /// <summary>
	    /// Set the title of this window to the given string.
	    /// </summary>
	    /// <param name="title">The new title of the window.</param>
		protected abstract void SetTitle (string title);

#if DIRECTX && WINDOWS
<<<<<<< HEAD
    
        /// <summary>
        /// Create an additional window. Only available in WindowsDX.
        /// </summary>
        /// <param name="game">a reference to the game class.</param>
        /// <param name="width">The width of the new window.</param>
        /// <param name="height">The height of the new window.</param>
        /// <param name="show">Display the window imediately. Optional<see cref="Show"/></param>
        /// <remarks> The visibility default follows the upstream defaults. </remarks>
        public static GameWindow Create(Game game, int width, int height, bool? show = null)
=======
        /// <summary>
        /// Create a <see cref="GameWindow"/> based on the given <see cref="Game"/> and a fixed starting size.
        /// </summary>
        /// <param name="game">The <see cref="Game"/> to create the <see cref="GameWindow"/> for.</param>
        /// <param name="width">Initial pixel width to set for the <see cref="GameWindow"/>.</param>
        /// <param name="height">Initial pixel height to set for the <see cref="GameWindow"/>.</param>
        public static GameWindow Create(Game game, int width, int height)
>>>>>>> d15dda73
        {
            var window = new MonoGame.Framework.WinFormsGameWindow((MonoGame.Framework.WinFormsGamePlatform)game.Platform);
            window.Initialize(width, height);
            if(show.HasValue)
                window.Form.Visible = show.Value;

            return window;
        }
        
        /// <summary>
        /// Make a new window visible. Only available in WindowsDX.
        /// </summary>
        public void Show()
        {
            // sanity check for cast
            if (this is MonoGame.Framework.WinFormsGameWindow)
            {
                ((MonoGame.Framework.WinFormsGameWindow)this).Form.Visible = true;
            }
        }
#endif
    }
}<|MERGE_RESOLUTION|>--- conflicted
+++ resolved
@@ -266,8 +266,6 @@
 		protected abstract void SetTitle (string title);
 
 #if DIRECTX && WINDOWS
-<<<<<<< HEAD
-    
         /// <summary>
         /// Create an additional window. Only available in WindowsDX.
         /// </summary>
@@ -277,15 +275,6 @@
         /// <param name="show">Display the window imediately. Optional<see cref="Show"/></param>
         /// <remarks> The visibility default follows the upstream defaults. </remarks>
         public static GameWindow Create(Game game, int width, int height, bool? show = null)
-=======
-        /// <summary>
-        /// Create a <see cref="GameWindow"/> based on the given <see cref="Game"/> and a fixed starting size.
-        /// </summary>
-        /// <param name="game">The <see cref="Game"/> to create the <see cref="GameWindow"/> for.</param>
-        /// <param name="width">Initial pixel width to set for the <see cref="GameWindow"/>.</param>
-        /// <param name="height">Initial pixel height to set for the <see cref="GameWindow"/>.</param>
-        public static GameWindow Create(Game game, int width, int height)
->>>>>>> d15dda73
         {
             var window = new MonoGame.Framework.WinFormsGameWindow((MonoGame.Framework.WinFormsGamePlatform)game.Platform);
             window.Initialize(width, height);
