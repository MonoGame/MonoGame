--- conflicted
+++ resolved
@@ -203,20 +203,9 @@
     public delegate int d_sdl_pumpevents();
     public static d_sdl_pumpevents PumpEvents = FuncLoader.LoadFunction<d_sdl_pumpevents>(NativeLibrary, "SDL_PumpEvents");
 
-<<<<<<< HEAD
-    [DllImport(NativeLibName, CallingConvention = CallingConvention.Cdecl, EntryPoint = "SDL_PeepEvents")]
-    public static extern int PeepEvents(
-        [Out()] [MarshalAs(UnmanagedType.LPArray, ArraySubType = UnmanagedType.Struct, SizeParamIndex = 1)]
-        Event[] events,
-        int numevents,
-        EventAction action,
-        EventType minType,
-        EventType maxType);
-=======
     [UnmanagedFunctionPointer(CallingConvention.Cdecl)]
     private delegate IntPtr d_sdl_creatergbsurfacefrom(IntPtr pixels, int width, int height, int depth, int pitch, uint rMask, uint gMask, uint bMask, uint aMask);
     private static d_sdl_creatergbsurfacefrom SDL_CreateRGBSurfaceFrom = FuncLoader.LoadFunction<d_sdl_creatergbsurfacefrom>(NativeLibrary, "SDL_CreateRGBSurfaceFrom");
->>>>>>> 0146cf60
 
     public static IntPtr CreateRGBSurfaceFrom(byte[] pixels, int width, int height, int depth, int pitch, uint rMask, uint gMask, uint bMask, uint aMask)
     {
@@ -459,17 +448,12 @@
         public delegate bool d_sdl_getwindowwminfo(IntPtr window, ref SDL_SysWMinfo sysWMinfo);
         public static d_sdl_getwindowwminfo GetWindowWMInfo = FuncLoader.LoadFunction<d_sdl_getwindowwminfo>(NativeLibrary, "SDL_GetWindowWMInfo");
 
-<<<<<<< HEAD
-        [DllImport(NativeLibName, CallingConvention = CallingConvention.Cdecl, EntryPoint = "SDL_GetWindowWMInfo")]
-        public static extern bool GetWindowWMInfo(IntPtr window, ref SDL_SysWMinfo sysWMinfo);
+        [UnmanagedFunctionPointer(CallingConvention.Cdecl)]
+        public delegate int d_sdl_getwindowborderssize(IntPtr window, out int top, out int left, out int right, out int bottom);
+        public static d_sdl_getwindowborderssize GetBorderSize = FuncLoader.LoadFunction<d_sdl_getwindowborderssize>(NativeLibrary, "SDL_GetWindowBordersSize");
 
         [DllImport(NativeLibName, CallingConvention = CallingConvention.Cdecl, EntryPoint = "SDL_MaximizeWindow")]
         public static extern void Maximize(IntPtr window);
-=======
-        [UnmanagedFunctionPointer(CallingConvention.Cdecl)]
-        public delegate int d_sdl_getwindowborderssize(IntPtr window, out int top, out int left, out int right, out int bottom);
-        public static d_sdl_getwindowborderssize GetBorderSize = FuncLoader.LoadFunction<d_sdl_getwindowborderssize>(NativeLibrary, "SDL_GetWindowBordersSize");
->>>>>>> 0146cf60
     }
 
     public static class Display
@@ -501,7 +485,9 @@
             GetError(SDL_GetCurrentDisplayMode(displayIndex, out mode));
         }
 
-<<<<<<< HEAD
+        [UnmanagedFunctionPointer(CallingConvention.Cdecl)]
+        private delegate int d_sdl_getdisplaymode(int displayIndex, int modeIndex, out Mode mode);
+        private static d_sdl_getdisplaymode SDL_GetDisplayMode = FuncLoader.LoadFunction<d_sdl_getdisplaymode>(NativeLibrary, "SDL_GetDisplayMode");
         [DllImport(NativeLibName, CallingConvention = CallingConvention.Cdecl, EntryPoint = "SDL_GetDesktopDisplayMode")
         ]
         private static extern int SDL_GetDesktopDisplayMode(int displayIndex, out Mode mode);
@@ -510,14 +496,6 @@
         {
             GetError(SDL_GetDesktopDisplayMode(displayIndex, out mode));
         }
-
-        [DllImport(NativeLibName, CallingConvention = CallingConvention.Cdecl, EntryPoint = "SDL_GetDisplayMode")]
-        private static extern int SDL_GetDisplayMode(int displayIndex, int modeIndex, out Mode mode);
-=======
-        [UnmanagedFunctionPointer(CallingConvention.Cdecl)]
-        private delegate int d_sdl_getdisplaymode(int displayIndex, int modeIndex, out Mode mode);
-        private static d_sdl_getdisplaymode SDL_GetDisplayMode = FuncLoader.LoadFunction<d_sdl_getdisplaymode>(NativeLibrary, "SDL_GetDisplayMode");
->>>>>>> 0146cf60
 
         public static void GetDisplayMode(int displayIndex, int modeIndex, out Mode mode)
         {
@@ -1080,12 +1058,6 @@
         {
             GetError(SDL_HapticNewEffect(haptic, ref effect));
         }
-<<<<<<< HEAD
-
-        [DllImport(NativeLibName, CallingConvention = CallingConvention.Cdecl, EntryPoint = "SDL_HapticOpen")]
-        public static extern IntPtr Open(int device_index);
-=======
->>>>>>> 0146cf60
 
         [UnmanagedFunctionPointer(CallingConvention.Cdecl)]
         public delegate IntPtr d_sdl_hapticopen(int device_index);
