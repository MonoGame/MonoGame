--- conflicted
+++ resolved
@@ -20,12 +20,7 @@
     <files>
         <file src="WindowsGL\AnyCPU\Release\MonoGame.Framework.dll" target="lib\net40\MonoGame.Framework.dll" />
         <file src="WindowsGL\AnyCPU\Release\MonoGame.Framework.xml" target="lib\net40\MonoGame.Framework.xml" />
-<<<<<<< HEAD
-		<file src="WindowsGL\AnyCPU\Release\NVorbis.dll" target="lib\net40\NVorbis.dll" />
-        <file src="WindowsGL\AnyCPU\Release\OpenTK.dll" target="lib\net40\OpenTK.dll" />
-=======
         <file src="WindowsGL\AnyCPU\Release\MonoGame.Framework.dll.config" target="content\net40\MonoGame.Framework.dll.config" />
->>>>>>> 7c3d6870
         <file src="..\..\NuGetPackages\readme\MonoGame.Framework\readme.txt" target="readme.txt" />
     </files>
 </package>