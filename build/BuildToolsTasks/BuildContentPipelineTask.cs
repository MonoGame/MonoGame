--- conflicted
+++ resolved
@@ -7,26 +7,10 @@
 {
     public override void Run(BuildContext context)
     {
-        var buildPremake = new BuildPremake();
-        buildPremake.Run(context, "Content Pipeline", "native/pipeline", "pipeline.sln");
-
-        StaticLibCheck staticLibCheck = new StaticLibCheck();
-        var platform = context.Environment.Platform.Family switch
-        {
-            PlatformFamily.Windows => "windows",
-            PlatformFamily.OSX => "macosx",
-            PlatformFamily.Linux => "linux",
-            _ => throw new Exception("Unsupported platform family: " + context.Environment.Platform.Family)
-        };
-
         var builderPath = context.GetProjectPath(ProjectType.ContentPipeline);
         context.DotNetPackSettings.MSBuildSettings.WithProperty("DisableMonoGameToolAssets", "True");
         context.DotNetPack(builderPath, context.DotNetPackSettings);
         context.DotNetPackSettings.MSBuildSettings.Properties.Remove("DisableMonoGameToolAssets");
-<<<<<<< HEAD
-        
-        staticLibCheck.Check(context, context.GetOutputPath($"Artifacts/native/mgpipeline/{platform}/Release"));
-=======
 
         switch (context.Environment.Platform.Family)
         {
@@ -42,6 +26,5 @@
             default:
                 throw new NotSupportedException($"Platform {context.Environment.Platform.Family} is not supported for static library checks.");
         }
->>>>>>> d3cf5f6a
     }
 }