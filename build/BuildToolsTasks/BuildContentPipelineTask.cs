--- conflicted
+++ resolved
@@ -18,29 +18,12 @@
             PlatformFamily.Linux => "linux",
             _ => throw new Exception("Unsupported platform family: " + context.Environment.Platform.Family)
         };
-        staticLibCheck.Check(context, $"Artifacts/native/mgpipeline/{platform}/Release");
 
         var builderPath = context.GetProjectPath(ProjectType.ContentPipeline);
         context.DotNetPackSettings.MSBuildSettings.WithProperty("DisableMonoGameToolAssets", "True");
         context.DotNetPack(builderPath, context.DotNetPackSettings);
         context.DotNetPackSettings.MSBuildSettings.Properties.Remove("DisableMonoGameToolAssets");
-<<<<<<< HEAD
-=======
-
-        switch (context.Environment.Platform.Family)
-        {
-            case PlatformFamily.Windows:
-                StaticLibCheck.CheckWindows(context, context.GetOutputPath("native/mgpipeline/windows/Release/mgpipeline.dll"));
-                break;
-            case PlatformFamily.Linux:
-                StaticLibCheck.CheckLinux(context, context.GetOutputPath("native/mgpipeline/linux/Release/mgpipeline.so"));
-                break;
-            case PlatformFamily.OSX:
-                StaticLibCheck.CheckMacOS(context, context.GetOutputPath("native/mgpipeline/macosx/Release/mgpipeline.dylib"));
-                break;
-            default:
-                throw new NotSupportedException($"Platform {context.Environment.Platform.Family} is not supported for static library checks.");
-        }
->>>>>>> 7f742568
+        
+        staticLibCheck.Check(context, context.GetOutputPath($"Artifacts/native/mgpipeline/{platform}/Release"));
     }
 }