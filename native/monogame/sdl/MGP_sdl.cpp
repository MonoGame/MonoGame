--- conflicted
+++ resolved
@@ -218,58 +218,32 @@
 	delete platform;
 }
 
-<<<<<<< HEAD
 void* MGP_Platform_MakePath(const char* location, const char* path)
-=======
-mgbyte* MGP_Platform_MakePath(mgbyte* location, mgbyte* path)
->>>>>>> 37fb781b
 {
     assert(location != nullptr);
     assert(path != nullptr);
 
-<<<<<<< HEAD
-    size_t location_len = strlen(location);
-    size_t path_len = strlen(path);
-    size_t separator_len = (location_len > 0) ? strlen(MG_PATH_SEPARATOR) : 0;
-=======
-    size_t length = strlen((const char*)path) + 1;
+    size_t length = strlen(path) + 1;
     if (location[0])
-        length += strlen((const char*)location) + 1;
->>>>>>> 37fb781b
+        length += strlen(location) + 1;
 
     size_t length = location_len + separator_len + path_len + 1;
 
-<<<<<<< HEAD
     char* fpath = (char*)SDL_malloc(length);
     assert(fpath != nullptr);
 
-    if (location_len > 0) {
-        snprintf(fpath, length, "%s%s%s", location, MG_PATH_SEPARATOR, path);
-    } else {
-        snprintf(fpath, length, "%s", path);
-    }
-
-	return reinterpret_cast<void*>(fpath);
-}
-
-void MGP_Platform_Free(void* ptr)
-{
-    assert(ptr != nullptr);
-    SDL_free(ptr);
-=======
     if (location[0])
     {
-        strcpy_s(fpath, length, (const char*)location);
+        strcpy_s(fpath, length, location);
         strcat_s(fpath, length, MG_PATH_SEPARATOR);
-        strcat_s(fpath, length, (const char*)path);
+        strcat_s(fpath, length, path);
     }
     else
     {
-        strcpy_s(fpath, length, (const char*)path);
+        strcpy_s(fpath, length, path);
     }
 
-    return (mgbyte*)fpath;
->>>>>>> 37fb781b
+    return fpath;
 }
 
 void MGP_Platform_BeforeInitialize(MGP_Platform* platform)
@@ -854,11 +828,7 @@
     SDL_SetWindowFullscreen(window->window, 0);
 }
 
-<<<<<<< HEAD
-mgint MGP_Window_ShowMessageBox(MGP_Window* window, const char* title, const char* description, const char* buttons, mgint count)
-=======
-mgint MGP_Window_ShowMessageBox(MGP_Window* window, mgbyte* title, mgbyte* description, mgbyte* buttons, mgint count)
->>>>>>> 37fb781b
+mgint MGP_Window_ShowMessageBox(MGP_Window* window, const char* title, const char* description, const char** buttons, mgint count)
 {
     SDL_MessageBoxData data;
     data.window = window->window;
@@ -872,14 +842,7 @@
     for (int i = 0; i < count; i++)
     {
         bdata[i].buttonid = i;
-<<<<<<< HEAD
-        bdata[i].text = p;
-        // Since we have double null-terminated strings,
-        // we can safely assume the next button text starts after the current one.
-        p += strlen(p) + 1;
-=======
-        bdata[i].text = (const char*)buttons[i];
->>>>>>> 37fb781b
+        bdata[i].text = buttons[i];
         bdata[i].flags = 0;
     }
 
