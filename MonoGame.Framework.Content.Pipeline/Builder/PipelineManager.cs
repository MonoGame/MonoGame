﻿// MonoGame - Copyright (C) MonoGame Foundation, Inc
// This file is subject to the terms and conditions defined in
// file 'LICENSE.txt', which is part of this source code package.

using System;
using System.Collections.Generic;
using System.ComponentModel;
using System.IO;
using System.Linq;
using System.Reflection;
using Microsoft.Xna.Framework.Content.Pipeline;
using Microsoft.Xna.Framework.Content.Pipeline.Serialization.Compiler;
using Microsoft.Xna.Framework.Graphics;
using System.Globalization;
using Microsoft.Xna.Framework.Content.Pipeline.Builder.Convertors;
using System.Diagnostics;

namespace MonoGame.Framework.Content.Pipeline.Builder
{
    public class PipelineManager
    {
        [DebuggerDisplay("ImporterInfo: {type.Name}")]
        private struct ImporterInfo
        {
            public ContentImporterAttribute attribute;
            public Type type;
            public DateTime assemblyTimestamp;
        };

        private List<ImporterInfo> _importers;

        [DebuggerDisplay("ProcessorInfo: {type.Name}")]
        private struct ProcessorInfo
        {
            public ContentProcessorAttribute attribute;
            public Type type;
            public DateTime assemblyTimestamp;
        };

        private List<ProcessorInfo> _processors;

        private List<Type> _writers;

        // Keep track of all built assets. (Required to resolve automatic names "AssetName_n".)
        //   Key = absolute, normalized path of source file
        //   Value = list of build events
        // (Note: When using external references, an asset may be built multiple times
        // with different parameters.)
        private readonly Dictionary<string, List<PipelineBuildEvent>> _pipelineBuildEvents;

        // Store default values for content processor parameters. (Necessary to compare processor
        // parameters. See PipelineBuildEvent.AreParametersEqual.)
        //   Key = name of content processor
        //   Value = processor parameters
        private readonly Dictionary<string, OpaqueDataDictionary> _processorDefaultValues;

        public string ProjectDirectory { get; private set; }
        public string OutputDirectory { get; private set; }
        public string IntermediateDirectory { get; private set; }

        public ContentStatsCollection ContentStats { get; private set; }

        private ContentCompiler _compiler;

        public ContentBuildLogger Logger { get; set; }

        public List<string> Assemblies { get; private set; }

        /// <summary>
        /// The current target graphics profile for which all content is built.
        /// </summary>
        public GraphicsProfile Profile { get; set; }

        /// <summary>
        /// The current target platform for which all content is built.
        /// </summary>
        public TargetPlatform Platform { get; set; }

        /// <summary>
        /// The build configuration passed thru to content processors.
        /// </summary>
        public string Config { get; set; }

        /// <summary>
        /// Gets or sets if the content is compressed.
        /// </summary>
        public bool CompressContent { get; set; }

        /// <summary>        
        /// If true exceptions thrown from within an importer or processor are caught and then 
        /// thrown from the context. Default value is true.
        /// </summary>
        public bool RethrowExceptions { get; set; }

        public PipelineManager(string projectDir, string outputDir, string intermediateDir)
        {
            _pipelineBuildEvents = new Dictionary<string, List<PipelineBuildEvent>>();
            _processorDefaultValues = new Dictionary<string, OpaqueDataDictionary>();
            RethrowExceptions = true;

            Assemblies = new List<string>();
            Assemblies.Add(null);
            Logger = new PipelineBuildLogger();

            ProjectDirectory = PathHelper.NormalizeDirectory(projectDir);
            OutputDirectory = PathHelper.NormalizeDirectory(outputDir);
            IntermediateDirectory = PathHelper.NormalizeDirectory(intermediateDir);

	        RegisterCustomConverters();

            // Load the previous content stats.            
            ContentStats = new ContentStatsCollection();
            ContentStats.PreviousStats = ContentStatsCollection.Read(intermediateDir);
        }

	    public void AssignTypeConverter<TType, TTypeConverter> ()
	    {
		    TypeDescriptor.AddAttributes (typeof (TType), new TypeConverterAttribute (typeof (TTypeConverter)));
	    }

	    private void RegisterCustomConverters ()
	    {
		    AssignTypeConverter<Microsoft.Xna.Framework.Color, StringToColorConverter> ();
	    }

        public void AddAssembly(string assemblyFilePath)
        {
            if (assemblyFilePath == null)
                throw new ArgumentException("assemblyFilePath cannot be null!");
            if (!Path.IsPathRooted(assemblyFilePath))
                throw new ArgumentException("assemblyFilePath must be absolute!");

            // Make sure we're not adding the same assembly twice.
            assemblyFilePath = PathHelper.Normalize(assemblyFilePath);
            if (!Assemblies.Contains(assemblyFilePath))
            {
                Assemblies.Add(assemblyFilePath);

                //TODO need better way to update caches
                _processors = null;
                _importers = null;
                _writers = null;
            }
        }

        private void ResolveAssemblies()
        {
            _importers = new List<ImporterInfo>();
            _processors = new List<ProcessorInfo>();
            _writers = new List<Type>();

            // Finally load the pipeline assemblies.
            foreach (var assemblyPath in Assemblies)
            {
                Type[] exportedTypes;
                DateTime assemblyTimestamp;
                try
                {
                    Assembly a;
                    if (string.IsNullOrEmpty(assemblyPath))                                            
                        a = Assembly.GetExecutingAssembly();                    
                    else                    
                        a = Assembly.LoadFrom(assemblyPath);

                    exportedTypes = a.GetTypes();
                    assemblyTimestamp = File.GetLastWriteTime(a.Location);
                }
                catch (BadImageFormatException e)
                {
                    Logger.LogWarning(null, null, "Assembly is either corrupt or built using a different " +
                        "target platform than this process. Reference another target architecture (x86, x64, " +
                        "AnyCPU, etc.) of this assembly. '{0}': {1}", assemblyPath, e.Message);
                    // The assembly failed to load... nothing
                    // we can do but ignore it.
                    continue;
                }
                catch (Exception e)
                {
                    Logger.LogWarning(null, null, "Failed to load assembly '{0}': {1}", assemblyPath, e.Message);
                    continue;
                }

                foreach (var t in exportedTypes)
                {
                    if (t.IsAbstract) 
                        continue;

                    if (t.GetInterface(@"IContentImporter") != null)
                    {
                        var attributes = t.GetCustomAttributes(typeof (ContentImporterAttribute), false);
                        if (attributes.Length != 0)
                        {
                            var importerAttribute = attributes[0] as ContentImporterAttribute;
                            _importers.Add(new ImporterInfo
                            {
                                attribute = importerAttribute,
                                type = t,
                                assemblyTimestamp = assemblyTimestamp
                            });
                        }
                        else
                        {
                            // If no attribute specify default one
                            var importerAttribute = new ContentImporterAttribute(".*");
                            importerAttribute.DefaultProcessor = "";
                            importerAttribute.DisplayName = t.Name;
                            _importers.Add(new ImporterInfo
                            {
                                attribute = importerAttribute,
                                type = t,
                                assemblyTimestamp = assemblyTimestamp
                            });
                        }
                    }
                    else if (t.GetInterface(@"IContentProcessor") != null)
                    {
                        var attributes = t.GetCustomAttributes(typeof (ContentProcessorAttribute), false);
                        if (attributes.Length != 0)
                        {
                            var processorAttribute = attributes[0] as ContentProcessorAttribute;
                            _processors.Add(new ProcessorInfo
                            {
                                attribute = processorAttribute,
                                type = t,
                                assemblyTimestamp = assemblyTimestamp
                            });
                        }
                    }
                    else if (t.GetInterface(@"ContentTypeWriter") != null)
                    {
						// TODO: This doesn't work... how do i find these?
                        _writers.Add(t);
                    }
                }
            }
        }

        public Type[] GetImporterTypes()
        {
            if (_importers == null)
                ResolveAssemblies();

            List<Type> types = new List<Type>();

            foreach (var item in _importers) 
            {
                types.Add(item.type);
            }

            return types.ToArray();
        }

        public Type[] GetProcessorTypes()
        {
            if (_processors == null)
                ResolveAssemblies();
            
            List<Type> types = new List<Type>();
            
            foreach (var item in _processors) 
            {
                types.Add(item.type);
            }
            
            return types.ToArray();
        }

        public IContentImporter CreateImporter(string name)
        {
            if (_importers == null)
                ResolveAssemblies();

            // Search for the importer.
            foreach (var info in _importers)
            {
                if (info.type.Name.Equals(name))
                    return Activator.CreateInstance(info.type) as IContentImporter;
            }

            return null;
        }

        public string FindImporterByExtension(string ext)
        {
            if (_importers == null)
                ResolveAssemblies();

            // Search for the importer.
            foreach (var info in _importers)
            {
                if (info.attribute.FileExtensions.Any(e => e.Equals(ext, StringComparison.InvariantCultureIgnoreCase)))
                    return info.type.Name;
            }

            return null;
        }

        public DateTime GetImporterAssemblyTimestamp(string name)
        {
            if (_importers == null)
                ResolveAssemblies();

            // Search for the importer.
            foreach (var info in _importers)
            {
                if (info.type.Name.Equals(name))
                    return info.assemblyTimestamp;
            }

            return DateTime.MaxValue;
        }

        public string FindDefaultProcessor(string importer)
        {
            if (_importers == null)
                ResolveAssemblies();

            // Search for the importer.
            foreach (var info in _importers)
            {
                if (info.type.Name == importer)
                    return info.attribute.DefaultProcessor;
            }

            return null;
        }

        public Type GetProcessorType(string name)
        {
            if (_processors == null)
                ResolveAssemblies();

            // Search for the processor type.
            foreach (var info in _processors)
            {
                if (info.type.Name.Equals(name))
                    return info.type;
            }

            return null;
        }

        public void ResolveImporterAndProcessor(string sourceFilepath, ref string importerName, ref string processorName)
        {
            // Resolve the importer name.
            if (string.IsNullOrEmpty(importerName))
                importerName = FindImporterByExtension(Path.GetExtension(sourceFilepath));
            if (string.IsNullOrEmpty(importerName))
                throw new Exception(string.Format("Couldn't find a default importer for '{0}'!", sourceFilepath));

            // Resolve the processor name.
            if (string.IsNullOrEmpty(processorName))
                processorName = FindDefaultProcessor(importerName);
            if (string.IsNullOrEmpty(processorName))
                throw new Exception(string.Format("Couldn't find a default processor for importer '{0}'!", importerName));
        }

        public IContentProcessor CreateProcessor(string name, OpaqueDataDictionary processorParameters)
        {
            var processorType = GetProcessorType(name);
            if (processorType == null)
                return null;

            // Create the processor.
            var processor = (IContentProcessor)Activator.CreateInstance(processorType);

            // Convert and set the parameters on the processor.
            foreach (var param in processorParameters)
            {
                var propInfo = processorType.GetProperty(param.Key, BindingFlags.FlattenHierarchy | BindingFlags.Public | BindingFlags.Instance);
                if (propInfo == null || propInfo.GetSetMethod(false) == null)
                    continue;

                // If the property value is already of the correct type then set it.
                if (propInfo.PropertyType.IsInstanceOfType(param.Value))
                    propInfo.SetValue(processor, param.Value, null);
                else
                {
                    // Find a type converter for this property.
                    var typeConverter = TypeDescriptor.GetConverter(propInfo.PropertyType);
                    if (typeConverter.CanConvertFrom(param.Value.GetType()))
                    {
                        var propValue = typeConverter.ConvertFrom(null, CultureInfo.InvariantCulture, param.Value);
                        propInfo.SetValue(processor, propValue, null);
                    }
                }
            }

            return processor;
        }

        /// <summary>
        /// Gets the default values for the content processor parameters.
        /// </summary>
        /// <param name="processorName">The name of the content processor.</param>
        /// <returns>
        /// A dictionary containing the default value for each parameter. Returns
        /// <see langword="null"/> if the content processor has not been created yet.
        /// </returns>
        public OpaqueDataDictionary GetProcessorDefaultValues(string processorName)
        {
            // null is not allowed as key in dictionary.
            if (processorName == null)
                processorName = string.Empty;

            OpaqueDataDictionary defaultValues;
            if (!_processorDefaultValues.TryGetValue(processorName, out defaultValues))
            {
                // Create the content processor instance and read the default values.
                defaultValues = new OpaqueDataDictionary();
                var processorType = GetProcessorType(processorName);
                if (processorType != null)
                {
                    try
                    {
                        var processor = (IContentProcessor)Activator.CreateInstance(processorType);
                        var properties = processorType.GetProperties(BindingFlags.FlattenHierarchy | BindingFlags.Public | BindingFlags.Instance);
                        foreach (var property in properties)
                            defaultValues.Add(property.Name, property.GetValue(processor, null));
                    }
                    catch
                    {
                        // Ignore exception. Will be handled in ProcessContent.
                    }
                }

                _processorDefaultValues.Add(processorName, defaultValues);
            }

            return defaultValues;
        }

        public DateTime GetProcessorAssemblyTimestamp(string name)
        {
            if (_processors == null)
                ResolveAssemblies();

            // Search for the processor.
            foreach (var info in _processors)
            {
                if (info.type.Name.Equals(name))
                    return info.assemblyTimestamp;
            }

            return DateTime.MaxValue;
        }

        public OpaqueDataDictionary ValidateProcessorParameters(string name, OpaqueDataDictionary processorParameters)
        {
            var result = new OpaqueDataDictionary();

            var processorType = GetProcessorType(name);
            if (processorType == null || processorParameters == null)
            {
                return result;
            }

            foreach (var param in processorParameters)
            {
                var propInfo = processorType.GetProperty(param.Key, BindingFlags.FlattenHierarchy | BindingFlags.Public | BindingFlags.Instance);
                if (propInfo == null || propInfo.GetSetMethod(false) == null)
                    continue;

                // Make sure we can assign the value.
                if (!propInfo.PropertyType.IsInstanceOfType(param.Value))
                {
                    // Make sure we can convert the value.
                    var typeConverter = TypeDescriptor.GetConverter(propInfo.PropertyType);
                    if (!typeConverter.CanConvertFrom(param.Value.GetType()))
                        continue;
                }

                result.Add(param.Key, param.Value);
            }

            return result;
        }

        private void ResolveOutputFilepath(string sourceFilepath, ref string outputFilepath)
        {
            // If the output path is null... build it from the source file path.
            if (string.IsNullOrEmpty(outputFilepath))
            {
                var filename = Path.GetFileNameWithoutExtension(sourceFilepath) + ".xnb";
                var directory = PathHelper.GetRelativePath(ProjectDirectory,
                                                           Path.GetDirectoryName(sourceFilepath) +
                                                           Path.DirectorySeparatorChar);
                outputFilepath = Path.Combine(OutputDirectory, directory, filename);
            }
            else
            {
                // If the extension is not XNB or the source file extension then add XNB.
                var sourceExt = Path.GetExtension(sourceFilepath);
                if (outputFilepath.EndsWith(sourceExt, StringComparison.InvariantCultureIgnoreCase))
                    outputFilepath = outputFilepath.Substring(0, outputFilepath.Length - sourceExt.Length);
                if (!outputFilepath.EndsWith(".xnb", StringComparison.InvariantCultureIgnoreCase))
                    outputFilepath += ".xnb";

                // If the path isn't rooted then put it into the output directory.
                if (!Path.IsPathRooted(outputFilepath))
                    outputFilepath = Path.Combine(OutputDirectory, outputFilepath);
            }

            outputFilepath = PathHelper.Normalize(outputFilepath);
        }

        private PipelineBuildEvent LoadBuildEvent(string destFile, out string eventFilepath)
        {
            var contentPath = Path.ChangeExtension(PathHelper.GetRelativePath(OutputDirectory, destFile), PipelineBuildEvent.Extension);
            eventFilepath = Path.Combine(IntermediateDirectory, contentPath);
            return PipelineBuildEvent.Load(eventFilepath);
        }

        public void RegisterContent(string sourceFilepath, string outputFilepath = null, string importerName = null, string processorName = null, OpaqueDataDictionary processorParameters = null)
        {
            sourceFilepath = PathHelper.Normalize(sourceFilepath);
            ResolveOutputFilepath(sourceFilepath, ref outputFilepath);

            ResolveImporterAndProcessor(sourceFilepath, ref importerName, ref processorName);

            var contentEvent = new PipelineBuildEvent
            {
                SourceFile = sourceFilepath,
                DestFile = outputFilepath,
                Importer = importerName,
                Processor = processorName,
                Parameters = ValidateProcessorParameters(processorName, processorParameters),
            };

            // Register pipeline build event. (Required to correctly resolve external dependencies.)
            TrackPipelineBuildEvent(contentEvent);
        }

        public PipelineBuildEvent BuildContent(string sourceFilepath, string outputFilepath = null, string importerName = null, string processorName = null, OpaqueDataDictionary processorParameters = null)
        {
            sourceFilepath = PathHelper.Normalize(sourceFilepath);
            ResolveOutputFilepath(sourceFilepath, ref outputFilepath);
            
            ResolveImporterAndProcessor(sourceFilepath, ref importerName, ref processorName);

            // Record what we're building and how.
            var contentEvent = new PipelineBuildEvent
            {
                SourceFile = sourceFilepath,
                DestFile = outputFilepath,
                Importer = importerName,
                Processor = processorName,
                Parameters = ValidateProcessorParameters(processorName, processorParameters),
            };

            // Load the previous content event if it exists.
            string eventFilepath;
            var cachedEvent = LoadBuildEvent(contentEvent.DestFile, out eventFilepath);

            BuildContent(contentEvent, cachedEvent, eventFilepath);

            return contentEvent;
        }

        private void BuildContent(PipelineBuildEvent pipelineEvent, PipelineBuildEvent cachedEvent, string eventFilepath)
        {
            if (!File.Exists(pipelineEvent.SourceFile))
            {
                Logger.LogMessage("{0}", pipelineEvent.SourceFile);
                throw new PipelineException("The source file '{0}' does not exist!", pipelineEvent.SourceFile);
            }

            Logger.PushFile(pipelineEvent.SourceFile);

            // Keep track of all build events. (Required to resolve automatic names "AssetName_n".)
            TrackPipelineBuildEvent(pipelineEvent);

            var rebuild = pipelineEvent.NeedsRebuild(this, cachedEvent);            
            if (rebuild)
                Logger.LogMessage("{0}", pipelineEvent.SourceFile);
            else
                Logger.LogMessage("Skipping {0}", pipelineEvent.SourceFile);
            
            Logger.Indent();
            try
            {
                if (!rebuild)
                {
                    // While this asset doesn't need to be rebuilt the dependent assets might.
                    foreach (var asset in cachedEvent.BuildAsset)
                    {
                        string assetEventFilepath;
                        var assetCachedEvent = LoadBuildEvent(asset, out assetEventFilepath);

                        // If we cannot find the cached event for the dependancy
                        // then we have to trigger a rebuild of the parent content.
                        if (assetCachedEvent == null)
                        {
                            rebuild = true;
                            break;
                        }

                        var depEvent = new PipelineBuildEvent
                        {
                            SourceFile = assetCachedEvent.SourceFile,
                            DestFile = assetCachedEvent.DestFile,
                            Importer = assetCachedEvent.Importer,
                            Processor = assetCachedEvent.Processor,
                            Parameters = assetCachedEvent.Parameters,
                        };

                        // Give the asset a chance to rebuild.                    
                        BuildContent(depEvent, assetCachedEvent, assetEventFilepath);
                    }
                }

                // Do we need to rebuild?
                if (rebuild)
                {
                    var startTime = DateTime.UtcNow;

                    // Import and process the content.
                    var processedObject = ProcessContent(pipelineEvent);

                    // Write the content to disk.
                    WriteXnb(processedObject, pipelineEvent);

                    // Store the timestamp of the DLLs containing the importer and processor.
                    pipelineEvent.ImporterTime = GetImporterAssemblyTimestamp(pipelineEvent.Importer);
                    pipelineEvent.ProcessorTime = GetProcessorAssemblyTimestamp(pipelineEvent.Processor);

                    // Store the new event into the intermediate folder.
                    pipelineEvent.Save(eventFilepath);

                    var buildTime = DateTime.UtcNow - startTime;

                    // Record stat for this file.
                    ContentStats.RecordStats(pipelineEvent.SourceFile, pipelineEvent.DestFile, pipelineEvent.Processor, processedObject.GetType(), (float)buildTime.TotalSeconds);
                }
                else
                {
                    // Copy the stats from the previous build.
                    ContentStats.CopyPreviousStats(pipelineEvent.SourceFile);
                }
            }
            finally
            {
                Logger.Unindent();
                Logger.PopFile();
            }
        }

        public object ProcessContent(PipelineBuildEvent pipelineEvent)
        {
            if (!File.Exists(pipelineEvent.SourceFile))
                throw new PipelineException("The source file '{0}' does not exist!", pipelineEvent.SourceFile);

            // Store the last write time of the source file
            // so we can detect if it has been changed.
            pipelineEvent.SourceTime = File.GetLastWriteTime(pipelineEvent.SourceFile);

            // Make sure we can find the importer and processor.
            var importer = CreateImporter(pipelineEvent.Importer);
            if (importer == null)
                throw new PipelineException("Failed to create importer '{0}'", pipelineEvent.Importer);

            // Try importing the content.
            object importedObject;
            if (RethrowExceptions)
            {
                try
                {
<<<<<<< HEAD
                    var importContext = new PipelineImporterContext(this);

                    using var _ = ContextScopeFactory.BeginContext(importContext, pipelineEvent);
=======
                    var importContext = new PipelineImporterContext(this, pipelineEvent);
>>>>>>> 9afc1538
                    importedObject = importer.Import(pipelineEvent.SourceFile, importContext);
                }
                catch (PipelineException)
                {
                    throw;
                }
                catch (InvalidContentException)
                {
                    throw;
                }
                catch (Exception inner)
                {
                    throw new PipelineException(string.Format("Importer '{0}' had unexpected failure!", pipelineEvent.Importer), inner);
                }
            }
            else
            {
<<<<<<< HEAD
                var importContext = new PipelineImporterContext(this);
                using var _ = ContextScopeFactory.BeginContext(importContext, pipelineEvent);
=======
                var importContext = new PipelineImporterContext(this, pipelineEvent);
>>>>>>> 9afc1538
                importedObject = importer.Import(pipelineEvent.SourceFile, importContext);
            }

            // The pipelineEvent.Processor can be null or empty. In this case the
            // asset should be imported but not processed.
            if (string.IsNullOrEmpty(pipelineEvent.Processor))
                return importedObject;

            var processor = CreateProcessor(pipelineEvent.Processor, pipelineEvent.Parameters);
            if (processor == null)
                throw new PipelineException("Failed to create processor '{0}'", pipelineEvent.Processor);

            // Make sure the input type is valid.
            if (!processor.InputType.IsAssignableFrom(importedObject.GetType()))
            {
                throw new PipelineException(
                    string.Format("The type '{0}' cannot be processed by {1} as a {2}!",
                    importedObject.GetType().FullName,
                    pipelineEvent.Processor,
                    processor.InputType.FullName));
            }

            // Process the imported object.

            object processedObject;
            if (RethrowExceptions)
            {
                try
                {
                    var processContext = new PipelineProcessorContext(this, pipelineEvent);
                    using var _ = ContextScopeFactory.BeginContext(processContext);
                    processedObject = processor.Process(importedObject, processContext);
                }
                catch (PipelineException)
                {
                    throw;
                }
                catch (InvalidContentException)
                {
                    throw;
                }
                catch (Exception inner)
                {
                    throw new PipelineException(string.Format("Processor '{0}' had unexpected failure!", pipelineEvent.Processor), inner);
                }
            }
            else
            {
                var processContext = new PipelineProcessorContext(this, pipelineEvent);
                using var _ = ContextScopeFactory.BeginContext(processContext);
                processedObject = processor.Process(importedObject, processContext);
            }

            return processedObject;
        }

        public void CleanContent(string sourceFilepath, string outputFilepath = null)
        {
            // First try to load the event file.
            ResolveOutputFilepath(sourceFilepath, ref outputFilepath);
            string eventFilepath;
            var cachedEvent = LoadBuildEvent(outputFilepath, out eventFilepath);

            if (cachedEvent != null)
            {
                // Recursively clean additional (nested) assets.
                foreach (var asset in cachedEvent.BuildAsset)
                {
                    string assetEventFilepath;
                    var assetCachedEvent = LoadBuildEvent(asset, out assetEventFilepath);

                    if (assetCachedEvent == null)
                    {
                        Logger.LogMessage("Cleaning {0}", asset);

                        // Remove asset (.xnb file) from output folder.
                        FileHelper.DeleteIfExists(asset);

                        // Remove event file (.mgcontent file) from intermediate folder.
                        FileHelper.DeleteIfExists(assetEventFilepath);
                        continue;
                    }

                    CleanContent(string.Empty, asset);
                }

                // Remove related output files (non-XNB files) that were copied to the output folder.
                foreach (var asset in cachedEvent.BuildOutput)
                {
                    Logger.LogMessage("Cleaning {0}", asset);
                    FileHelper.DeleteIfExists(asset);
                }
            }

            Logger.LogMessage("Cleaning {0}", outputFilepath);

            // Remove asset (.xnb file) from output folder.
            FileHelper.DeleteIfExists(outputFilepath);

            // Remove event file (.mgcontent file) from intermediate folder.
            FileHelper.DeleteIfExists(eventFilepath);

            _pipelineBuildEvents.Remove(sourceFilepath);
        }

        private void WriteXnb(object content, PipelineBuildEvent pipelineEvent)
        {
            // Make sure the output directory exists.
            var outputFileDir = Path.GetDirectoryName(pipelineEvent.DestFile);

            Directory.CreateDirectory(outputFileDir);

            if (_compiler == null)
                _compiler = new ContentCompiler();

            // Write the XNB.
            using (var stream = new FileStream(pipelineEvent.DestFile, FileMode.Create, FileAccess.Write, FileShare.None))
                _compiler.Compile(stream, content, Platform, Profile, CompressContent, OutputDirectory, outputFileDir);

            // Store the last write time of the output XNB here
            // so we can verify it hasn't been tampered with.
            pipelineEvent.DestTime = File.GetLastWriteTime(pipelineEvent.DestFile);
        }

        /// <summary>
        /// Stores the pipeline build event (in memory) if no matching event is found.
        /// </summary>
        /// <param name="pipelineEvent">The pipeline build event.</param>
        private void TrackPipelineBuildEvent(PipelineBuildEvent pipelineEvent)
        {
            List<PipelineBuildEvent> pipelineBuildEvents;
            bool eventsFound = _pipelineBuildEvents.TryGetValue(pipelineEvent.SourceFile, out pipelineBuildEvents);
            if (!eventsFound)
            {
                pipelineBuildEvents = new List<PipelineBuildEvent>();
                _pipelineBuildEvents.Add(pipelineEvent.SourceFile, pipelineBuildEvents);
            }

            if (FindMatchingEvent(pipelineBuildEvents, pipelineEvent.DestFile, pipelineEvent.Importer, pipelineEvent.Processor, pipelineEvent.Parameters) == null)
                pipelineBuildEvents.Add(pipelineEvent);
        }

        /// <summary>
        /// Gets an automatic asset name, such as "AssetName_0".
        /// </summary>
        /// <param name="sourceFileName">The source file name.</param>
        /// <param name="importerName">The name of the content importer. Can be <see langword="null"/>.</param>
        /// <param name="processorName">The name of the content processor. Can be <see langword="null"/>.</param>
        /// <param name="processorParameters">The processor parameters. Can be <see langword="null"/>.</param>
        /// <returns>The asset name.</returns>
        public string GetAssetName(string sourceFileName, string importerName, string processorName, OpaqueDataDictionary processorParameters)
        {
            Debug.Assert(Path.IsPathRooted(sourceFileName), "Absolute path expected.");

            // Get source file name, which is used for lookup in _pipelineBuildEvents.
            sourceFileName = PathHelper.Normalize(sourceFileName);
            string relativeSourceFileName = PathHelper.GetRelativePath(ProjectDirectory, sourceFileName);

            List<PipelineBuildEvent> pipelineBuildEvents;
            if (_pipelineBuildEvents.TryGetValue(sourceFileName, out pipelineBuildEvents))
            {
                // This source file has already been build.
                // --> Compare pipeline build events.
                ResolveImporterAndProcessor(sourceFileName, ref importerName, ref processorName);

                var matchingEvent = FindMatchingEvent(pipelineBuildEvents, null, importerName, processorName, processorParameters);
                if (matchingEvent != null)
                {
                    // Matching pipeline build event found.
                    string existingName = matchingEvent.DestFile;
                    existingName = PathHelper.GetRelativePath(OutputDirectory, existingName);
                    existingName = existingName.Substring(0, existingName.Length - 4);   // Remove ".xnb".
                    return existingName;
                }

                Logger.LogMessage(string.Format("Warning: Asset {0} built multiple times with different settings.", relativeSourceFileName));
            }

            // No pipeline build event with matching settings found.
            // Get default asset name (= output file name relative to output folder without ".xnb").
            string directoryName = Path.GetDirectoryName(relativeSourceFileName);
            string fileName = Path.GetFileNameWithoutExtension(relativeSourceFileName);
            string assetName = Path.Combine(directoryName, fileName);
            assetName = PathHelper.Normalize(assetName);
            return AppendAssetNameSuffix(assetName);
        }

        /// <summary>
        /// Determines whether the specified list contains a matching pipeline build event.
        /// </summary>
        /// <param name="pipelineBuildEvents">The list of pipeline build events.</param>
        /// <param name="destFile">Absolute path to the output file. Can be <see langword="null"/>.</param>
        /// <param name="importerName">The name of the content importer. Can be <see langword="null"/>.</param>
        /// <param name="processorName">The name of the content processor. Can be <see langword="null"/>.</param>
        /// <param name="processorParameters">The processor parameters. Can be <see langword="null"/>.</param>
        /// <returns>
        /// The matching pipeline build event, or <see langword="null"/>.
        /// </returns>
        private PipelineBuildEvent FindMatchingEvent(List<PipelineBuildEvent> pipelineBuildEvents, string destFile, string importerName, string processorName, OpaqueDataDictionary processorParameters)
        {
            foreach (var existingBuildEvent in pipelineBuildEvents)
            {
                if ((destFile == null || existingBuildEvent.DestFile.Equals(destFile))
                    && existingBuildEvent.Importer == importerName
                    && existingBuildEvent.Processor == processorName)
                {
                    var defaultValues = GetProcessorDefaultValues(processorName);
                    if (PipelineBuildEvent.AreParametersEqual(existingBuildEvent.Parameters, processorParameters, defaultValues))
                    {
                        return existingBuildEvent;
                    }
                }
            }

            return null;
        }

        /// <summary>
        /// Gets the asset name including a suffix, such as "_0". (The number is incremented
        /// automatically.
        /// </summary>
        /// <param name="baseAssetName">
        /// The asset name without suffix (relative to output folder).
        /// </param>
        /// <returns>The asset name with suffix.</returns>
        private string AppendAssetNameSuffix(string baseAssetName)
        {
            int index = 0;
            string assetName = baseAssetName + "_0";
            while (IsAssetNameUsed(assetName))
            {
                index++;
                assetName = baseAssetName + '_' + index;
            }

            return assetName;
        }

        /// <summary>
        /// Determines whether the specified asset name is already used.
        /// </summary>
        /// <param name="assetName">The asset name (relative to output folder).</param>
        /// <returns>
        /// <see langword="true"/> if the asset name is already used; otherwise,
        /// <see langword="false"/> if the name is available.
        /// </returns>
        private bool IsAssetNameUsed(string assetName)
        {
            string destFile = Path.Combine(OutputDirectory, assetName + ".xnb");

            return _pipelineBuildEvents.SelectMany(pair => pair.Value)
                                       .Select(pipelineEvent => pipelineEvent.DestFile)
                                       .Any(existingDestFile => destFile.Equals(existingDestFile, StringComparison.OrdinalIgnoreCase));
        }
    }
}<|MERGE_RESOLUTION|>--- conflicted
+++ resolved
@@ -86,8 +86,8 @@
         /// </summary>
         public bool CompressContent { get; set; }
 
-        /// <summary>        
-        /// If true exceptions thrown from within an importer or processor are caught and then 
+        /// <summary>
+        /// If true exceptions thrown from within an importer or processor are caught and then
         /// thrown from the context. Default value is true.
         /// </summary>
         public bool RethrowExceptions { get; set; }
@@ -108,7 +108,7 @@
 
 	        RegisterCustomConverters();
 
-            // Load the previous content stats.            
+            // Load the previous content stats.
             ContentStats = new ContentStatsCollection();
             ContentStats.PreviousStats = ContentStatsCollection.Read(intermediateDir);
         }
@@ -157,9 +157,9 @@
                 try
                 {
                     Assembly a;
-                    if (string.IsNullOrEmpty(assemblyPath))                                            
-                        a = Assembly.GetExecutingAssembly();                    
-                    else                    
+                    if (string.IsNullOrEmpty(assemblyPath))
+                        a = Assembly.GetExecutingAssembly();
+                    else
                         a = Assembly.LoadFrom(assemblyPath);
 
                     exportedTypes = a.GetTypes();
@@ -182,7 +182,7 @@
 
                 foreach (var t in exportedTypes)
                 {
-                    if (t.IsAbstract) 
+                    if (t.IsAbstract)
                         continue;
 
                     if (t.GetInterface(@"IContentImporter") != null)
@@ -242,7 +242,7 @@
 
             List<Type> types = new List<Type>();
 
-            foreach (var item in _importers) 
+            foreach (var item in _importers)
             {
                 types.Add(item.type);
             }
@@ -254,14 +254,14 @@
         {
             if (_processors == null)
                 ResolveAssemblies();
-            
+
             List<Type> types = new List<Type>();
-            
-            foreach (var item in _processors) 
+
+            foreach (var item in _processors)
             {
                 types.Add(item.type);
             }
-            
+
             return types.ToArray();
         }
 
@@ -535,7 +535,7 @@
         {
             sourceFilepath = PathHelper.Normalize(sourceFilepath);
             ResolveOutputFilepath(sourceFilepath, ref outputFilepath);
-            
+
             ResolveImporterAndProcessor(sourceFilepath, ref importerName, ref processorName);
 
             // Record what we're building and how.
@@ -570,12 +570,12 @@
             // Keep track of all build events. (Required to resolve automatic names "AssetName_n".)
             TrackPipelineBuildEvent(pipelineEvent);
 
-            var rebuild = pipelineEvent.NeedsRebuild(this, cachedEvent);            
+            var rebuild = pipelineEvent.NeedsRebuild(this, cachedEvent);
             if (rebuild)
                 Logger.LogMessage("{0}", pipelineEvent.SourceFile);
             else
                 Logger.LogMessage("Skipping {0}", pipelineEvent.SourceFile);
-            
+
             Logger.Indent();
             try
             {
@@ -604,7 +604,7 @@
                             Parameters = assetCachedEvent.Parameters,
                         };
 
-                        // Give the asset a chance to rebuild.                    
+                        // Give the asset a chance to rebuild.
                         BuildContent(depEvent, assetCachedEvent, assetEventFilepath);
                     }
                 }
@@ -665,13 +665,10 @@
             {
                 try
                 {
-<<<<<<< HEAD
-                    var importContext = new PipelineImporterContext(this);
-
+
+                    var importContext = new PipelineImporterContext(this, pipelineEvent);
                     using var _ = ContextScopeFactory.BeginContext(importContext, pipelineEvent);
-=======
-                    var importContext = new PipelineImporterContext(this, pipelineEvent);
->>>>>>> 9afc1538
+
                     importedObject = importer.Import(pipelineEvent.SourceFile, importContext);
                 }
                 catch (PipelineException)
@@ -689,12 +686,8 @@
             }
             else
             {
-<<<<<<< HEAD
-                var importContext = new PipelineImporterContext(this);
+                var importContext = new PipelineImporterContext(this, pipelineEvent);
                 using var _ = ContextScopeFactory.BeginContext(importContext, pipelineEvent);
-=======
-                var importContext = new PipelineImporterContext(this, pipelineEvent);
->>>>>>> 9afc1538
                 importedObject = importer.Import(pipelineEvent.SourceFile, importContext);
             }
 
