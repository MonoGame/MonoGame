--- conflicted
+++ resolved
@@ -202,21 +202,13 @@
     </if>
   </target>
 
-<<<<<<< HEAD
-  <target name="run_tests" description="Run all the tests" depends="build_code">
-    <property name="teamcity.dotnet.nant.nunit2.platform" value="x86" />
-    <nunit2 if="${os == 'Win32NT'}">
-      <formatter type="Xml" usefile="true" extension=".xml" outputdir="Test" />
-      <test assemblyname="Test\bin\Windows\AnyCPU\Release\MonoGameTests.exe" />
-      <test assemblyname="Test\bin\XNA\Release\MonoGameTests.XNA.exe" />
-=======
-
   <!-- Run the unit tests... will fail if the code hasn't been built. -->
   <target name="run_tests" description="Run all the tests" depends="_default">
     <nunit2 if="${os == 'Win32NT'}">
+      <formatter type="Xml" usefile="true" extension=".xml" outputdir="Test\bin\XNA\Release" />
+      <test assemblyname="Test\bin\XNA\Release\MonoGameTests.XNA.exe" />
       <formatter type="Xml" usefile="true" extension=".xml" outputdir="Test\bin\Windows\AnyCPU\Debug" />
       <test assemblyname="Test\bin\Windows\AnyCPU\Debug\MonoGameTests.exe" />
->>>>>>> c92eb7f1
     </nunit2>
   </target>
 
