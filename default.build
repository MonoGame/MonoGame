<?xml version="1.0"?>
<project name="MonoGame Build Script" default="build" basedir=".">

  <description>The MonoGame automated build script.</description>

  <property name="os" value="${operating-system::get-platform(environment::get-operating-system())}" />
  <property name="msbuild12dir" value="C:\Program Files (x86)\MSBuild\12.0\Bin" />
  <property name="msbuild14dir" value="C:\Program Files (x86)\MSBuild\14.0\Bin" />
  
  <!-- Helper default target. -->
  <target   name="build" 
            description="Build, run tests, generate docs, and create installers." 
            depends="build_code,run_tests,build_docs,build_installer" />

  <!-- Some additional helper dependencies. -->
  <target name="_default" depends="_checkos" />
  <target name="_prebuild" depends="_default,_clean" />

  <!-- Do some OS checks required by the other steps. -->
  <target name="_checkos">
    <property name="os" value="${operating-system::get-platform(environment::get-operating-system())}"/>
    <if test="${os == 'Unix'}">
      <if test="${directory::exists('/Applications') and directory::exists('/Library')}">
        <property name="os" value="MacOS"/>
      </if>
    </if>
    <echo message="Detected : ${os}"/>
  </target>

  <!-- Clean the build output directories. -->
  <target name="_clean">
    <delete dir="${project::get-base-directory()}\MonoGame.Framework\obj" />
    <delete dir="${project::get-base-directory()}\MonoGame.Framework.Content.Pipeline\obj" />
  </target>
  
  <!-- Shortcut for building all valid target platforms -->
  <target name="build_code" description="Build all the projects.">
    <call target="build_windows"/>
    <call target="build_windows10" />
    <call target="build_web" />
    <call target="build_linux"/>
    <call target="build_android" />
    <call target="build_mac" />
    <call target="build_ios" />
  </target>
 


  <!-- Build targets for the various platforms. -->

  <target name="build_windows" description="Build Windows" depends="_prebuild">
    <if test="${os == 'Win32NT'}">
      <exec program="Protobuild" commandline="-generate Windows" />
      <exec program="msbuild " commandline="MonoGame.Framework.Windows.sln /t:Clean /p:Configuration=Release" />
      <exec program="msbuild " commandline="MonoGame.Framework.Windows.sln /t:Build /p:Configuration=Release" />
      <exec program="msbuild " commandline="MonoGame.Framework.Windows.sln /t:Clean /p:Configuration=Debug" />
      <exec program="msbuild " commandline="MonoGame.Framework.Windows.sln /t:Build /p:Configuration=Debug" />
      <exec program="Protobuild" commandline="-generate WindowsGL" />
      <exec program="msbuild " commandline="MonoGame.Framework.WindowsGL.sln /t:Clean /p:Configuration=Release" />
      <exec program="msbuild " commandline="MonoGame.Framework.WindowsGL.sln /t:Build /p:Configuration=Release" />
      <call target="build_portable"/>
    </if>
    <if test="${os == 'Unix'}">
      <exec program="mono" commandline="Protobuild.exe -generate Windows" />
      <exec program="xbuild" commandline="/t:Clean /p:Configuration=Release MonoGame.Framework.Windows.sln" />
      <exec program="xbuild" commandline="/t:Build /p:Configuration=Release MonoGame.Framework.Windows.sln" />
      <exec program="mono" commandline="Protobuild.exe -generate WindowsGL" />
      <exec program="xbuild" commandline="/t:Clean /p:Configuration=Release MonoGame.Framework.WindowsGL.sln" />
      <exec program="xbuild" commandline="/t:Build /p:Configuration=Release MonoGame.Framework.WindowsGL.sln" />
    </if>
  </target>

  <target name="build_portable" description="Build Portable" depends="_prebuild">
	
    <!-- Convert MonoGame.Framework.dll -->
    <mkdir dir="MonoGame.Framework\bin\Portable\AnyCPU" />
    <exec program="ThirdParty\Dependencies\Piranha\Piranha.exe " commandline='make-portable-skeleton -i MonoGame.Framework\bin\Windows\AnyCPU\Release\MonoGame.Framework.dll -o MonoGame.Framework\bin\Portable\AnyCPU\MonoGame.Framework.dll -p ".NETPortable,Version=v4.0,Profile=Profile328"' />

    <!-- Convert MonoGame.Framework.Net.dll -->
    <copy file="MonoGame.Framework\bin\Windows\AnyCPU\Release\MonoGame.Framework.Net.dll" tofile="MonoGame.Framework\bin\Portable\AnyCPU\temp.dll" overwrite="true"/>
    <exec program="ThirdParty\Dependencies\Piranha\Piranha.exe " workingdir="MonoGame.Framework\bin\Portable\AnyCPU" commandline='make-portable-skeleton -i temp.dll -o MonoGame.Framework.Net.dll -p ".NETPortable,Version=v4.0,Profile=Profile328"' />
    <delete file="MonoGame.Framework\bin\Portable\AnyCPU\temp.dll" />

    <!-- Convert MonoGame.Framework.Content.Pipeline.dll -->
    <mkdir dir="MonoGame.Framework.Content.Pipeline\bin\Portable\AnyCPU" />
    <copy file="MonoGame.Framework\bin\Portable\AnyCPU\MonoGame.Framework.dll" tofile="MonoGame.Framework.Content.Pipeline\bin\Portable\AnyCPU\MonoGame.Framework.dll" overwrite="true"/>
    <copy file="MonoGame.Framework.Content.Pipeline\bin\Windows\AnyCPU\Release\MonoGame.Framework.Content.Pipeline.dll" tofile="MonoGame.Framework.Content.Pipeline\bin\Portable\AnyCPU\temp.dll" overwrite="true"/>
    <exec program="ThirdParty\Dependencies\Piranha\Piranha.exe " workingdir="MonoGame.Framework.Content.Pipeline\bin\Portable\AnyCPU" commandline='make-portable-skeleton -i temp.dll -o MonoGame.Framework.Content.Pipeline.dll -p ".NETPortable,Version=v4.0,Profile=Profile328"' />
    <delete file="MonoGame.Framework.Content.Pipeline\bin\Portable\AnyCPU\temp.dll" />

  </target>

  <target name="build_linux" description="Build Linux" depends="_prebuild">
    <if test="${os == 'Win32NT'}">
      <exec program="Protobuild" commandline="-generate Linux" />
      <exec program="msbuild " commandline="MonoGame.Framework.Linux.sln /t:Clean /p:Configuration=Release" />
      <exec program="msbuild " commandline="MonoGame.Framework.Linux.sln /t:Build /p:Configuration=Release" />
      <exec program="msbuild " commandline="MonoGame.Framework.Linux.sln /t:Clean /p:Configuration=Debug" />
      <exec program="msbuild " commandline="MonoGame.Framework.Linux.sln /t:Build /p:Configuration=Debug" />
    </if>
    <if test="${os == 'Unix'}">
      <exec program="mono" commandline="Protobuild.exe -generate Linux" />
<<<<<<< HEAD
      <exec program="xbuild" commandline="/t:Clean /p:Configuration=Release MonoGame.Framework.Linux.sln" />
      <exec program="xbuild" commandline="/t:Build /p:Configuration=Release MonoGame.Framework.Linux.sln" />
      <exec program="xbuild" commandline="/t:Clean /p:Configuration=Debug MonoGame.Framework.Linux.sln" />
      <exec program="xbuild" commandline="/t:Build /p:Configuration=Debug MonoGame.Framework.Linux.sln" />
    </if>
    <if test="${os == 'MacOS'}">
      <exec program="mono" commandline="Protobuild.exe -generate Linux" />
      <exec program="xbuild" commandline="MonoGame.Framework.Linux.sln /t:Clean /p:Configuration=Release" />
      <exec program="xbuild" commandline="MonoGame.Framework.Linux.sln /t:Build /p:Configuration=Release" />
      <exec program="xbuild" commandline="MonoGame.Framework.Linux.sln /t:Clean /p:Configuration=Debug" />
      <exec program="xbuild" commandline="MonoGame.Framework.Linux.sln /t:Build /p:Configuration=Debug" />

      <!--  
        The Linux build is considered the DesktopGL build.  For this 
        reason need the Mac ffmpeg binaries to be able to run the 
        Linux unit tests on a Mac system.
      -->
      <copy file="ThirdParty/Dependencies/ffmpeg/MacOS/ffmpeg" tofile="Test/bin/Linux/AnyCPU/Debug/ffmpeg" overwrite="true"/>
      <copy file="ThirdParty/Dependencies/ffmpeg/MacOS/ffprobe" tofile="Test/bin/Linux/AnyCPU/Debug/ffprobe" overwrite="true"/>
      
=======
      <exec program="msbuild" commandline="/t:Clean /p:Configuration=Release MonoGame.Framework.Linux.sln" />
      <exec program="msbuild" commandline="/t:Build /p:Configuration=Release MonoGame.Framework.Linux.sln" />
    </if>
    <if test="${os == 'MacOS'}">
      <exec program="mono" commandline="Protobuild.exe -generate Linux" />
      <exec program="msbuild" commandline="MonoGame.Framework.Linux.sln /t:Clean /p:Configuration=Release" />
      <exec program="msbuild" commandline="MonoGame.Framework.Linux.sln /t:Build /p:Configuration=Release" />
>>>>>>> b6d3add8
    </if>
  </target>

  <target name="build_web" description="Build Web JSIL" depends="_prebuild">
    <if test="${os == 'Win32NT'}">
      <exec program="Protobuild" commandline="-generate Web">
        <environment>
          <variable name="JSIL_DIRECTORY" value="C:\JSIL" />
        </environment>
      </exec>
      <exec program="msbuild " commandline="MonoGame.Framework.Web.sln /t:Clean /p:Configuration=Release" />
      <exec program="msbuild " commandline="MonoGame.Framework.Web.sln /t:Build /p:Configuration=Release" />
    </if>
    <if test="${os == 'Unix'}">
      <exec program="mono" commandline="Protobuild.exe -generate Web" />
      <exec program="xbuild" commandline="/t:Clean /p:Configuration=Release MonoGame.Framework.Web.sln" />
      <exec program="xbuild" commandline="/t:Build /p:Configuration=Release MonoGame.Framework.Web.sln" />
    </if>
  </target>

  <target name="build_mac" description="Build MacOS" depends="_prebuild">
    <if test="${os == 'MacOS'}">
      <exec program="mono" commandline="Protobuild.exe -generate MacOS" />
      <exec program="msbuild" commandline="MonoGame.Framework.MacOS.sln  /t:Clean /p:Configuration=Release" />
      <exec program="msbuild" commandline="MonoGame.Framework.MacOS.sln  /t:Build /p:Configuration=Release" />
      <exec program="msbuild" commandline="MonoGame.Framework.MacOS.sln  /t:Clean /p:Configuration=Debug" />
      <exec program="msbuild" commandline="MonoGame.Framework.MacOS.sln  /t:Build /p:Configuration=Debug" />
    </if>
  </target>

  <target name="build_ios" description="Build iOS" depends="_prebuild">
    <if test="${os == 'MacOS'}">
      <if test="${file::exists('/Developer/MonoTouch/MSBuild/Xamarin.ObjcBinding.CSharp.targets') or file::exists('/Library/Frameworks/Mono.framework/External/xbuild/Xamarin/Xamarin.ObjcBinding.CSharp.targets')}">
        <exec program="mono" commandline="Protobuild.exe -generate iOS" />
        <exec program="xbuild" commandline="MonoGame.Framework.iOS.sln /t:Clean /p:Configuration=Release" />
        <exec program="xbuild" commandline="MonoGame.Framework.iOS.sln /t:Build /p:Configuration=Release" />
      </if>
      <if test="${file::exists('/Library/Frameworks/Mono.framework/External/xbuild/Xamarin/TVOS/Xamarin.TVOS.CSharp.targets')}" >
        <exec program="mono" commandline="Protobuild.exe -generate tvOS" />
        <exec program="xbuild" commandline="MonoGame.Framework.tvOS.sln /t:Clean /p:Configuration=Release" />
        <exec program="xbuild" commandline="MonoGame.Framework.tvOS.sln /t:Build /p:Configuration=Release" />
      </if>
    </if>
  </target>

  <target name="build_android" description="Build Android" depends="_prebuild">
    <if test="${os == 'Win32NT'}">
      <if test="${file::exists('C:\Program Files (x86)\MSBuild\Novell\Novell.MonoDroid.CSharp.targets')}">
        <exec program="Protobuild" commandline="-generate Android" />
        <exec program="msbuild " commandline="MonoGame.Framework.Android.sln /t:Clean /p:Configuration=Release" />
        <exec program="msbuild " commandline="MonoGame.Framework.Android.sln /t:Build /p:Configuration=Release" />
      </if>
    </if>
    <if test="${os == 'MacOS'}">
      <if test="${file::exists('/Developer/MonoAndroid/usr/bin/mandroid')}">
        <exec program="mono" commandline="Protobuild.exe -generate Android" />
	<exec program="xbuild" commandline="MonoGame.Framework.Android.sln /t:Clean /p:Configuration=Release" />
	<exec program="xbuild" commandline="MonoGame.Framework.Android.sln /t:Build /p:Configuration=Release" />
      </if>
    </if>
  </target>

  <!-- old targets left here for TeamCity -->
  <target name="build_windows8" />
  <target name="build_windowsphone81" />

  <target name="build_windows10" description="Build Windows 10 UAP" depends="_prebuild">
    <if test="${os == 'Win32NT'}">
      <if test="${file::exists('c:\Program Files (x86)\MSBuild\Microsoft\WindowsXaml\v14.0\Microsoft.Windows.UI.Xaml.CSharp.targets')}">
        <exec program="Protobuild" commandline="-generate WindowsUniversal" />

        <!--
            Currently MSBuild doesn't restore the nuget packages like buiding from the
            IDE does.  So we have to do it ourselves using the recommended work around.
        -->
        <exec program="${nuget3path}\nuget.exe " commandline='restore MonoGame.Framework\MonoGame.Framework.WindowsUniversal.project.json -NonInteractive' />
        <exec program="${nuget3path}\nuget.exe " commandline='restore MonoGame.Framework\MonoGame.Framework.Net.WindowsUniversal.project.json -NonInteractive' />

        <exec program="${msbuild14dir}\msbuild.exe " commandline='MonoGame.Framework.WindowsUniversal.sln /t:Clean /p:Configuration=Release /p:Platform="Any CPU"' />
        <exec program="${msbuild14dir}\msbuild.exe " commandline='MonoGame.Framework.WindowsUniversal.sln /t:Build /p:Configuration=Release /p:Platform="Any CPU"' />

      </if>
    </if>
  </target>


  <!-- Run the unit tests... will fail if the code hasn't been built. -->
  <target name="run_tests" description="Run all the tests" depends="_default">

    <nunit2 if="${os == 'Win32NT'}">
      <formatter type="Xml" usefile="true" extension=".xml" outputdir="Test\bin\Windows\AnyCPU\Debug" />
      <test assemblyname="Test\bin\Windows\AnyCPU\Debug\MonoGameTests.exe" />
    </nunit2>

    <if test="${os == 'MacOS'}">
      <exec program="chmod" commandline=" u+x Test/bin/Linux/AnyCPU/Debug/ffmpeg" />
      <exec program="chmod" commandline=" u+x Test/bin/Linux/AnyCPU/Debug/ffprobe" />
      <nunit2>
        <formatter type="Xml" usefile="true" extension=".xml" outputdir="Test/bin/Linux/AnyCPU/Debug" />
        <test assemblyname="Test/bin/Linux/AnyCPU/Debug/MonoGameTests.exe" />
      </nunit2>
    </if>

  </target>


  <!-- Generate the docs... will fail if the code hasn't been built. -->
  <target name="build_docs" description="Build the documentation." depends="_default">
    <if test="${os == 'Win32NT'}">
      <delete dir="${project::get-base-directory()}\Documentation\Output" />
      <exec program="SharpDoc.exe" basedir="ThirdParty\Dependencies\SharpDoc" commandline="-config Documentation\config.xml" />
    </if>
  </target>


  <!-- Create the installers... will fail if the code hasn't been built. -->
  <target name="build_installer" description="Build the installers." depends="_default">
    <nant buildfile="ProjectTemplates/VisualStudio2010/default.build" target="build" />
    <nant buildfile="ProjectTemplates/VisualStudio2013/default.build" target="build" />
    <nant buildfile="ProjectTemplates/VisualStudio2015/default.build" target="build" />
    <nant buildfile="ProjectTemplates/VisualStudio2017/default.build" target="build" />
    <nant buildfile="ProjectTemplates/DotNetTemplate/default.build" target="build" />
    <nant buildfile="IDE/MonoDevelop/default.build" target="build" />
    <nant buildfile="IDE/VisualStudioForMac/default.build" target="build" />
    <nant buildfile="Installers/default.build" target="build" />
  </target>

</project><|MERGE_RESOLUTION|>--- conflicted
+++ resolved
@@ -100,19 +100,14 @@
     </if>
     <if test="${os == 'Unix'}">
       <exec program="mono" commandline="Protobuild.exe -generate Linux" />
-<<<<<<< HEAD
-      <exec program="xbuild" commandline="/t:Clean /p:Configuration=Release MonoGame.Framework.Linux.sln" />
-      <exec program="xbuild" commandline="/t:Build /p:Configuration=Release MonoGame.Framework.Linux.sln" />
-      <exec program="xbuild" commandline="/t:Clean /p:Configuration=Debug MonoGame.Framework.Linux.sln" />
-      <exec program="xbuild" commandline="/t:Build /p:Configuration=Debug MonoGame.Framework.Linux.sln" />
+      <exec program="msbuild" commandline="/t:Clean /p:Configuration=Release MonoGame.Framework.Linux.sln" />
+      <exec program="msbuild" commandline="/t:Build /p:Configuration=Release MonoGame.Framework.Linux.sln" />
     </if>
     <if test="${os == 'MacOS'}">
       <exec program="mono" commandline="Protobuild.exe -generate Linux" />
-      <exec program="xbuild" commandline="MonoGame.Framework.Linux.sln /t:Clean /p:Configuration=Release" />
-      <exec program="xbuild" commandline="MonoGame.Framework.Linux.sln /t:Build /p:Configuration=Release" />
-      <exec program="xbuild" commandline="MonoGame.Framework.Linux.sln /t:Clean /p:Configuration=Debug" />
-      <exec program="xbuild" commandline="MonoGame.Framework.Linux.sln /t:Build /p:Configuration=Debug" />
-
+      <exec program="msbuild" commandline="MonoGame.Framework.Linux.sln /t:Clean /p:Configuration=Release" />
+      <exec program="msbuild" commandline="MonoGame.Framework.Linux.sln /t:Build /p:Configuration=Release" />
+      
       <!--  
         The Linux build is considered the DesktopGL build.  For this 
         reason need the Mac ffmpeg binaries to be able to run the 
@@ -120,16 +115,7 @@
       -->
       <copy file="ThirdParty/Dependencies/ffmpeg/MacOS/ffmpeg" tofile="Test/bin/Linux/AnyCPU/Debug/ffmpeg" overwrite="true"/>
       <copy file="ThirdParty/Dependencies/ffmpeg/MacOS/ffprobe" tofile="Test/bin/Linux/AnyCPU/Debug/ffprobe" overwrite="true"/>
-      
-=======
-      <exec program="msbuild" commandline="/t:Clean /p:Configuration=Release MonoGame.Framework.Linux.sln" />
-      <exec program="msbuild" commandline="/t:Build /p:Configuration=Release MonoGame.Framework.Linux.sln" />
-    </if>
-    <if test="${os == 'MacOS'}">
-      <exec program="mono" commandline="Protobuild.exe -generate Linux" />
-      <exec program="msbuild" commandline="MonoGame.Framework.Linux.sln /t:Clean /p:Configuration=Release" />
-      <exec program="msbuild" commandline="MonoGame.Framework.Linux.sln /t:Build /p:Configuration=Release" />
->>>>>>> b6d3add8
+            
     </if>
   </target>
 
