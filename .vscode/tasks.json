{
    "version": "2.0.0",
    "tasks": [
        {
            "label": "mgcb-editor-mac",
            "command": "dotnet",
            "type": "process",
            "args": [
                "build",
                "${workspaceFolder}/Tools/MonoGame.Content.Builder.Editor/MonoGame.Content.Builder.Editor.Mac.csproj",
                "/property:GenerateFullPaths=true",
                "/consoleloggerparameters:NoSummary"
            ],
            "problemMatcher": "$msCompile"
        },
        {
<<<<<<< HEAD
            "label": "generator-ctypes",
=======
            "label": "build-tests",
>>>>>>> b9dddadd
            "command": "dotnet",
            "type": "process",
            "args": [
                "build",
<<<<<<< HEAD
                "${workspaceFolder}/Tools/MonoGame.Generator.CTypes/MonoGame.Generator.CTypes.csproj",
=======
                "${workspaceFolder}/Tests/MonoGame.Tests.DesktopGL.csproj",
>>>>>>> b9dddadd
                "/property:GenerateFullPaths=true",
                "/consoleloggerparameters:NoSummary"
            ],
            "problemMatcher": "$msCompile"
        }
    ]
}<|MERGE_RESOLUTION|>--- conflicted
+++ resolved
@@ -14,20 +14,24 @@
             "problemMatcher": "$msCompile"
         },
         {
-<<<<<<< HEAD
-            "label": "generator-ctypes",
-=======
             "label": "build-tests",
->>>>>>> b9dddadd
             "command": "dotnet",
             "type": "process",
             "args": [
                 "build",
-<<<<<<< HEAD
+                "${workspaceFolder}/Tests/MonoGame.Tests.DesktopGL.csproj",
+                "/property:GenerateFullPaths=true",
+                "/consoleloggerparameters:NoSummary"
+            ],
+            "problemMatcher": "$msCompile"
+        },
+        {
+            "label": "generator-ctypes",
+            "command": "dotnet",
+            "type": "process",
+            "args": [
+                "build",
                 "${workspaceFolder}/Tools/MonoGame.Generator.CTypes/MonoGame.Generator.CTypes.csproj",
-=======
-                "${workspaceFolder}/Tests/MonoGame.Tests.DesktopGL.csproj",
->>>>>>> b9dddadd
                 "/property:GenerateFullPaths=true",
                 "/consoleloggerparameters:NoSummary"
             ],
