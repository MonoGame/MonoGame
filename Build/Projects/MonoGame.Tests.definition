--- conflicted
+++ resolved
@@ -10,10 +10,7 @@
     <Reference Include="MonoGame.Framework.Content.Pipeline" />
     <Reference Include="MonoGame.Tests.References" />
     <Reference Include="MGCB" />
-<<<<<<< HEAD
-=======
     <Reference Include="MonoGame.Build.Tasks" />
->>>>>>> 828e0b14
   </References>
 
   <Properties>
