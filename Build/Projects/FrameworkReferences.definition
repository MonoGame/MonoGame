--- conflicted
+++ resolved
@@ -19,14 +19,6 @@
     <Reference Include="System.Runtime.Serialization" />
     <Service Name="MonoGame.Framework/OpenGLGraphics">
       <Reference Include="System.Drawing" />
-      <Binary
-<<<<<<< HEAD
-        Name="NVorbis"
-        Path="ThirdParty/Dependencies/NVorbis/NVorbis.dll" />
-=======
-        Name="OpenTK"
-        Path="ThirdParty/Dependencies/OpenTK.dll" />
->>>>>>> b7900fa5
     </Service>
   </Platform>
 
@@ -146,14 +138,6 @@
       <Reference Include="System.Web.Services" />
       <Reference Include="System.Windows.Forms" />
       <Reference Include="System.Xml" />
-      <Binary
-<<<<<<< HEAD
-        Name="NVorbis"
-        Path="ThirdParty/Dependencies/NVorbis/NVorbis.dll" />
-=======
-        Name="OpenTK"
-        Path="ThirdParty/Dependencies/OpenTK.dll" />
->>>>>>> b7900fa5
     </Service>
   </Platform>
 
