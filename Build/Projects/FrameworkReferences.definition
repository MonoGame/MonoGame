--- conflicted
+++ resolved
@@ -5,14 +5,10 @@
     <Reference Include="System.Core" />
     <Reference Include="monotouch" />
     <Reference Include="OpenTK" />
-<<<<<<< HEAD
     <Binary
       Name="ProtoBuf"
       Path="ThirdParty/protobuf-net/CoreOnly/protobuf-net.dll" />
-    <Project 
-=======
-    <Project
->>>>>>> 62a98ea1
+    <Project
       Name="Lidgren.Network.iOS"
       Guid="734EAA48-F1CA-481A-B391-0285BC0E8B40"
       Path="ThirdParty/Lidgren.Network/Lidgren.Network.iOS.csproj">
@@ -31,14 +27,10 @@
     <Binary
       Name="OpenTK"
       Path="ThirdParty/Dependencies/OpenTK.dll" />
-<<<<<<< HEAD
-    <Binary
-      Name="ProtoBuf"
-      Path="ThirdParty/protobuf-net/Debug/protobuf-net.dll" />
-    <Project 
-=======
-    <Project
->>>>>>> 62a98ea1
+    <Binary
+      Name="ProtoBuf"
+      Path="ThirdParty/protobuf-net/Debug/protobuf-net.dll" />
+    <Project
       Name="Lidgren.Network.Linux"
       Guid="758CB33D-6EBD-41EA-BB0C-55B1C97A325F"
       Path="ThirdParty/Lidgren.Network/Lidgren.Network.Linux.csproj" />
@@ -50,14 +42,10 @@
     <Binary
       Name="Tao.Sdl"
       Path="ThirdParty/GamepadConfig/Tao.Sdl.dll" />
-<<<<<<< HEAD
-    <Binary
-      Name="ProtoBuf"
-      Path="ThirdParty/protobuf-net/Debug/protobuf-net.dll" />
-    <Project 
-=======
-    <Project
->>>>>>> 62a98ea1
+    <Binary
+      Name="ProtoBuf"
+      Path="ThirdParty/protobuf-net/Debug/protobuf-net.dll" />
+    <Project
       Name="Lidgren.Network.MacOS"
       Guid="5C3DC4FF-FE5A-4B94-B4A6-6F79E63F3130"
       Path="ThirdParty/Lidgren.Network/Lidgren.Network.MacOS.csproj" />
@@ -132,14 +120,10 @@
     <Binary
       Name="SharpDX.XInput"
       Path="ThirdParty/Dependencies/SharpDX/Windows/SharpDX.XInput.dll" />
-<<<<<<< HEAD
-    <Binary
-      Name="ProtoBuf"
-      Path="ThirdParty/protobuf-net/Debug/protobuf-net.dll" />
-    <Project 
-=======
-    <Project
->>>>>>> 62a98ea1
+    <Binary
+      Name="ProtoBuf"
+      Path="ThirdParty/protobuf-net/Debug/protobuf-net.dll" />
+    <Project
       Name="Lidgren.Network.Windows"
       Guid="AE483C29-042E-4226-BA52-D247CE7676DA"
       Path="ThirdParty/Lidgren.Network/Lidgren.Network.Windows.csproj" />
@@ -167,12 +151,9 @@
     <Binary
       Name="SharpDX.XInput"
       Path="ThirdParty/Dependencies/SharpDX/Windows 8 Metro/SharpDX.XInput.dll" />
-<<<<<<< HEAD
-    <Binary
-      Name="ProtoBuf"
-      Path="ThirdParty/protobuf-net/Debug/protobuf-net.dll" />
-=======
->>>>>>> 62a98ea1
+    <Binary
+      Name="ProtoBuf"
+      Path="ThirdParty/protobuf-net/Debug/protobuf-net.dll" />
   </Platform>
 
   <Platform Type="WindowsGL">
@@ -188,14 +169,10 @@
     <Binary
       Name="OpenTK"
       Path="ThirdParty/Dependencies/OpenTK.dll" />
-<<<<<<< HEAD
-    <Binary
-      Name="ProtoBuf"
-      Path="ThirdParty/protobuf-net/Debug/protobuf-net.dll" />
-    <Project 
-=======
-    <Project
->>>>>>> 62a98ea1
+    <Binary
+      Name="ProtoBuf"
+      Path="ThirdParty/protobuf-net/Debug/protobuf-net.dll" />
+    <Project
       Name="Lidgren.Network.Windows"
       Guid="AE483C29-042E-4226-BA52-D247CE7676DA"
       Path="ThirdParty/Lidgren.Network/Lidgren.Network.Windows.csproj" />
