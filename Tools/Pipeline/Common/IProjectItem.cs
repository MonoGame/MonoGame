--- conflicted
+++ resolved
@@ -2,20 +2,21 @@
 // This file is subject to the terms and conditions defined in
 // file 'LICENSE.txt', which is part of this source code package.
 
-<<<<<<< HEAD
-=======
 using System.Collections.Generic;
 using System.ComponentModel;
 
->>>>>>> b0a3c13e
 namespace MonoGame.Tools.Pipeline
 {    
     interface IProjectItem
     {
+		[Browsable(false)]
         string OriginalPath { get; }
-
+		
+        [Browsable(false)]
+        string Icon { get; set; }
+		
         string Name { get; }
+		
         string Location { get; }
-        string Icon { get; set; }
     }
 }