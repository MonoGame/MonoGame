﻿// MonoGame - Copyright (C) The MonoGame Team
// This file is subject to the terms and conditions defined in
// file 'LICENSE.txt', which is part of this source code package.

using System.Collections.Generic;
using System.IO;
using System.Linq;
using System;

namespace MonoGame.Tools.Pipeline
{
    public partial class PipelineController
    {
        private class IncludeAction : IProjectAction
        {
            private readonly PipelineController _con;
            private readonly string[] _folder;
            private readonly string[] _files;

            public IncludeAction(PipelineController controller, IEnumerable<string> files) : this(controller, files, null)
            {
                
            }

            public IncludeAction(PipelineController controller, IEnumerable<string> files, IEnumerable<string> folders)
            {
                _con = controller;

                _files = files == null ? new string[0] : files.ToArray();
                _folder = folders == null ? new string[0] : folders.ToArray();

                for (int i = 0; i < _folder.Length; i++)
                {
                    if (Path.IsPathRooted(_folder[i]))
                    {
                        string projectloc = controller._project.Location;
                        if (_folder[i].Length >= projectloc.Length + 1)
                            _folder[i] = _folder[i].Substring(projectloc.Length + 1);
                    }

                    if(_folder[i].EndsWith(Path.DirectorySeparatorChar.ToString()))
                        _folder[i] = _folder[i].Remove(_folder[i].Length - 1);
                }
            }

            public bool Do()
            {
                var parser = new PipelineProjectParser(_con, _con._project);
                _con.View.BeginTreeUpdate();

                foreach(string f in _folder)
                    if(f != "")
                        _con.View.AddTreeItem(new DirectoryItem(f));

                for (var i = 0; i < _files.Length; i++ )
                {
                    bool skipduplicate = false;

                    switch (Environment.OSVersion.Platform) 
                    {
                        case PlatformID.Win32NT:
                        case PlatformID.Win32S:
                        case PlatformID.Win32Windows:
                        case PlatformID.WinCE:
                            skipduplicate = true;
                            break;
                    }

                    var f = _files[i];
<<<<<<< HEAD
                    if (!parser.AddContent(f, null, true))
=======
                    if (!parser.AddContent(f, skipduplicate))
>>>>>>> aa622731
                        continue;

                    var item = _con._project.ContentItems.Last();
                    item.Observer = _con;
                    item.ResolveTypes();

                    _files[i] = item.OriginalPath;

                    _con.View.AddTreeItem(item);

                    item.ExpandToThis = true;
                    _con.View.UpdateTreeItem(item);
                }

                _con.View.EndTreeUpdate();
                _con.ProjectDirty = true;

                return true;
            }

            public bool Undo()
            {
                _con.View.BeginTreeUpdate();

                foreach (var f in _files)
                {
                    for (var i = 0; i < _con._project.ContentItems.Count; i++)
                    {
                        var item = _con._project.ContentItems[i];
                        if (item.OriginalPath == f)
                        {
                            _con.View.RemoveTreeItem(item);
                            _con._project.ContentItems.Remove(item);
                            break;
                        }
                    }
                }

                foreach(string f in _folder)
                    if(f != "")
                        _con.View.RemoveTreeItem(new DirectoryItem(f));

                _con.View.EndTreeUpdate();
                _con.ProjectDirty = true;

                return true;
            }
        }
    }
}<|MERGE_RESOLUTION|>--- conflicted
+++ resolved
@@ -67,11 +67,7 @@
                     }
 
                     var f = _files[i];
-<<<<<<< HEAD
-                    if (!parser.AddContent(f, null, true))
-=======
-                    if (!parser.AddContent(f, skipduplicate))
->>>>>>> aa622731
+                    if (!parser.AddContent(f, null, skipduplicate))
                         continue;
 
                     var item = _con._project.ContentItems.Last();
