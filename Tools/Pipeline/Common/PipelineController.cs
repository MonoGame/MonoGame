﻿// MonoGame - Copyright (C) The MonoGame Team
// This file is subject to the terms and conditions defined in
// file 'LICENSE.txt', which is part of this source code package.

using System;
using System.Collections.Generic;
using System.Diagnostics;
using System.Globalization;
using System.IO;
using System.Linq;
using System.Reflection;
using System.Text;
using System.Threading.Tasks;
using MGCB;
using PathHelper = MonoGame.Framework.Content.Pipeline.Builder.PathHelper;

namespace MonoGame.Tools.Pipeline
{
    public partial class PipelineController : IController
    {
        public static PipelineController Instance;

        private PipelineProject _project;

        private Task _buildTask;
        private Process _buildProcess;

        private readonly List<ContentItemTemplate> _templateItems;

        private static readonly string [] _mgcbSearchPaths = new []       
        {
            "/Library/Frameworks/MonoGame.framework/Current/Tools",
#if DEBUG
            "../../../../../MGCB/bin/Windows/AnyCPU/Debug",
            Path.Combine(Path.GetDirectoryName(Assembly.GetExecutingAssembly().Location), "../../../../../MGCB/bin/Windows/AnyCPU/Debug"),
#else
            "../../../../../MGCB/bin/Windows/AnyCPU/Release",
            Path.Combine(Path.GetDirectoryName(Assembly.GetExecutingAssembly().Location), "../../../../../MGCB/bin/Windows/AnyCPU/Release"),
#endif
            "../MGCB",
            Path.Combine(Path.GetDirectoryName(Assembly.GetExecutingAssembly().Location), "../MGCB"),
            Path.GetDirectoryName(Assembly.GetExecutingAssembly().Location),
            "",
        };

        public IEnumerable<ContentItemTemplate> Templates
        {
            get { return _templateItems; }
        }

        public PipelineProject ProjectItem
        {
            get
            {
                return _project;
            }
        }

        public string ProjectLocation
        {
            get
            {
                var ret = _project.Location;

                if (!_project.Location.EndsWith(Path.DirectorySeparatorChar.ToString()))
                    ret += Path.DirectorySeparatorChar;
                
                return ret; 
            }
        }

        public string ProjectOutputDir
        {
            get { return _project.OutputDir; }
        }

        public List<IProjectItem> SelectedItems { get; private set; }

        public IProjectItem SelectedItem { get; private set; }
        
        public bool ProjectOpen { get; private set; }

        public bool ProjectDirty { get; set; }

        public bool ProjectBuilding 
        {
            get
            {
                return _buildTask != null && !_buildTask.IsCompleted;
            }
        }

        public IView View { get; private set; }

        public event Action OnProjectLoading;

        public event Action OnProjectLoaded;

        private PipelineController(IView view)
        {
            Instance = this;

            SelectedItems = new List<IProjectItem>();
            _actionStack = new ActionStack(this);

            View = view;
            View.Attach(this);
            ProjectOpen = false;

            _templateItems = new List<ContentItemTemplate>();
            var root = Path.GetDirectoryName(Assembly.GetExecutingAssembly().Location);
            if (Directory.Exists(Path.Combine (root, "..", "Resources", "Templates")))
            {
                root = Path.Combine(root, "..", "Resources");
            }
            LoadTemplates(Path.Combine(root, "Templates"));
            UpdateMenu();

            view.UpdateRecentList(PipelineSettings.Default.ProjectHistory);
        }

        public static PipelineController Create(IView view)
        {
            return new PipelineController(view);
        }

        public void OnProjectModified()
        {            
            Debug.Assert(ProjectOpen, "OnProjectModified called with no project open?");
            ProjectDirty = true;
        }

        public void OnReferencesModified()
        {
            Debug.Assert(ProjectOpen, "OnReferencesModified called with no project open?");
            ProjectDirty = true;
            ResolveTypes();

            View.UpdateProperties();
        }

        public void OnItemModified(ContentItem contentItem)
        {
            Debug.Assert(ProjectOpen, "OnItemModified called with no project open?");
            ProjectDirty = true;

            View.BeginTreeUpdate();
            View.UpdateTreeItem(contentItem);
            View.EndTreeUpdate();
        }

        public void NewProject()
        {
            // Make sure we give the user a chance to
            // save the project if they need too.
            if (!AskSaveProject())
                return;

            // A project needs a root directory or it is impossible to resolve relative paths.
            // So we need the user to choose that location even though the project has not
            // yet actually been saved to disk.
            var projectFilePath = Environment.CurrentDirectory;
            if (!View.AskSaveName(ref projectFilePath, "New Project"))
                return;

            CloseProject();

            if (OnProjectLoading != null)
                OnProjectLoading();

            // Clear existing project data, initialize to a new blank project.
            _actionStack.Clear();
            _project = new PipelineProject();            
            PipelineTypes.Load(_project);

            // Save the new project.
            _project.OriginalPath = projectFilePath;
            ProjectOpen = true;
            ProjectDirty = true;

            UpdateTree();

            if (OnProjectLoaded != null)
                OnProjectLoaded();
            
            UpdateMenu();
        }

        public void ImportProject()
        {
            // Make sure we give the user a chance to
            // save the project if they need too.
            if (!AskSaveProject())
                return;

            string projectFilePath;
            if (!View.AskImportProject(out projectFilePath))
                return;

            CloseProject();

            if (OnProjectLoading != null)
                OnProjectLoading();

#if SHIPPING
            try
#endif
            {
                _actionStack.Clear();
                _project = new PipelineProject();
                var parser = new PipelineProjectParser(this, _project);
                parser.ImportProject(projectFilePath);

                ResolveTypes();                
                
                ProjectOpen = true;
                ProjectDirty = true;                
            }
#if SHIPPING
            catch (Exception e)
            {
                View.ShowError("Open Project", "Failed to open project!");
                return;
            }
#endif

            UpdateTree();
            View.UpdateTreeItem(_project);

            if (OnProjectLoaded != null)
                OnProjectLoaded();

            UpdateMenu();
        }

        public void OpenProject()
        {
            // Make sure we give the user a chance to
            // save the project if they need too.
            if (!AskSaveProject())
                return;

            string projectFilePath;
            if (!View.AskOpenProject(out projectFilePath))
                return;
            
            OpenProject(projectFilePath);
        }

        public void OpenProject(string projectFilePath)
        {
            CloseProject();

            if (OnProjectLoading != null)
                OnProjectLoading();

            var errortext = "Failed to open the project due to an unknown error.";

            try
            {
                _actionStack.Clear();
                _project = new PipelineProject();
                
                var parser = new PipelineProjectParser(this, _project);
                var errorCallback = new MGBuildParser.ErrorCallback((msg, args) =>
                {
                    errortext = string.Format(msg, args);
                    throw new Exception();
                });
                parser.OpenProject(projectFilePath, errorCallback);

                ResolveTypes();

                ProjectOpen = true;
                ProjectDirty = false;

                PipelineSettings.Default.AddProjectHistory(projectFilePath);
                PipelineSettings.Default.StartupProject = projectFilePath;
                PipelineSettings.Default.Save();
                View.UpdateRecentList(PipelineSettings.Default.ProjectHistory);
            }
            catch (Exception)
            {
                View.ShowError("Error Opening Project", Path.GetFileName(projectFilePath) + ": " + errortext);
                return;
            }

            UpdateTree();
            View.UpdateTreeItem(_project);

            if (OnProjectLoaded != null)
                OnProjectLoaded();

            UpdateMenu();
        }

        public void ClearRecentList()
        {
            PipelineSettings.Default.ProjectHistory.Clear();
            PipelineSettings.Default.Save();
            View.UpdateRecentList(PipelineSettings.Default.ProjectHistory);
        }

        public void CloseProject()
        {
            if (!ProjectOpen)
                return;

            // Make sure we give the user a chance to
            // save the project if they need too.
            if (!AskSaveProject())
                return;

            ProjectOpen = false;
            ProjectDirty = false;
            _project = null;
            _actionStack.Clear();
            View.OutputClear();

            PipelineSettings.Default.StartupProject = null;
            PipelineSettings.Default.Save();

            UpdateTree();
            UpdateMenu();
        }

        public bool MoveProject(string newname)
        {
            string opath = _project.OriginalPath;
            string ext = Path.GetExtension(opath);

            PipelineSettings.Default.ProjectHistory.Remove(opath);

            try
            {
                File.Delete(_project.OriginalPath);
            }
            catch {
                View.ShowError("Error", "Could not delete old project file.");
                return false;
            }

            _project.OriginalPath = Path.GetDirectoryName(opath) + Path.DirectorySeparatorChar + newname + ext;
            if (!SaveProject(false))
            {
                _project.OriginalPath = opath;
                SaveProject(false);
                View.ShowError("Error", "Could not save the new project file.");
                return false;
            }
            View.SetTreeRoot(_project);

            return true;
        }
        
        public bool SaveProject(bool saveAs)
        {
            // Do we need file name?
            if (saveAs || string.IsNullOrEmpty(_project.OriginalPath))
            {
                string newFilePath = _project.OriginalPath;
                if (!View.AskSaveName(ref newFilePath, null))
                    return false;

                _project.OriginalPath = newFilePath;
				View.SetTreeRoot(_project);
            }

            // Do the save.
            ProjectDirty = false;
            var parser = new PipelineProjectParser(this, _project);
            parser.SaveProject();

            // Note: This is where a project loaded via 'new project' or 'import project' 
            //       get recorded into PipelineSettings because up until this point they did not
            //       exist as files on disk.
            PipelineSettings.Default.AddProjectHistory(_project.OriginalPath);
            PipelineSettings.Default.StartupProject = _project.OriginalPath;
            PipelineSettings.Default.Save();
            View.UpdateRecentList(PipelineSettings.Default.ProjectHistory);
            UpdateMenu();

            return true;
        }

        public void Build(bool rebuild)
        {
            var commands = string.Format("/@:\"{0}\" {1}", _project.OriginalPath, rebuild ? "/rebuild" : string.Empty);
            if (PipelineSettings.Default.DebugMode)
                commands += " /launchdebugger";
            BuildCommand(commands);
        }

        private IEnumerable<IProjectItem> GetItems(IProjectItem dir)
        {
            foreach (var item in _project.ContentItems)
                if (item.OriginalPath.StartsWith(dir.OriginalPath + "/"))
                    yield return item;
        }

        public void RebuildItems()
        {
            var items = new List<IProjectItem>();

            // If the project itself was selected, just
            // rebuild the entire project
            if (items.Contains(_project))
            {
                Build(true);
                return;
            }

            // Convert selected DirectoryItems into ContentItems
            foreach (var item in SelectedItems)
            {
                if (item is ContentItem)
                {
                    if (!items.Contains(item))
                        items.Add(item);
                    
                    continue;
                }

                foreach (var subitem in GetItems(item))
                    if (!items.Contains(subitem))
                        items.Add(subitem);
            }

            // Create a unique file within the same folder as
            // the normal project to store this incremental build.
            var uniqueName = Guid.NewGuid().ToString();
            var tempPath = Path.Combine(Path.GetDirectoryName(_project.OriginalPath), uniqueName);

            // Write the incremental project file limiting the
            // content to just the files we want to rebuild.
            using (var io = File.CreateText(tempPath))
            {
                var parser = new PipelineProjectParser(this, _project);
                parser.SaveProject(io, (i) => !items.Contains(i));
            }

            // Run the build the command.
            var commands = string.Format("/@:\"{0}\" /rebuild /incremental", tempPath);
            if (PipelineSettings.Default.DebugMode)
                commands += " /launchdebugger";
            BuildCommand(commands);

            // Cleanup the temp file once we're done.
            _buildTask.ContinueWith((e) => File.Delete(tempPath));
        }

        private void BuildCommand(string commands)
        {
            Debug.Assert(_buildTask == null || _buildTask.IsCompleted, "The previous build wasn't completed!");

            if (ProjectDirty)
                SaveProject(false);

            View.OutputClear();

            _buildTask = Task.Factory.StartNew(() => DoBuild(commands));
            _buildTask.ContinueWith((e) => View.Invoke(UpdateMenu));

            UpdateMenu();
        }

        public void Clean()
        {
            Debug.Assert(_buildTask == null || _buildTask.IsCompleted, "The previous build wasn't completed!");

            // Make sure we save first!
            if (!AskSaveProject())
                return;

            View.OutputClear();

            var commands = string.Format("/clean /intermediateDir:\"{0}\" /outputDir:\"{1}\"", _project.IntermediateDir, _project.OutputDir);
            if (PipelineSettings.Default.DebugMode)
                commands += " /launchdebugger";

            _buildTask = Task.Factory.StartNew(() => DoBuild(commands));
            _buildTask.ContinueWith((e) => View.Invoke(UpdateMenu));

            UpdateMenu();       
        }

        private string FindMGCB()
        {            
            foreach (var root in _mgcbSearchPaths)
            {
                var mgcbPath = Path.Combine(root, "MGCB.exe");
                if (File.Exists(mgcbPath))
                    return Path.GetFullPath(mgcbPath);
            }

            throw new FileNotFoundException("MGCB.exe is not in the search path!");
        }

        private void DoBuild(string commands)
        {
            Encoding encoding;
            try {
                encoding = Encoding.GetEncoding(CultureInfo.CurrentCulture.TextInfo.OEMCodePage);
            } catch (NotSupportedException) {
                encoding = Encoding.UTF8;
            }
            var currentDir = Environment.CurrentDirectory;
            try
            {
                // Prepare the process.
                _buildProcess = View.CreateProcess(FindMGCB(), commands);
                _buildProcess.StartInfo.WorkingDirectory = Path.GetDirectoryName(_project.OriginalPath);
                _buildProcess.StartInfo.CreateNoWindow = true;
                _buildProcess.StartInfo.WindowStyle = ProcessWindowStyle.Hidden;
                _buildProcess.StartInfo.UseShellExecute = false;
                _buildProcess.StartInfo.RedirectStandardOutput = true;
                _buildProcess.StartInfo.StandardOutputEncoding = encoding;
                _buildProcess.OutputDataReceived += (sender, args) => View.OutputAppend(args.Data);

                // Fire off the process.
                Environment.CurrentDirectory = _buildProcess.StartInfo.WorkingDirectory;
                _buildProcess.Start();
                _buildProcess.BeginOutputReadLine();
                _buildProcess.WaitForExit();
            }
            catch (Exception ex)
            {
                // If we got a message assume it has everything the user needs to know.
                if (!string.IsNullOrEmpty(ex.Message))
                    View.OutputAppend("Build failed:  " + ex.Message);
                else
                {
                    // Else we need to get verbose.
                    View.OutputAppend("Build failed:" + Environment.NewLine);
                    View.OutputAppend(ex.ToString());
                }
            }
            finally {
                Environment.CurrentDirectory = currentDir;
            }

            // Clear the process pointer, so that cancel
            // can run after we've already finished.
            lock (_buildTask)
                _buildProcess = null;
        }

        public void CancelBuild()
        {
            if (_buildTask == null || _buildTask.IsCompleted)
                return;

            lock (_buildTask)
            {
                if (_buildProcess == null)
                    return;
                
                _buildProcess.Kill();
                _buildProcess = null;
                View.OutputAppend("Build terminated!");
            }
        }

        /// <summary>
        /// Prompt the user if they wish to save the project.
        /// Save it if yes is chosen.
        /// Return true if yes or no is chosen.
        /// Return false if cancel is chosen.
        /// </summary>
        private bool AskSaveProject()
        {
            // If the project is not dirty or open
            // then we can simply skip it.
            if (!ProjectDirty)
                return true;

            // Ask the user if they want to save or cancel.
            var result = View.AskSaveOrCancel();

            // Did we cancel the exit?
            if (result == AskResult.Cancel)
                return false;

            // Did we want to skip saving?
            if (result == AskResult.No)
                return true;

            return SaveProject(false);
        }

        private void UpdateTree()
        {
            View.BeginTreeUpdate();

            if (_project == null || string.IsNullOrEmpty(_project.OriginalPath))
                View.SetTreeRoot(null);
            else
            {
                View.SetTreeRoot(_project);

                foreach (var item in _project.ContentItems)
                    View.AddTreeItem(item);
            }            

            View.EndTreeUpdate();
        }

        public bool Exit()
        {
            // Can't exit if we're building!
            if (ProjectBuilding)
            {
                View.ShowMessage("You cannot exit while the project is building!");
                return false;
            }

            // Make sure we give the user a chance to
            // save the project if they need too.
            var ret = AskSaveProject();

            if (ret)
                PipelineSettings.Default.Save();

            return ret;
        }

        public void DragDrop(string initialDirectory, string[] folders, string[] files)
        {
            initialDirectory = GetFullPath(initialDirectory);
            //IncludeFolder(initialDirectory, folders);
            //Include(initialDirectory, files);
        }

        private string GetCurrentPath()
        {
            if (SelectedItem is DirectoryItem)
                return SelectedItem.OriginalPath;

            if (SelectedItem is ContentItem)
                return SelectedItem.Location;

            return string.Empty;
        }

        public void Include()
        {
            var path = GetFullPath(GetCurrentPath());

            List<string> files;
            if (View.ChooseContentFile(path, out files))
            {
                var items = new List<IncludeItem>();
                var repeat = false;
                var action = IncludeType.Copy;

                if (!IncludeFiles(items, path, files.ToArray(), ref repeat, ref action))
                    return;

                if (items.Count == 0)
                    return;

                var includeaction = new IncludeAction(items);
                if (includeaction.Do())
                    _actionStack.Add(includeaction);
            }
        }

        public void IncludeFolder()
        {
            var path = GetFullPath(GetCurrentPath());

            string folder;
            if (!View.ChooseContentFolder(path, out folder))
                return;

            var items = new List<IncludeItem>();
            var repeat = false;
            var action = IncludeType.Copy;

            if (!IncludeDirectory(items, path, folder, ref repeat, ref action))
                return;

            if (items.Count == 0)
                return;

            var includeaction = new IncludeAction(items);
            if (includeaction.Do())
                _actionStack.Add(includeaction);
        }

        private bool IncludeDirectory(List<IncludeItem> items, string initialDirectory, string folder, ref bool repeat, ref IncludeType action)
        {
            var relative = Util.GetRelativePath(initialDirectory, ProjectLocation);

            if (!IncludeFiles(items, initialDirectory, Directory.GetFiles(folder), ref repeat, ref action))
                return false;
            
            foreach(var dir in Directory.GetDirectories(folder))
            {
                var dirname = Path.GetFileName(dir);
                var initdir = Path.Combine(initialDirectory, dirname);
                var diritem = new IncludeItem
                {
                    SourcePath = initdir,
                    IsDirectory = true,
                    IncludeType = IncludeType.Create,
                    RelativeDestPath = Path.Combine(relative, dirname)
                };
                items.Add(diritem);

                if (!IncludeDirectory(items, initdir, dir, ref repeat, ref action))
                    return false;
            }

            return true;
        }

        private bool IncludeFiles(List<IncludeItem> items, string initialDirectory, string[] files, ref bool repeat, ref IncludeType action)
        {
            var relative = Util.GetRelativePath(initialDirectory, ProjectLocation);

            foreach (var file in files)
            {
                var item = new IncludeItem();
                item.SourcePath = file;

                if (file.StartsWith(ProjectLocation))
                {
                    // If the file is in the same directory as the .mgcb file, just add it and skip showing file dialogs

                    item.RelativeDestPath = PathHelper.GetRelativePath(ProjectLocation, file);
                    item.IncludeType = IncludeType.Link;
                }
                else
                {
                    item.RelativeDestPath = Path.Combine(relative, Path.GetFileName(file));

                    if (!repeat)
                    {
                        if (!View.CopyOrLinkFile(file, File.Exists(Path.Combine(ProjectLocation, item.RelativeDestPath)), out action, out repeat))
                            return false;
                    }

                    if (action == IncludeType.Skip)
                        continue;

                    if (action == IncludeType.Copy && File.Exists(Path.Combine(ProjectLocation, item.RelativeDestPath)))
                        item.IncludeType = IncludeType.Link;
                    else
                        item.IncludeType = action;
                }

                items.Add(item);
            }

            return true;
        }
        
        private List<string> GetFiles(string folder)
        {
            List<string> ret = new List<string>();

            string[] directories = Directory.GetDirectories(folder);
            foreach (string d in directories)
                ret.AddRange(GetFiles(d));

            ret.AddRange(Directory.GetFiles(folder));

            return ret;
        }

        private List<string> GetDirectories(string folder)
        {
            List<string> ret = new List<string>();

            string[] directories = Directory.GetDirectories(folder);
            foreach (string d in directories)
            {
                ret.Add(d);
                ret.AddRange(GetDirectories(d));
            }

            return ret;
        }

        public void Exclude(bool delete)
        {
            // We don't want to show a delete confirmation for any items outside the project folder
            var filteredItems = new List<IProjectItem>(SelectedItems.Where(i => !i.OriginalPath.Contains("..")));

            if (filteredItems.Count > 0 && delete && !View.ShowDeleteDialog(filteredItems))
                return;

            // Still need to pass all items to the Exclude action so it can remove them from the view.
            // Filtering is done internally so it only deletes files in the project folder
            var action = new ExcludeAction(this, SelectedItems, delete);
            if(action.Do())
                _actionStack.Add(action);

            UpdateMenu();
        }

        public void NewItem()
        {
            string name;
            ContentItemTemplate template;
            
            if (!View.ChooseItemTemplate(GetFullPath(GetCurrentPath()), out template, out name))
                return;

            var destpath = Path.Combine(GetCurrentPath(), name);

            var action = new IncludeAction(
                new IncludeItem {
                    SourcePath = GetFullPath(destpath),
                    RelativeDestPath = destpath,
                    IncludeType = IncludeType.Create,
                    ItemTemplate = template
                }
            );

            if(action.Do())
                _actionStack.Add(action);
        }

        public void NewFolder()
        {
            string name;
            if (!View.ShowEditDialog("New Folder", "Folder Name:", "", true, out name))
                return;
            
            var action = new IncludeAction(new IncludeItem {
                SourcePath = Path.Combine(GetFullPath(GetCurrentPath()), name),
                RelativeDestPath = Path.Combine(GetCurrentPath(), name),
                IncludeType = IncludeType.Create,
                IsDirectory = true
            });

            if (action.Do())
                _actionStack.Add(action);
        }

        public void Rename()
        {
            string name;
            if (SelectedItem == null || !View.ShowEditDialog("Rename Item", "New Name:", Path.GetFileName(SelectedItem.DestinationPath), true, out name))
                return;

            var action = new MoveAction(SelectedItem, name);
            if (action.Do())
                _actionStack.Add(action);
        }

        public void AddAction(IProjectAction action)
        {
            _actionStack.Add(action);
            if (!ProjectDirty)
            {
                ProjectDirty = true;
                UpdateMenu();
            }
        }

        public IProjectItem GetItem(string originalPath)
        {
            if (_project.OriginalPath.Equals(originalPath, StringComparison.OrdinalIgnoreCase))
                return _project;

            foreach (var i in _project.ContentItems)
            {
                if (string.Equals(i.OriginalPath, originalPath, StringComparison.OrdinalIgnoreCase))
                {
                    return i;
                }
            }

            return null;
        }

        public void CopyAssetPath()
        {
            var item = SelectedItem as ContentItem;
            if (item != null)
            {
                var path = item.OriginalPath;
                path = path.Remove(path.Length - Path.GetExtension(path).Length);
                path = path.Replace('\\', '/');

                View.SetClipboard(path);
            }
        }

        #region Undo, Redo

        private readonly ActionStack _actionStack;

        public bool CanUndo { get { return _actionStack.CanUndo; } }

        public bool CanRedo { get { return _actionStack.CanRedo; } }

        public void Undo()
        {
            _actionStack.Undo();
        }

        public void Redo()
        {
            _actionStack.Redo();
        }

        #endregion

        private void ResolveTypes()
        {
            PipelineTypes.Load(_project);
            foreach (var i in _project.ContentItems)
            {
                i.Observer = this;
                i.ResolveTypes();
            }

            View.UpdateProperties();
            LoadTemplates(Path.Combine(_project.Location, "MGTemplates"));
        }

        private void LoadTemplates(string path)
        {
            if (!Directory.Exists(path))
                return;

            var files = Directory.GetFiles(path, "*.template", SearchOption.AllDirectories);
            foreach (var f in files)
            {
                var lines = File.ReadAllLines(f);
                if (lines.Length != 5)
                    throw new Exception("Invalid template");

                var item = new ContentItemTemplate()
                    {
                        Label = lines[0],
                        Icon = lines[1],
                        ImporterName = lines[2],
                        ProcessorName = lines[3],
                        TemplateFile = lines[4],
                    };
                
                if (_templateItems.Any(i => i.Label == item.Label))
                    continue;

                var fpath = Path.GetDirectoryName(f);
                item.TemplateFile = Path.GetFullPath(Path.Combine(fpath, item.TemplateFile));

                _templateItems.Add(item);
            }
        }

        public string GetFullPath(string filePath)
        {
            if (_project == null || Path.IsPathRooted(filePath))
            {
                if (filePath.Length == 2 && filePath[0] != '/')
                    filePath += "\\";
                return filePath;
            }

<<<<<<< HEAD
            if (Path.IsPathRooted(filePath))
                return filePath;

            return Path.GetFullPath(Path.Combine(_project.Location, filePath));
=======
            filePath = filePath.Replace("/", Path.DirectorySeparatorChar.ToString());
            if (filePath.StartsWith("\\"))
                filePath = filePath.Substring(1);

            return _project.Location + Path.DirectorySeparatorChar + filePath;
>>>>>>> 52b584a9
        }

        public string GetRelativePath(string path)
        {
            if (!ProjectOpen)
                return path;

            var dirUri = new Uri(ProjectLocation);
            var fileUri = new Uri(path);
            var relativeUri = dirUri.MakeRelativeUri(fileUri);

            if (relativeUri == null)
                return path;

            return Uri.UnescapeDataString(relativeUri.ToString().Replace('/', Path.DirectorySeparatorChar));
        }

        public void SelectionChanged(List<IProjectItem> items)
        {
            SelectedItems = items;

            if (items.Count < 2)
            {
                if (items.Count == 1)
                    SelectedItem = items[0];
                else
                    SelectedItem = _project;
            }
            else
                SelectedItem = null;

            UpdateContextMenu();
            View.UpdateCommands(info);
            View.UpdateProperties();
        }

        MenuInfo info;

        public void UpdateMenu()
        {
            var notBuilding = !ProjectBuilding;
            var projectOpenAndNotBuilding = ProjectOpen && notBuilding;

            info = new MenuInfo();

            info.New = notBuilding;
            info.Open = notBuilding;
            info.Import = notBuilding;
            info.Save = projectOpenAndNotBuilding;
            info.SaveAs = projectOpenAndNotBuilding;
            info.Close = projectOpenAndNotBuilding;
            info.Exit = notBuilding;

            info.Undo = _actionStack.CanUndo;
            info.Redo = _actionStack.CanRedo;

            info.Build = projectOpenAndNotBuilding;
            info.Rebuild = projectOpenAndNotBuilding;
            info.Clean = projectOpenAndNotBuilding;
            info.Cancel = ProjectBuilding;

            UpdateContextMenu();

            View.UpdateCommands(info);
        }

        private void UpdateContextMenu()
        {
            var oneselected = SelectedItems.Count == 1;
            var somethingselected = SelectedItems.Count > 0;
            var exists = true;

            info.OpenItem = exists && oneselected && SelectedItem is ContentItem;
            info.OpenItemWith = exists && oneselected && !(SelectedItem is DirectoryItem);
            info.OpenItemLocation = exists && oneselected;
            info.OpenOutputItemLocation = exists && oneselected && SelectedItem is ContentItem;
            info.CopyAssetPath = exists && oneselected && SelectedItem is ContentItem;
            info.Add = (exists && oneselected && !(SelectedItem is ContentItem)) || !somethingselected && ProjectOpen;
            info.Exclude = somethingselected && !SelectedItems.Contains(_project);
            info.Rename = exists && oneselected && !(SelectedItem is PipelineProject);
            info.Delete = exists && info.Exclude;
            info.RebuildItem = exists && somethingselected && !ProjectBuilding;
        }
    }
}<|MERGE_RESOLUTION|>--- conflicted
+++ resolved
@@ -963,18 +963,11 @@
                 return filePath;
             }
 
-<<<<<<< HEAD
-            if (Path.IsPathRooted(filePath))
-                return filePath;
-
-            return Path.GetFullPath(Path.Combine(_project.Location, filePath));
-=======
             filePath = filePath.Replace("/", Path.DirectorySeparatorChar.ToString());
             if (filePath.StartsWith("\\"))
                 filePath = filePath.Substring(1);
 
             return _project.Location + Path.DirectorySeparatorChar + filePath;
->>>>>>> 52b584a9
         }
 
         public string GetRelativePath(string path)
