--- conflicted
+++ resolved
@@ -15,14 +15,7 @@
         Cancel
     }
 
-    interface IUserOutput
-    {
-        void OutputClear();
-        void OutputAppend(string text);        
-        void ShowError(string title, string message); 
-    }
-
-    interface IView : IUserOutput
+    interface IView
     {
         /// <summary>
         /// Notifies IView of the current IController object.
@@ -36,13 +29,9 @@
 
         bool AskOpenProject(out string projectFilePath);
 
-<<<<<<< HEAD
         bool AskImportProject(out string projectFilePath);
 
         void BeginTreeUpdate();
-=======
-        bool AskImportProject(out string projectFilePath);     
->>>>>>> b0a3c13e
 
         void SetTreeRoot(IProjectItem item);
 
@@ -60,7 +49,6 @@
 
         void UpdateProperties(IProjectItem item);
 
-<<<<<<< HEAD
         /// <summary>
         /// Show the user an error message within a modal dialog.
         /// </summary>        
@@ -74,7 +62,7 @@
         /// <summary>
         /// Append passed string to output window.
         /// </summary>
-        void OutputAppend(string text);
+        void OutputAppend(string text, params object[] args);
 
         /// <summary>
         /// Append a newline character to output window.
@@ -84,7 +72,7 @@
         /// <summary>
         /// Append passed string followed by a newline to the output window.
         /// </summary>
-        void OutputAppendLine(string text);
+        void OutputAppendLine(string text, params object[] args);
 
         /// <summary>
         /// Clear output window.
@@ -92,8 +80,5 @@
         void OutputClear();               
 
         bool ChooseContentFile(string initialDirectory, out List<string> files);        
-=======
-        bool ChooseContentFile(string initialDirectory, out string file);        
->>>>>>> b0a3c13e
     }
 }