﻿// MonoGame - Copyright (C) The MonoGame Team
// This file is subject to the terms and conditions defined in
// file 'LICENSE.txt', which is part of this source code package.

using System.ComponentModel;
using Microsoft.Xna.Framework.Content.Pipeline;
using Microsoft.Xna.Framework.Content.Pipeline.Builder.Convertors;

namespace MonoGame.Tools.Pipeline
{
    internal enum BuildAction
    {
        Build,
        Copy,
    }

    internal class ContentItem : IProjectItem
    {
        public IController Controller;

        public string SourceFile;
        public string ImporterName;
        public string ProcessorName;
        public OpaqueDataDictionary ProcessorParams;

        private ImporterTypeDescription _importer;
        private ProcessorTypeDescription _processor;
        private BuildAction _buildAction;

        #region IProjectItem

<<<<<<< HEAD
        [Category("Common")]
        [Description("The file name of this item.")]
=======
        public string OriginalPath
        {
            get { return SourceFile; }
        }

>>>>>>> b0a3c13e
        public string Name 
        { 
            get
            {
                return System.IO.Path.GetFileName(SourceFile);
            }
        }

        [Category("Common")]
        [Description("The folder where this item is located.")]
        public string Location
        {
            get
            {
                return System.IO.Path.GetDirectoryName(SourceFile);
            }
        }

        [Browsable(false)]
        public string Icon { get; set; }

        #endregion

        [Category("Settings")]
        [DisplayName("Build Action")]
        [Description("The way to process this content item.")]
        public BuildAction BuildAction
        {
            get { return _buildAction; }
            set
            {
                if (_buildAction == value)
                    return;

                _buildAction = value;

                if (Controller != null)
                    Controller.OnItemModified(this);
            }
        }

        [Category("Settings")]
        [Description("The importer used to load the content file.")]
        [TypeConverter(typeof(ImporterConverter))]
        public ImporterTypeDescription Importer
        {
            get { return _importer; }

            set
            {
                if (_importer == value)
                    return;

                _importer = value;
                ImporterName = _importer.TypeName;                

                // Validate that our processor can accept input content of the type output by the new importer.
                if ((_processor == null || _processor.InputType != _importer.OutputType) && _processor != PipelineTypes.MissingProcessor)
                {
                    // If it cannot, set the default processor.
                    Processor = PipelineTypes.FindProcessor(_importer.DefaultProcessor, _importer);
                }

                if (Controller != null)
                    Controller.OnItemModified(this);
            }
        }

        [Category("Settings")]
        [Description("The processor used to transform the content for runtime use.")]
        [TypeConverter(typeof(ProcessorConverter))]
        public ProcessorTypeDescription Processor
        {
            get { return _processor; }

            set
            {
                if (_processor == value)
                    return;
                
                _processor = value;
                ProcessorName = _processor.TypeName;
                
                // When the processor changes reset our parameters
                // to the default for the processor type.
                ProcessorParams.Clear();
                foreach (var p in _processor.Properties)
                {
                    ProcessorParams.Add(p.Name, p.DefaultValue);
                }

                if (Controller != null)
                    Controller.OnItemModified(this);

                // Note:
                // There is no need to validate that the new processor can accept input
                // of the type output by our importer, because that should be handled by
                // only showing valid processors in the drop-down (eg, within ProcessConverter).
            }
        }

        public void ResolveTypes()
        {
            if (BuildAction == BuildAction.Copy)
            {
                // Copy items do not have importers or processors.
                _importer = PipelineTypes.NullImporter;
                _processor = PipelineTypes.NullProcessor;
            }
            else
            {
                _importer = PipelineTypes.FindImporter(ImporterName, System.IO.Path.GetExtension(SourceFile));
                if (_importer != null && (string.IsNullOrEmpty(ImporterName) || ImporterName != _importer.TypeName))
                    ImporterName = _importer.TypeName;

                if (_importer == null)
                    _importer = PipelineTypes.MissingImporter;

                _processor = PipelineTypes.FindProcessor(ProcessorName, _importer);
                if (_processor != null && (string.IsNullOrEmpty(ProcessorName) || ProcessorName != _processor.TypeName))
                    ProcessorName = _processor.TypeName;

                if (_processor == null)
                    _processor = PipelineTypes.MissingProcessor;

                // ProcessorParams get deserialized as strings
                // this code converts them to object(s) of their actual type
                // so that the correct editor appears within the property grid.
                foreach (var p in _processor.Properties)
                {
                    if (!ProcessorParams.ContainsKey(p.Name))
                    {
                        ProcessorParams[p.Name] = p.DefaultValue;
                    }
                    else
                    {
                        var src = ProcessorParams[p.Name];
                        if (src != null)
                        {
                            var srcType = src.GetType();

                            var converter = PipelineTypes.FindConverter(p.Type);

                            // Should we throw an exception here?
                            // This property will actually not be editable in the property grid
                            // since we do not have a type converter for it.
                            if (converter.CanConvertFrom(srcType))
                            {
                                var dst = converter.ConvertFrom(src);
                                ProcessorParams[p.Name] = dst;
                            }
                        }
                    }
                }
            }
        }        

        public override string ToString()
        {
            return System.IO.Path.GetFileName(SourceFile);
        }
    }

    //internal class EditerContentItem
    //{
    //    private ContentItem _contentItem;
    //    private ImporterTypeDescription _importer;

    //    public EditerContentItem(ContentItem item)
    //    {
    //        _contentItem = item;
    //    }

    //    public string Name { get { return _contentItem.Label; } }

    //    public ImporterTypeDescription Importer
    //    {
    //        get
    //        {
    //            return _importer;
    //        }

    //        set
    //        {
    //            _importer = value;
    //        }
    //    }
    //}

    //internal class ContentItemTypeDescriptor : ICustomTypeDescriptor
    //{
    //    private readonly ContentItem _target;
    //    private readonly Type _targetType;
    //    private readonly PropertyDescriptorCollection _propCache;

    //    public ContentItemTypeDescriptor(ContentItem obj)
    //    {
    //        _target = obj;
    //        _targetType = obj.GetType();

    //        _propCache = new PropertyDescriptorCollection(null);
    //        foreach (PropertyDescriptor prop in TypeDescriptor.GetProperties(_target, null, true))
    //        {
    //            _propCache.Add(prop);
    //        }
    //    }

    //    object ICustomTypeDescriptor.GetPropertyOwner(PropertyDescriptor pd)
    //    {
    //        return _target;
    //    }

    //    AttributeCollection ICustomTypeDescriptor.GetAttributes()
    //    {
    //        return TypeDescriptor.GetAttributes(_target, true);
    //    }

    //    string ICustomTypeDescriptor.GetClassName()
    //    {
    //        return TypeDescriptor.GetClassName(_target, true);
    //    }

    //    public string GetComponentName()
    //    {
    //        return TypeDescriptor.GetComponentName(_target);
    //    }

    //    public TypeConverter GetConverter()
    //    {
    //        return TypeDescriptor.GetConverter(_target);
    //    }

    //    public EventDescriptor GetDefaultEvent()
    //    {
    //        return TypeDescriptor.GetDefaultEvent(_target);
    //    }

    //    public PropertyDescriptor GetDefaultProperty()
    //    {
    //        return TypeDescriptor.GetDefaultProperty(_target);
    //    }

    //    public object GetEditor(Type editorBaseType)
    //    {
    //        return TypeDescriptor.GetEditor(_target, editorBaseType);
    //    }

    //    public EventDescriptorCollection GetEvents()
    //    {
    //        return TypeDescriptor.GetEvents(_target);
    //    }

    //    public EventDescriptorCollection GetEvents(Attribute[] attributes)
    //    {
    //        return TypeDescriptor.GetEvents(_target, attributes);
    //    }       

    //    PropertyDescriptorCollection ICustomTypeDescriptor.GetProperties()
    //    {
    //        return ((ICustomTypeDescriptor)this).GetProperties(null);
    //    }

    //    public virtual PropertyDescriptorCollection GetProperties(Attribute[] attributes)
    //    {
    //        var results = new PropertyDescriptorCollection(null);
    //        results.Add( new PropertyDescriptor())
    //        foreach (var i in TypeDescriptor.GetProperties(_target, null, true))
    //        {
    //            _propCache.Add(prop);
    //        }

    //        // We currently ignore the attributes parameter b/c we don't need it and it complicates the implementation here.
    //        return _propCache;
    //    }
    //}
}<|MERGE_RESOLUTION|>--- conflicted
+++ resolved
@@ -29,16 +29,13 @@
 
         #region IProjectItem
 
-<<<<<<< HEAD
+        public string OriginalPath
+        {
+            get { return SourceFile; }
+        }
+		
         [Category("Common")]
         [Description("The file name of this item.")]
-=======
-        public string OriginalPath
-        {
-            get { return SourceFile; }
-        }
-
->>>>>>> b0a3c13e
         public string Name 
         { 
             get
