--- conflicted
+++ resolved
@@ -75,13 +75,10 @@
             this._itemRebuildMenuItem = new System.Windows.Forms.ToolStripMenuItem();
             this._folderContextMenu = new System.Windows.Forms.ContextMenuStrip(this.components);
             this._folderAddItemMenuItem = new System.Windows.Forms.ToolStripMenuItem();
-<<<<<<< HEAD
             this._folderDeleteMenuItem = new System.Windows.Forms.ToolStripMenuItem();
             this._folderRebuildMenuItem = new System.Windows.Forms.ToolStripMenuItem();
-=======
             this._buildLaunchDebuggerMenuItem = new System.Windows.Forms.ToolStripMenuItem();
             this._rebuildLaunchDebuggerMenuItem = new System.Windows.Forms.ToolStripMenuItem();
->>>>>>> a06ac884
             _toolStripSeparator3 = new System.Windows.Forms.ToolStripSeparator();
             _toolStripSeparator1 = new System.Windows.Forms.ToolStripSeparator();
             _toolStripSeparator2 = new System.Windows.Forms.ToolStripSeparator();
@@ -421,11 +418,7 @@
             this._itemRebuildMenuItem});
             this._itemContextMenu.Name = "itemContextMenu";
             this._itemContextMenu.Size = new System.Drawing.Size(132, 54);
-<<<<<<< HEAD
             this._itemContextMenu.Opening += new System.ComponentModel.CancelEventHandler(this.MainMenuMenuActivate);
-=======
-            this._itemContextMenu.Opening += new System.ComponentModel.CancelEventHandler(this._mainMenu_MenuActivate);
->>>>>>> a06ac884
             // 
             // _itemDeleteMenuItem
             // 
@@ -464,36 +457,10 @@
             this._folderAddItemMenuItem.Text = "&Add Item...";
             this._folderAddItemMenuItem.Click += new System.EventHandler(this.AddMenuItemClick);
             // 
-<<<<<<< HEAD
-            // _folderDeleteMenuItem
-            // 
-            this._folderDeleteMenuItem.Name = "_folderDeleteMenuItem";
+            // 
             this._folderDeleteMenuItem.ShortcutKeys = System.Windows.Forms.Keys.Delete;
-            this._folderDeleteMenuItem.Size = new System.Drawing.Size(132, 22);
-            this._folderDeleteMenuItem.Text = "&Delete";
-            this._folderDeleteMenuItem.Click += new System.EventHandler(this.DeleteMenuItem_Click);
-            // 
-            // _folderRebuildMenuItem
-            // 
-            this._folderRebuildMenuItem.Name = "_folderRebuildMenuItem";
-            this._folderRebuildMenuItem.Size = new System.Drawing.Size(132, 22);
-            this._folderRebuildMenuItem.Text = "Rebuild";
-            this._folderRebuildMenuItem.Click += new System.EventHandler(this.ItemRebuildMenuItemClick);
-=======
-            // _buildLaunchDebuggerMenuItem
-            // 
-            this._buildLaunchDebuggerMenuItem.Name = "_buildLaunchDebuggerMenuItem";
-            this._buildLaunchDebuggerMenuItem.Size = new System.Drawing.Size(168, 22);
-            this._buildLaunchDebuggerMenuItem.Text = "Launch Debugger";
-            this._buildLaunchDebuggerMenuItem.Click += new System.EventHandler(this.BuildLaunchDebuggerMenuItemClick);
-            // 
-            // _rebuildLaunchDebuggerMenuItem
-            // 
-            this._rebuildLaunchDebuggerMenuItem.Name = "_rebuildLaunchDebuggerMenuItem";
-            this._rebuildLaunchDebuggerMenuItem.Size = new System.Drawing.Size(168, 22);
-            this._rebuildLaunchDebuggerMenuItem.Text = "Launch Debugger";
-            this._rebuildLaunchDebuggerMenuItem.Click += new System.EventHandler(this.RebuildLaunchDebuggerMenuItemClick);
->>>>>>> a06ac884
+            // 
+            // 
             // 
             // MainView
             // 
@@ -564,12 +531,5 @@
         private System.Windows.Forms.ToolStripMenuItem _itemRebuildMenuItem;
         private System.Windows.Forms.ContextMenuStrip _folderContextMenu;
         private System.Windows.Forms.ToolStripMenuItem _folderAddItemMenuItem;
-<<<<<<< HEAD
-        private System.Windows.Forms.ToolStripMenuItem _folderDeleteMenuItem;
-        private System.Windows.Forms.ToolStripMenuItem _folderRebuildMenuItem;
-=======
-        private System.Windows.Forms.ToolStripMenuItem _buildLaunchDebuggerMenuItem;
-        private System.Windows.Forms.ToolStripMenuItem _rebuildLaunchDebuggerMenuItem;
->>>>>>> a06ac884
     }
 }
