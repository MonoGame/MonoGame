--- conflicted
+++ resolved
@@ -3,10 +3,7 @@
 // file 'LICENSE.txt', which is part of this source code package.
 
 using System;
-<<<<<<< HEAD
 using System.Collections.Generic;
-=======
->>>>>>> b0a3c13e
 using System.Diagnostics;
 using System.Drawing;
 using System.IO;
@@ -35,7 +32,6 @@
 
         private const string MonoGameContentProjectFileFilter = "MonoGame Content Build Files (*.mgcb)|*.mgcb";
         private const string XnaContentProjectFileFilter = "XNA Content Projects (*.contentproj)|*.contentproj";
-
 
         public MainView()
         {            
@@ -438,12 +434,12 @@
             return true;
         }
 
-        public void OutputAppend(string text)
+        public void OutputAppend(string text, params object[] args)
         {
             if (text == null)
                 return;
 
-            System.Diagnostics.Debug.Write(text);
+            Debug.Write(string.Format(text, args));
 
             if (InvokeRequired)
                 _outputWindow.Invoke(new Action<string>(_outputWindow.AppendText), new object[] { text });
@@ -451,33 +447,36 @@
                 _outputWindow.AppendText(text);
         }
 
+        public void OutputAppendLine(string text, params object[] args)
+        {
+            if (text == null)
+                return;
+
+            var line = string.Format(text + Environment.NewLine, args);            
+            Debug.Write(line);
+
+            if (InvokeRequired)
+                _outputWindow.Invoke(new Action<string>(_outputWindow.AppendText), new object[] { line });
+            else
+                _outputWindow.AppendText(line);
+        }
+
         public void OutputAppendLine()
         {
-            System.Diagnostics.Debug.WriteLine(string.Empty);
+            Debug.Write(Environment.NewLine);
 
             if (InvokeRequired)
                 _outputWindow.Invoke(new Action<string>(_outputWindow.AppendText), new object[] { Environment.NewLine });
             else
                 _outputWindow.AppendText(Environment.NewLine);
-        }
-
-        public void OutputAppendLine(string text)
-        {
-            if (text == null)
-                return;
-
-            text = string.Concat(text, Environment.NewLine);
-            System.Diagnostics.Debug.Write(text);
-
+        }        
+
+        public void OutputClear()
+        {
             if (InvokeRequired)
-                _outputWindow.Invoke(new Action<string>(_outputWindow.AppendText), new object[] { text });
+                _outputWindow.Invoke(new Action(_outputWindow.Clear));
             else
-                _outputWindow.AppendText(text);
-        }
-
-        public void OutputClear()
-        {
-            _outputWindow.Clear();
+                _outputWindow.Clear();
         }
 
         private void NewMenuItemClick(object sender, System.EventArgs e)
