--- conflicted
+++ resolved
@@ -14,8 +14,6 @@
 
         private const string Header = "MGFX";
         internal const int Version = 10;
-<<<<<<< HEAD
-=======
         
         static int ComputeHash(Stream stream)
         {
@@ -48,7 +46,6 @@
                 return hash;
             }
         }
->>>>>>> 4db9a1a6
 
         /// <summary>
         /// Writes the effect for loading later.
