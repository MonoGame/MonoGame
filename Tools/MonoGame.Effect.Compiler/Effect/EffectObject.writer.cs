// MonoGame - Copyright (C) The MonoGame Team
// This file is subject to the terms and conditions defined in
// file 'LICENSE.txt', which is part of this source code package.

using System;
using System.IO;
using Microsoft.Xna.Framework.Graphics;
using MonoGame.Framework.Utilities;

namespace MonoGame.Effect
{
	internal partial class EffectObject
	{

        private const string Header = "MGFX";
        private const int Version = 12;

        /// <summary>
        /// Writes the effect for loading later.
        /// </summary>
        public void Write(BinaryWriter writer, Options options)
        {
            // Write a very simple header for identification and versioning.
            writer.Write(Header.ToCharArray());
            writer.Write((byte)Version);

            // Write an simple identifier for DX11 vs GLSL
            // so we can easily detect the correct shader type.
            var profile = (byte)options.Profile.FormatId;
            writer.Write(profile);

            // Write the rest to a memory stream.
<<<<<<< HEAD
            using (MemoryStream memStream = new MemoryStream())
            using (BinaryWriterEx memWriter = new BinaryWriterEx(memStream))
=======
            using(MemoryStream memStream = new MemoryStream())
            using(BinaryWriter memWriter = new BinaryWriter(memStream))
>>>>>>> 71b25eec
            {
                // Write MojoShader flag
                memWriter.Write(options.IsDefined("MOJO"));

                // Write all the constant buffers.
                memWriter.Write(ConstantBuffers.Count);
                foreach (var cbuffer in ConstantBuffers)
                    cbuffer.Write(memWriter, options);

                // Write all the shaders.
                memWriter.Write(Shaders.Count);
                foreach (var shader in Shaders)
                    shader.Write(memWriter, options);

                // Write the parameters.
                WriteParameters(memWriter, Parameters, Parameters.Length);

                // Write the techniques.
                memWriter.Write(Techniques.Length);
                foreach (var technique in Techniques)
                {
                    memWriter.Write(technique.name);
                    WriteAnnotations(memWriter, technique.annotation_handles);

                    // Write the passes.
                    memWriter.Write((int)technique.pass_count);
                    for (var p = 0; p < technique.pass_count; p++)
                    {
                        var pass = technique.pass_handles[p];

                        memWriter.Write(pass.name);
                        WriteAnnotations(memWriter, pass.annotation_handles);

                        // Write the index for all shaders.
                        var vertexShader = GetShaderIndex(STATE_CLASS.VERTEXSHADER, pass.states);
                        var pixelShader = GetShaderIndex(STATE_CLASS.PIXELSHADER, pass.states);
                        var hullShader = GetShaderIndex(STATE_CLASS.HULLSHADER, pass.states);
                        var domainShader = GetShaderIndex(STATE_CLASS.DOMAINSHADER, pass.states);
                        var geometryShader = GetShaderIndex(STATE_CLASS.GEOMETRYSHADER, pass.states);
                        var computeShader = GetShaderIndex(STATE_CLASS.COMPUTESHADER, pass.states);

                        memWriter.Write(vertexShader);
                        memWriter.Write(pixelShader);
                        memWriter.Write(hullShader);
                        memWriter.Write(domainShader);
                        memWriter.Write(geometryShader);
                        memWriter.Write(computeShader);

                        // Write the state objects too!
                        if (pass.blendState != null)
                        {
                            memWriter.Write(true);
                            memWriter.Write((byte)pass.blendState.AlphaBlendFunction);
                            memWriter.Write((byte)pass.blendState.AlphaDestinationBlend);
                            memWriter.Write((byte)pass.blendState.AlphaSourceBlend);
                            memWriter.Write(pass.blendState.BlendFactor.R);
                            memWriter.Write(pass.blendState.BlendFactor.G);
                            memWriter.Write(pass.blendState.BlendFactor.B);
                            memWriter.Write(pass.blendState.BlendFactor.A);
                            memWriter.Write((byte)pass.blendState.ColorBlendFunction);
                            memWriter.Write((byte)pass.blendState.ColorDestinationBlend);
                            memWriter.Write((byte)pass.blendState.ColorSourceBlend);
                            memWriter.Write((byte)pass.blendState.ColorWriteChannels);
                            memWriter.Write((byte)pass.blendState.ColorWriteChannels1);
                            memWriter.Write((byte)pass.blendState.ColorWriteChannels2);
                            memWriter.Write((byte)pass.blendState.ColorWriteChannels3);
                            memWriter.Write(pass.blendState.MultiSampleMask);
                        }
                        else
                            memWriter.Write(false);

                        if (pass.depthStencilState != null)
                        {
                            memWriter.Write(true);
                            memWriter.Write((byte)pass.depthStencilState.CounterClockwiseStencilDepthBufferFail);
                            memWriter.Write((byte)pass.depthStencilState.CounterClockwiseStencilFail);
                            memWriter.Write((byte)pass.depthStencilState.CounterClockwiseStencilFunction);
                            memWriter.Write((byte)pass.depthStencilState.CounterClockwiseStencilPass);
                            memWriter.Write(pass.depthStencilState.DepthBufferEnable);
                            memWriter.Write((byte)pass.depthStencilState.DepthBufferFunction);
                            memWriter.Write(pass.depthStencilState.DepthBufferWriteEnable);
                            memWriter.Write(pass.depthStencilState.ReferenceStencil);
                            memWriter.Write((byte)pass.depthStencilState.StencilDepthBufferFail);
                            memWriter.Write(pass.depthStencilState.StencilEnable);
                            memWriter.Write((byte)pass.depthStencilState.StencilFail);
                            memWriter.Write((byte)pass.depthStencilState.StencilFunction);
                            memWriter.Write(pass.depthStencilState.StencilMask);
                            memWriter.Write((byte)pass.depthStencilState.StencilPass);
                            memWriter.Write(pass.depthStencilState.StencilWriteMask);
                            memWriter.Write(pass.depthStencilState.TwoSidedStencilMode);
                        }
                        else
                            memWriter.Write(false);

                        if (pass.rasterizerState != null)
                        {
                            memWriter.Write(true);
                            memWriter.Write((byte)pass.rasterizerState.CullMode);
                            memWriter.Write(pass.rasterizerState.DepthBias);
                            memWriter.Write((byte)pass.rasterizerState.FillMode);
                            memWriter.Write(pass.rasterizerState.MultiSampleAntiAlias);
                            memWriter.Write(pass.rasterizerState.ScissorTestEnable);
                            memWriter.Write(pass.rasterizerState.SlopeScaleDepthBias);
                        }
                        else
                            memWriter.Write(false);
                    }
                }

                // Calculate a hash code from memory stream
                // and write it to the header.
                var effectKey = MonoGame.Framework.Utilities.Hash.ComputeHash(memStream);
                writer.Write((Int32)effectKey);

                //write content from memory stream to final stream.
                memStream.WriteTo(writer.BaseStream);
            }

            // Write a tail to be used by the reader for validation.
            writer.Write(Header.ToCharArray());
        }

        private static void WriteParameters(BinaryWriter writer, d3dx_parameter[] parameters, int count)
        {
            writer.Write(count);
            for (var i = 0; i < count; i++)
                WriteParameter(writer, parameters[i]);
        }

        private static void WriteParameter(BinaryWriter writer, d3dx_parameter param)
        {
            var class_ = ToXNAParameterClass(param.class_);
            var type = ToXNAParameterType(param.type);
            writer.Write((byte)class_);
            writer.Write((byte)type);

            writer.Write(param.name);
            writer.Write(param.semantic);
            WriteAnnotations(writer, param.annotation_handles);

            writer.Write((byte)param.rows);
            writer.Write((byte)param.columns);

            // Write the elements or struct members.
            WriteParameters(writer, param.member_handles, (int)param.element_count);
            WriteParameters(writer, param.member_handles, (int)param.member_count);

            if (param.element_count == 0 && param.member_count == 0)
            {
                switch (type)
                {
                    case EffectParameterType.Bool:
                    case EffectParameterType.Int32:
                    case EffectParameterType.Single:
                        writer.Write((byte[])param.data);
                        break;
                }
            }
        }

        private static void WriteAnnotations(BinaryWriter writer, d3dx_parameter[] annotations)
        {
            var count = annotations == null ? 0 : annotations.Length;
            writer.Write(count);
            for (var i = 0; i < count; i++)
                WriteParameter(writer, annotations[i]);
        }
	}
}
<|MERGE_RESOLUTION|>--- conflicted
+++ resolved
@@ -30,13 +30,8 @@
             writer.Write(profile);
 
             // Write the rest to a memory stream.
-<<<<<<< HEAD
-            using (MemoryStream memStream = new MemoryStream())
-            using (BinaryWriterEx memWriter = new BinaryWriterEx(memStream))
-=======
             using(MemoryStream memStream = new MemoryStream())
             using(BinaryWriter memWriter = new BinaryWriter(memStream))
->>>>>>> 71b25eec
             {
                 // Write MojoShader flag
                 memWriter.Write(options.IsDefined("MOJO"));
