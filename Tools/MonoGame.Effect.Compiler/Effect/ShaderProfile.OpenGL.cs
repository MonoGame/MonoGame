﻿// MonoGame - Copyright (C) The MonoGame Team
// This file is subject to the terms and conditions defined in
// file 'LICENSE.txt', which is part of this source code package.

using System;
using System.Collections.Generic;
using System.Diagnostics;
using System.Linq;
using System.Text.RegularExpressions;
using MonoGame.Effect.TPGParser;

namespace MonoGame.Effect
{
    class OpenGLShaderProfile : ShaderProfile
    {
        private bool _useMojo;

        protected virtual bool IsESSL => false;

        private static readonly Regex GlslPixelShaderRegex = DirectX11ShaderProfile.HlslPixelShaderRegex;
        private static readonly Regex GlslVertexShaderRegex = DirectX11ShaderProfile.HlslVertexShaderRegex;
        private static readonly Regex GlslHullShaderRegex = DirectX11ShaderProfile.HlslHullShaderRegex;
        private static readonly Regex GlslDomainShaderRegex = DirectX11ShaderProfile.HlslDomainShaderRegex;
        private static readonly Regex GlslGeometryShaderRegex = DirectX11ShaderProfile.HlslGeometryShaderRegex;
        private static readonly Regex GlslComputeShaderRegex = DirectX11ShaderProfile.HlslComputeShaderRegex;

        public OpenGLShaderProfile()
            : base("OpenGL", 0)
        {
        }

        protected OpenGLShaderProfile(string name)
            : base(name, 0)
        {
        }

        internal override void AddMacros(Dictionary<string, string> macros, Options options)
        {
            macros.Add("GLSL", "1");
            macros.Add("OPENGL", "1");

            _useMojo = options.IsDefined("MOJO");
            if (!_useMojo)
                macros.Add("SM4", "1");
        }

        internal override Regex GetShaderModelRegex(ShaderStage stage)
        {
            switch (stage)
            {
                case ShaderStage.VertexShader:
                    return GlslVertexShaderRegex;
                case ShaderStage.PixelShader:
                    return GlslPixelShaderRegex;
                case ShaderStage.HullShader:
                    return GlslHullShaderRegex;
                case ShaderStage.DomainShader:
                    return GlslDomainShaderRegex;
                case ShaderStage.GeometryShader:
                    return GlslGeometryShaderRegex;
                case ShaderStage.ComputeShader:
                    return GlslComputeShaderRegex;
                default:
                    throw new Exception("GetShaderModelRegex: Unknown shader stage");
            }
        }

        internal override void ValidateShaderModels(PassInfo pass)
        {
            int maxSM = _useMojo ? 3 : 5;

            int major, minor;
            string extension;

            if (_useMojo)
            {
                if (!string.IsNullOrEmpty(pass.vsFunction))
                {
                    ParseShaderModel(pass.vsModel, GlslVertexShaderRegex, out major, out minor, out extension);
                    if (major > maxSM)
                        throw new Exception(String.Format("Invalid profile '{0}'. Vertex shader '{1}' must be SM {2}.0 or lower!", pass.vsModel, pass.vsFunction, maxSM));
                }

                if (!string.IsNullOrEmpty(pass.psFunction))
                {
                    ParseShaderModel(pass.psModel, GlslPixelShaderRegex, out major, out minor, out extension);
                    if (major > maxSM)
                        throw new Exception(String.Format("Invalid profile '{0}'. Pixel shader '{1}' must be SM {2}.0 or lower!", pass.vsModel, pass.psFunction, maxSM));
                }
            }
            else
            {
                if (!string.IsNullOrEmpty(pass.hsFunction))
                {
                    ParseShaderModel(pass.hsModel, GlslHullShaderRegex, out major, out minor, out extension);
                    if (major <= 4)
                        throw new Exception(String.Format("Invalid profile '{0}'. Hull shader '{1}' must be SM 5.0!", pass.hsModel, pass.hsFunction));
                }

                if (!string.IsNullOrEmpty(pass.dsFunction))
                {
                    ParseShaderModel(pass.dsModel, GlslDomainShaderRegex, out major, out minor, out extension);
                    if (major <= 4)
                        throw new Exception(String.Format("Invalid profile '{0}'. Domain shader '{1}' must be SM 5.0!", pass.vsModel, pass.dsFunction));
                }

                if (!string.IsNullOrEmpty(pass.gsFunction))
                {
                    ParseShaderModel(pass.gsModel, GlslGeometryShaderRegex, out major, out minor, out extension);
                    if (major <= 3)
                        throw new Exception(String.Format("Invalid profile '{0}'. Geometry shader '{1}' must be SM 4.0 or higher!", pass.gsModel, pass.gsFunction));
                }
<<<<<<< HEAD

                if (!string.IsNullOrEmpty(pass.csFunction))
                {
                    ParseShaderModel(pass.csModel, GlslComputeShaderRegex, out major, out minor, out extension);
                    if (major <= 4)
                        throw new Exception(String.Format("Invalid profile '{0}'. Compute shader '{1}' must be SM 5.0 or higher!", pass.csModel, pass.csFunction));
                }
=======
>>>>>>> 08271911
            }
        }

        internal override ShaderData CreateShader(ShaderResult shaderResult, string shaderFunction, string shaderProfile, ShaderStage shaderStage, EffectObject effect, ref string errorsAndWarnings)
        {
            if (_useMojo)
            {
                // For now GLSL is only supported via translation
                // using MojoShader which works from HLSL bytecode.
                var bytecode = EffectObject.CompileHLSL(shaderResult, shaderFunction, shaderProfile, ref errorsAndWarnings);

                var shaderInfo = shaderResult.ShaderInfo;
                var shaderData = ShaderData.CreateGLSL_Mojo(bytecode, shaderStage, effect.ConstantBuffers, effect.Shaders.Count, shaderInfo.SamplerStates, shaderResult.Debug);
                effect.Shaders.Add(shaderData);

                return shaderData;
            }
            else
            {
                ParseShaderModel(shaderProfile, GetShaderModelRegex(shaderStage), out int smMajor, out int smMinor, out string smExtension);

                var shaderInfo = shaderResult.ShaderInfo;
                var sourceCode = shaderResult.FileContent;

                var shaderData = ShaderData.CreateGLSL_Conductor(
                    sourceCode, effect.Shaders.Count,
                    shaderStage, shaderFunction,
                    smMajor, smMinor, smExtension,
                    effect.ConstantBuffers, shaderInfo.SamplerStates,
                    shaderResult.Debug, IsESSL,
                    ref errorsAndWarnings);

                // See if we already created this same shader.
                foreach (var shader in effect.Shaders)
                {
                    if (shaderData.ShaderCode.SequenceEqual(shader.ShaderCode))
                        return shader;
                }

                effect.Shaders.Add(shaderData);
                return shaderData;
            }
        }

        internal void MakeSeparateSamplersForDifferentTextures(List<ShaderData> shaders)
        {
            // MojoShader handles this differently
            if (_useMojo)
                return;

            // When a sampler samples from multiple textures, we have to create separate samplers for every texture.
            // Each of these samplers needs a unique sampler slot assigned.
            // The samplerSlotMapping dictionary maps from (originalDXSamplerSlot, textureSlot) to uniqueSamplerSlot.
            var samplerSlotMapping = new Dictionary<(int, int), int>();

            // Assign sampler slots in two passes.
            // In the first pass we fill up the samplerSlotMapping dictionary with original DX sampler slots only.
            // Original DX sampler slots have priority over newly created sampler slots, because we want to keep DX register bindings intact.
            // In the second pass we will then also add new sampler slots for multi-texture samplers.
            for (int pass = 0; pass < 2; pass++)
            {
                foreach (var shader in shaders)
                {
                    for (int i = 0; i < shader._samplers.Length; i++)
                    {
                        var sampler = shader._samplers[i];

                        // Check if we already assigned a unique slot index to the current sampler-texture combination, if not, assign one.
                        if (!samplerSlotMapping.TryGetValue((sampler.samplerSlot, sampler.textureSlot), out int uniqueSamplerSlot))
                        {
                            // If the original DX sampler slot is still available, keep it, that way we keep register bindings intact.
                            if (!samplerSlotMapping.ContainsValue(sampler.samplerSlot))
                            {
                                uniqueSamplerSlot = sampler.samplerSlot;
                                samplerSlotMapping.Add((sampler.samplerSlot, sampler.textureSlot), uniqueSamplerSlot);
                            }
                            else
                            {
                                // The original DX sampler slot is already used by another sampler-texture combination
                                // We have to find a new free sampler slot, but only in the 2nd pass. 
                                if (pass == 1)
                                {
                                    uniqueSamplerSlot = 1;
                                    while (samplerSlotMapping.ContainsValue(uniqueSamplerSlot))
                                        uniqueSamplerSlot++;

                                    samplerSlotMapping.Add((sampler.samplerSlot, sampler.textureSlot), uniqueSamplerSlot);
                                }
                            }
                        }

                        // assign new slots in 2nd pass
                        if (pass == 1)
                            shader._samplers[i].samplerSlot = uniqueSamplerSlot;
                    }
                }
            }
        }
    }
}<|MERGE_RESOLUTION|>--- conflicted
+++ resolved
@@ -110,7 +110,6 @@
                     if (major <= 3)
                         throw new Exception(String.Format("Invalid profile '{0}'. Geometry shader '{1}' must be SM 4.0 or higher!", pass.gsModel, pass.gsFunction));
                 }
-<<<<<<< HEAD
 
                 if (!string.IsNullOrEmpty(pass.csFunction))
                 {
@@ -118,8 +117,6 @@
                     if (major <= 4)
                         throw new Exception(String.Format("Invalid profile '{0}'. Compute shader '{1}' must be SM 5.0 or higher!", pass.csModel, pass.csFunction));
                 }
-=======
->>>>>>> 08271911
             }
         }
 
