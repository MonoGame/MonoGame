﻿// MonoGame - Copyright (C) The MonoGame Team
// This file is subject to the terms and conditions defined in
// file 'LICENSE.txt', which is part of this source code package.

using System;
using System.Collections.Generic;
using System.Diagnostics;
using System.Linq;
using System.Text.RegularExpressions;
using MonoGame.Effect.TPGParser;

namespace MonoGame.Effect
{
    class OpenGLShaderProfile : ShaderProfile
    {
        private bool _useMojo;

        protected virtual bool IsESSL => false;

        private static readonly Regex GlslPixelShaderRegex = DirectX11ShaderProfile.HlslPixelShaderRegex;
        private static readonly Regex GlslVertexShaderRegex = DirectX11ShaderProfile.HlslVertexShaderRegex;
        private static readonly Regex GlslHullShaderRegex = DirectX11ShaderProfile.HlslHullShaderRegex;
        private static readonly Regex GlslDomainShaderRegex = DirectX11ShaderProfile.HlslDomainShaderRegex;
        private static readonly Regex GlslGeometryShaderRegex = DirectX11ShaderProfile.HlslGeometryShaderRegex;

        public OpenGLShaderProfile()
            : base("OpenGL", 0)
        {
        }

        protected OpenGLShaderProfile(string name)
            : base(name, 0)
        {
        }

        internal override void AddMacros(Dictionary<string, string> macros, Options options)
        {
            macros.Add("GLSL", "1");
            macros.Add("OPENGL", "1");

            _useMojo = options.IsDefined("MOJO");
            if (!_useMojo)
                macros.Add("SM4", "1");
        }

        internal override Regex GetShaderModelRegex(ShaderStage stage)
        {
            switch (stage)
            {
                case ShaderStage.VertexShader:
                    return GlslVertexShaderRegex;
                case ShaderStage.PixelShader:
                    return GlslPixelShaderRegex;
                case ShaderStage.HullShader:
                    return GlslHullShaderRegex;
                case ShaderStage.DomainShader:
                    return GlslDomainShaderRegex;
                case ShaderStage.GeometryShader:
                    return GlslGeometryShaderRegex;
                default:
                    throw new Exception("GetShaderModelRegex: Unknown shader stage");
            }
        }

        internal override void ValidateShaderModels(PassInfo pass)
        {
            int maxSM = _useMojo ? 3 : 5;
            if (_useMojo)
            {
                int major, minor;
                string extension;

                if (!string.IsNullOrEmpty(pass.vsFunction))
                {
                    ParseShaderModel(pass.vsModel, GlslVertexShaderRegex, out major, out minor, out extension);
                    if (major > maxSM)
                        throw new Exception(String.Format("Invalid profile '{0}'. Vertex shader '{1}' must be SM {2}.0 or lower!", pass.vsModel, pass.vsFunction, maxSM));
                }

                if (!string.IsNullOrEmpty(pass.psFunction))
                {
                    ParseShaderModel(pass.psModel, GlslPixelShaderRegex, out major, out minor, out extension);
                    if (major > maxSM)
                        throw new Exception(String.Format("Invalid profile '{0}'. Pixel shader '{1}' must be SM {2}.0 or lower!", pass.vsModel, pass.psFunction, maxSM));
                }
            }
        }

        internal override ShaderData CreateShader(ShaderResult shaderResult, string shaderFunction, string shaderProfile, ShaderStage shaderStage, EffectObject effect, ref string errorsAndWarnings)
        {
            if (_useMojo)
            {
                // For now GLSL is only supported via translation
                // using MojoShader which works from HLSL bytecode.
                var bytecode = EffectObject.CompileHLSL(shaderResult, shaderFunction, shaderProfile, ref errorsAndWarnings);

                // First look to see if we already created this same shader.
                foreach (var shader in effect.Shaders)
                {
                    if (bytecode.SequenceEqual(shader.Bytecode))
                        return shader;
                }

                var shaderInfo = shaderResult.ShaderInfo;
                var shaderData = ShaderData.CreateGLSL_Mojo(bytecode, shaderStage, effect.ConstantBuffers, effect.Shaders.Count, shaderInfo.SamplerStates, shaderResult.Debug);
                effect.Shaders.Add(shaderData);

                return shaderData;
            }
            else
            {
                ParseShaderModel(shaderProfile, GetShaderModelRegex(shaderStage), out int smMajor, out int smMinor, out string smExtension);

                var shaderInfo = shaderResult.ShaderInfo;
                var sourceCode = shaderResult.FileContent;

                var shaderData = ShaderData.CreateGLSL_Conductor(sourceCode, effect.Shaders.Count,
                    shaderStage, shaderFunction,
                    smMajor, smMinor, smExtension,
                    effect.ConstantBuffers, shaderInfo.SamplerStates,
                    shaderResult.Debug, IsESSL,
                    ref errorsAndWarnings);

                // See if we already created this same shader.
                foreach (var shader in effect.Shaders)
                {
                    if (shaderData.ShaderCode.SequenceEqual(shader.ShaderCode))
                        return shader;
                }

                effect.Shaders.Add(shaderData);
                return shaderData;
            }
        }

        internal void MakeSeparateSamplersForDifferentTextures(List<ShaderData> shaders)
        {
            // MojoShader handles this differently
            if (_useMojo)
                return;

<<<<<<< HEAD
            // When a sampler samples from multiple textures, we have to create separate samplers for every texture.
            // Each of these samplers needs a unique sampler slot assigned.
            // The samplerSlotMapping dictionary maps from (originalDXSamplerSlot, textureSlot) to uniqueSamplerSlot.
            var samplerSlotMapping = new Dictionary<(int, int), int>();

            // Assign sampler slots in two passes.
            // In the first pass we fill up the samplerSlotMapping dictionary with original DX sampler slots only.
            // Original DX sampler slots have priority over newly created sampler slots, because we want to keep DX register bindings intact.
            // In the second pass we will then also add new sampler slots for multi-texture samplers.
            for (int pass = 0; pass < 2; pass++)
            {
                foreach (var shader in shaders)
                {
                    for (int i = 0; i < shader._samplers.Length; i++)
                    {
                        var sampler = shader._samplers[i];

                        // Check if we already assigned a unique slot index to the current sampler-texture combination, if not, assign one.
                        if (!samplerSlotMapping.TryGetValue((sampler.samplerSlot, sampler.textureSlot), out int uniqueSamplerSlot))
                        {
                            // If the original DX sampler slot is still available, keep it, that way we keep register bindings intact.
                            if (!samplerSlotMapping.ContainsValue(sampler.samplerSlot))
                            {
                                uniqueSamplerSlot = sampler.samplerSlot;
                                samplerSlotMapping.Add((sampler.samplerSlot, sampler.textureSlot), uniqueSamplerSlot);
                            }
                            else
                            {
                                // The original DX sampler slot is already used by another sampler-texture combination
                                // We have to find a new free sampler slot, but only in the 2nd pass. 
                                if (pass == 1)
                                {
                                    uniqueSamplerSlot = 1;
                                    while (samplerSlotMapping.ContainsValue(uniqueSamplerSlot))
                                        uniqueSamplerSlot++;

                                    samplerSlotMapping.Add((sampler.samplerSlot, sampler.textureSlot), uniqueSamplerSlot);
                                }
                            }
                        }

                        // assign new slots in 2nd pass
                        if (pass == 1)
                            shader._samplers[i].samplerSlot = uniqueSamplerSlot;
                    }
                }
            }
        }
    }

    class OpenGLESShaderProfile : OpenGLShaderProfile
    {
        protected override bool IsESSL => true;
=======
            var shaderInfo = shaderResult.ShaderInfo;
            var shaderData = ShaderData.CreateGLSL(bytecode, isVertexShader, effect.ConstantBuffers, effect.Shaders.Count, shaderInfo.SamplerStates, shaderResult.Debug);
            effect.Shaders.Add(shaderData);
>>>>>>> b97a11c2

        public OpenGLESShaderProfile()
            : base("OpenGLES")
        {
        }

        internal override void AddMacros(Dictionary<string, string> macros, Options options)
        {
            base.AddMacros(macros, options);
            macros.Add("ESSL", "1");
        }
    }
}<|MERGE_RESOLUTION|>--- conflicted
+++ resolved
@@ -94,13 +94,6 @@
                 // using MojoShader which works from HLSL bytecode.
                 var bytecode = EffectObject.CompileHLSL(shaderResult, shaderFunction, shaderProfile, ref errorsAndWarnings);
 
-                // First look to see if we already created this same shader.
-                foreach (var shader in effect.Shaders)
-                {
-                    if (bytecode.SequenceEqual(shader.Bytecode))
-                        return shader;
-                }
-
                 var shaderInfo = shaderResult.ShaderInfo;
                 var shaderData = ShaderData.CreateGLSL_Mojo(bytecode, shaderStage, effect.ConstantBuffers, effect.Shaders.Count, shaderInfo.SamplerStates, shaderResult.Debug);
                 effect.Shaders.Add(shaderData);
@@ -139,7 +132,6 @@
             if (_useMojo)
                 return;
 
-<<<<<<< HEAD
             // When a sampler samples from multiple textures, we have to create separate samplers for every texture.
             // Each of these samplers needs a unique sampler slot assigned.
             // The samplerSlotMapping dictionary maps from (originalDXSamplerSlot, textureSlot) to uniqueSamplerSlot.
@@ -193,11 +185,6 @@
     class OpenGLESShaderProfile : OpenGLShaderProfile
     {
         protected override bool IsESSL => true;
-=======
-            var shaderInfo = shaderResult.ShaderInfo;
-            var shaderData = ShaderData.CreateGLSL(bytecode, isVertexShader, effect.ConstantBuffers, effect.Shaders.Count, shaderInfo.SamplerStates, shaderResult.Debug);
-            effect.Shaders.Add(shaderData);
->>>>>>> b97a11c2
 
         public OpenGLESShaderProfile()
             : base("OpenGLES")
