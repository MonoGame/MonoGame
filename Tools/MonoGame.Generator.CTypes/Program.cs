﻿// MonoGame - Copyright (C) The MonoGame Team
// This file is subject to the terms and conditions defined in
// file 'LICENSE.txt', which is part of this source code package.

using System.Reflection;
using MonoGame.Generator.CTypes;

void GenerateCTypeBindings(string repoDirectory, string outputDirectory, string assemblyPath, string namespacePrefix)
{
    var monogamePlatformDir = Path.Combine(repoDirectory, outputDirectory);
    var monogameFrameworkPath = Path.Combine(repoDirectory, assemblyPath);

    AppDomain.CurrentDomain.AssemblyResolve += (sender, args) =>
    {
        var folder = Path.GetDirectoryName(monogameFrameworkPath);
        var name = new AssemblyName(args.Name).Name + ".dll";
        var candidate = Path.Combine(folder, name);
        if (File.Exists(candidate))
            return Assembly.LoadFrom(candidate);
        return null;
    };

    var assembly = Assembly.LoadFile(monogameFrameworkPath);
    var enumWritter = new EnumWritter();
    var structWritter = new StructWritter(enumWritter);

    if (!Directory.Exists(monogamePlatformDir))
        Directory.CreateDirectory(monogamePlatformDir);

    try
    {
        foreach (var type in assembly.GetTypes())
        {
            // Look for our interop types.
            if (!type.FullName!.StartsWith(namespacePrefix))
                continue;

<<<<<<< HEAD
            // All our interop pinvokes are static classes.
            if (!type.IsClass || !type.IsAbstract || !type.IsSealed)
                continue;
=======
    var writter = new PinvokeWritter(type, structWritter, enumWritter);
    foreach (var method in type.GetMethods(BindingFlags.Public | BindingFlags.NonPublic | BindingFlags.Static))
        writter.Append(method);
>>>>>>> 7d86db4f

            var writter = new PinvokeWritter(type, structWritter, enumWritter);
            foreach (var method in type.GetMethods())
                writter.Append(method);

            writter.Flush(monogamePlatformDir);
        }
    }
    catch (ReflectionTypeLoadException ex)
    {
        Console.WriteLine($"ReflectionTypeLoadException: {ex.Message}");
        foreach (var loaderEx in ex.LoaderExceptions)
            Console.WriteLine(loaderEx?.ToString());
        throw;
    }

    enumWritter.Flush(monogamePlatformDir);
    structWritter.Flush(monogamePlatformDir);
}

var repoDirectory = Path.Combine(AppDomain.CurrentDomain.BaseDirectory, "../../../../../");
GenerateCTypeBindings(
    repoDirectory,
    "native/monogame/include",
    "Artifacts/MonoGame.Framework/Native/Debug/MonoGame.Framework.dll",
    "MonoGame.Interop.");

GenerateCTypeBindings(
    repoDirectory,
    "native/pipeline/include",
    "Artifacts/MonoGame.Framework.Content.Pipeline/Debug/MonoGame.Framework.Content.Pipeline.dll",
    "MonoGame.Framework.Content.Pipeline.Interop.");
<|MERGE_RESOLUTION|>--- conflicted
+++ resolved
@@ -1,78 +1,72 @@
-﻿// MonoGame - Copyright (C) The MonoGame Team
-// This file is subject to the terms and conditions defined in
-// file 'LICENSE.txt', which is part of this source code package.
-
-using System.Reflection;
-using MonoGame.Generator.CTypes;
-
-void GenerateCTypeBindings(string repoDirectory, string outputDirectory, string assemblyPath, string namespacePrefix)
-{
-    var monogamePlatformDir = Path.Combine(repoDirectory, outputDirectory);
-    var monogameFrameworkPath = Path.Combine(repoDirectory, assemblyPath);
-
-    AppDomain.CurrentDomain.AssemblyResolve += (sender, args) =>
-    {
-        var folder = Path.GetDirectoryName(monogameFrameworkPath);
-        var name = new AssemblyName(args.Name).Name + ".dll";
-        var candidate = Path.Combine(folder, name);
-        if (File.Exists(candidate))
-            return Assembly.LoadFrom(candidate);
-        return null;
-    };
-
-    var assembly = Assembly.LoadFile(monogameFrameworkPath);
-    var enumWritter = new EnumWritter();
-    var structWritter = new StructWritter(enumWritter);
-
-    if (!Directory.Exists(monogamePlatformDir))
-        Directory.CreateDirectory(monogamePlatformDir);
-
-    try
-    {
-        foreach (var type in assembly.GetTypes())
-        {
-            // Look for our interop types.
-            if (!type.FullName!.StartsWith(namespacePrefix))
-                continue;
-
-<<<<<<< HEAD
-            // All our interop pinvokes are static classes.
-            if (!type.IsClass || !type.IsAbstract || !type.IsSealed)
-                continue;
-=======
-    var writter = new PinvokeWritter(type, structWritter, enumWritter);
-    foreach (var method in type.GetMethods(BindingFlags.Public | BindingFlags.NonPublic | BindingFlags.Static))
-        writter.Append(method);
->>>>>>> 7d86db4f
-
-            var writter = new PinvokeWritter(type, structWritter, enumWritter);
-            foreach (var method in type.GetMethods())
-                writter.Append(method);
-
-            writter.Flush(monogamePlatformDir);
-        }
-    }
-    catch (ReflectionTypeLoadException ex)
-    {
-        Console.WriteLine($"ReflectionTypeLoadException: {ex.Message}");
-        foreach (var loaderEx in ex.LoaderExceptions)
-            Console.WriteLine(loaderEx?.ToString());
-        throw;
-    }
-
-    enumWritter.Flush(monogamePlatformDir);
-    structWritter.Flush(monogamePlatformDir);
-}
-
-var repoDirectory = Path.Combine(AppDomain.CurrentDomain.BaseDirectory, "../../../../../");
-GenerateCTypeBindings(
-    repoDirectory,
-    "native/monogame/include",
-    "Artifacts/MonoGame.Framework/Native/Debug/MonoGame.Framework.dll",
-    "MonoGame.Interop.");
-
-GenerateCTypeBindings(
-    repoDirectory,
-    "native/pipeline/include",
-    "Artifacts/MonoGame.Framework.Content.Pipeline/Debug/MonoGame.Framework.Content.Pipeline.dll",
-    "MonoGame.Framework.Content.Pipeline.Interop.");
+﻿// MonoGame - Copyright (C) The MonoGame Team
+// This file is subject to the terms and conditions defined in
+// file 'LICENSE.txt', which is part of this source code package.
+
+using System.Reflection;
+using MonoGame.Generator.CTypes;
+
+void GenerateCTypeBindings(string repoDirectory, string outputDirectory, string assemblyPath, string namespacePrefix)
+{
+    var monogamePlatformDir = Path.Combine(repoDirectory, outputDirectory);
+    var monogameFrameworkPath = Path.Combine(repoDirectory, assemblyPath);
+
+    AppDomain.CurrentDomain.AssemblyResolve += (sender, args) =>
+    {
+        var folder = Path.GetDirectoryName(monogameFrameworkPath);
+        var name = new AssemblyName(args.Name).Name + ".dll";
+        var candidate = Path.Combine(folder, name);
+        if (File.Exists(candidate))
+            return Assembly.LoadFrom(candidate);
+        return null;
+    };
+
+    var assembly = Assembly.LoadFile(monogameFrameworkPath);
+    var enumWritter = new EnumWritter();
+    var structWritter = new StructWritter(enumWritter);
+
+    if (!Directory.Exists(monogamePlatformDir))
+        Directory.CreateDirectory(monogamePlatformDir);
+
+    try
+    {
+        foreach (var type in assembly.GetTypes())
+        {
+            // Look for our interop types.
+            if (!type.FullName!.StartsWith(namespacePrefix))
+                continue;
+
+            // All our interop pinvokes are static classes.
+            if (!type.IsClass || !type.IsAbstract || !type.IsSealed)
+                continue;
+          
+            var writter = new PinvokeWritter(type, structWritter, enumWritter);
+            foreach (var method in type.GetMethods(BindingFlags.Public | BindingFlags.NonPublic | BindingFlags.Static))
+                writter.Append(method);
+
+            writter.Flush(monogamePlatformDir);
+        }
+    }
+    catch (ReflectionTypeLoadException ex)
+    {
+        Console.WriteLine($"ReflectionTypeLoadException: {ex.Message}");
+        foreach (var loaderEx in ex.LoaderExceptions)
+            Console.WriteLine(loaderEx?.ToString());
+        throw;
+    }
+
+    enumWritter.Flush(monogamePlatformDir);
+    structWritter.Flush(monogamePlatformDir);
+}
+
+var repoDirectory = Path.Combine(AppDomain.CurrentDomain.BaseDirectory, "../../../../../");
+GenerateCTypeBindings(
+    repoDirectory,
+    "native/monogame/include",
+    "Artifacts/MonoGame.Framework/Native/Debug/MonoGame.Framework.dll",
+    "MonoGame.Interop.");
+
+GenerateCTypeBindings(
+    repoDirectory,
+    "native/pipeline/include",
+    "Artifacts/MonoGame.Framework.Content.Pipeline/Debug/MonoGame.Framework.Content.Pipeline.dll",
+    "MonoGame.Framework.Content.Pipeline.Interop.");